.. table:: Equations of state implemented in phantom
   :widths: auto

<<<<<<< HEAD
   +-----------+----------------------------------------------------------------------------------+
   | ieos      | Description                                                                      | 
   +===========+==================================================================================+
   | 1         | **Isothermal eos**                                                               |
   |           |                                                                                  |
   |           | :math:`P = c_s^2 \rho`                                                           |
   |           |                                                                                  |
   |           | where :math:`c_s^2 \equiv K` is a constant stored in the dump file header        |
   |           |                                                                                  |
   +-----------+----------------------------------------------------------------------------------+
   | 2         | **Adiabatic equation of state (code default)**                                   |
   |           |                                                                                  |
   |           | :math:`P = (\gamma - 1) \rho u`                                                  |
   |           |                                                                                  |
   |           | if the code is compiled with ISOTHERMAL=yes, ieos=2 gives a polytropic eos:      |
   |           |                                                                                  |
   |           | :math:`P = K \rho^\gamma`                                                        |
   |           |                                                                                  |
   |           | where K is a global constant specified in the dump header                        |
   |           |                                                                                  |
   +-----------+----------------------------------------------------------------------------------+
   | 3         | **Locally isothermal disc as in Lodato & Pringle (2007) where**                  |
   |           |                                                                                  |
   |           | :math:`P = c_s^2 (r) \rho`                                                       |
   |           |                                                                                  |
   |           | sound speed (temperature) is prescribed as a function of radius using:           |
   |           |                                                                                  |
   |           | :math:`c_s = c_{s,0} r^{-q}` where :math:`r = \sqrt{x^2 + y^2 + z^2}`            |
   |           |                                                                                  |
   +-----------+----------------------------------------------------------------------------------+
   | 4         | **Isothermal equation of state for GR, enforcing cs = constant**                 |
   |           |                                                                                  |
   |           | .. WARNING:: this is experimental: use with caution                              |
   |           |                                                                                  |
   +-----------+----------------------------------------------------------------------------------+
   | 6         | **Locally isothermal disc centred on sink particle**                             |
   |           |                                                                                  |
   |           | As in ieos=3 but in this version radius is taken with respect to a designated    |
   |           | sink particle (by default the first sink particle in the simulation)             |
   |           |                                                                                  |
   +-----------+----------------------------------------------------------------------------------+
   | 7         | **Vertically stratified equation of state**                                      |
   |           |                                                                                  |
   |           | sound speed is prescribed as a function of (cylindrical) radius R and            |
   |           | height z above the x-y plane                                                     |
   |           |                                                                                  |
   |           | .. WARNING:: should not be used for misaligned discs                             |
   |           |                                                                                  |
   +-----------+----------------------------------------------------------------------------------+
   | 8         | **Barotropic equation of state**                                                 |
   |           |                                                                                  |
   |           | :math:`P = K \rho^\gamma`                                                        |
   |           |                                                                                  |
   |           | where the value of gamma (and K) are a prescribed function of density            |
   |           |                                                                                  |
   +-----------+----------------------------------------------------------------------------------+
   | 9         | **Piecewise Polytropic equation of state**                                       |
   |           |                                                                                  |
   |           | :math:`P = K \rho^\gamma`                                                        |
   |           |                                                                                  |
   |           | where the value of gamma (and K) are a prescribed function of density.           |
   |           | Similar to ieos=8 but with different defaults and slightly different             |
   |           | functional form                                                                  |
   |           |                                                                                  |
   +-----------+----------------------------------------------------------------------------------+
   | 10        | **MESA equation of state**                                                       |
   |           |                                                                                  |
   |           | a tabulated equation of state including gas, radiation pressure                  |
   |           | and ionisation/dissociation. MESA is a stellar evolution code, so                |
   |           | this equation of state is designed for matter inside stars                       |
   |           |                                                                                  |
   +-----------+----------------------------------------------------------------------------------+
   | 11        | **Isothermal equation of state with pressure and temperature equal to zero**     |
   |           |                                                                                  |
   |           | :math:`P = 0`                                                                    |
   |           |                                                                                  |
   |           | useful for simulating test particle dynamics using SPH particles                 |
   |           |                                                                                  |
   +-----------+----------------------------------------------------------------------------------+
   | 12        | **Ideal gas plus radiation pressure**                                            |
   |           |                                                                                  |
   |           | :math:`P = (\gamma - 1) \rho u`                                                  |
   |           |                                                                                  |
   |           | but solved by first solving the quartic equation:                                |
   |           |                                                                                  |
   |           | :math:`u = \frac32 \frac{k_b T}{\mu m_H} + \frac{a T^4}{\rho}`                   |
   |           |                                                                                  |
   |           | for temperature (given u), then solving for pressure using                       |
   |           |                                                                                  |
   |           | :math:`P = \frac{k_b T}{\mu m_H} + \frac13 a T^4`                                |
   |           |                                                                                  |
   |           | hence in this equation of state gamma (and temperature) are an output            |
   |           |                                                                                  |
   +-----------+----------------------------------------------------------------------------------+
   | 13        | **Locally isothermal eos for generic hierarchical system**                       |
   |           |                                                                                  |
   |           | Assuming all sink particles are stars.                                           |
   |           | Generalisation of Farris et al. (2014; for binaries) to N stars.                 |
   |           | For two sink particles this is identical to ieos=14                              |
   |           |                                                                                  |
   +-----------+----------------------------------------------------------------------------------+
   | 14        | **Locally isothermal eos from Farris et al. (2014) for binary system**           |
   |           |                                                                                  |
   |           | uses the locations of the first two sink particles                               |
   |           |                                                                                  |
   +-----------+----------------------------------------------------------------------------------+
   | 15        | **Helmholtz equation of state (computed live, not tabulated)**                   |
   |           |                                                                                  |
   |           | .. WARNING:: not widely tested in phantom, better to use ieos=10                 |
   |           |                                                                                  |
   +-----------+----------------------------------------------------------------------------------+
   | 16        | **Shen (2012) equation of state for neutron stars**                              |
   |           |                                                                                  |
   |           | this equation of state requires evolving temperature as the energy variable      |
   |           |                                                                                  |
   |           | .. WARNING:: not tested: use with caution                                        |
   |           |                                                                                  |
   +-----------+----------------------------------------------------------------------------------+
   | 20        | **Gas + radiation + various forms of recombination**                             |
   |           |                                                                                  |
   |           | from HORMONE, Hirai+2020, as used in Lau+2022b                                   |
   |           |                                                                                  |
   +-----------+----------------------------------------------------------------------------------+
   | 23        | **Tabulated EoS of Stamatellos et al. 2007 (includes opacities)**                |
   |           |                                                                                  |
   |           | Tabulated equation of state with opacities from Lombardi et al. 2015. For use    | 
   |           |  with icooling = 9, the radiative cooling approximation (Young et al. 2024).     |													  |
   |		   |																				  |
   +-----------+----------------------------------------------------------------------------------+
=======
   +-----------+--------------------------------------------------------------------------------------------------------------------------+
   | ieos      | Description                                                                                                              | 
   +===========+==========================================================================================================================+
   | 1         | **Isothermal eos**                                                                                                       |
   |           |                                                                                                                          |
   |           | :math:`P = c_s^2 \rho`                                                                                                   |
   |           |                                                                                                                          |
   |           | where :math:`c_s^2 \equiv K` is a constant stored in the dump file header                                                |
   |           |                                                                                                                          |
   +-----------+--------------------------------------------------------------------------------------------------------------------------+
   | 2         | **Adiabatic equation of state (code default)**                                                                           |
   |           |                                                                                                                          |
   |           | :math:`P = (\gamma - 1) \rho u`                                                                                          |
   |           |                                                                                                                          |
   |           | if the code is compiled with ISOTHERMAL=yes, ieos=2 gives a polytropic eos:                                              |
   |           |                                                                                                                          |
   |           | :math:`P = K \rho^\gamma`                                                                                                |
   |           |                                                                                                                          |
   |           | where K is a global constant specified in the dump header                                                                |
   |           |                                                                                                                          |
   +-----------+--------------------------------------------------------------------------------------------------------------------------+
   | 3         | **Locally isothermal disc as in Lodato & Pringle (2007) where**                                                          |
   |           |                                                                                                                          |
   |           | :math:`P = c_s^2 (r) \rho`                                                                                               |
   |           |                                                                                                                          |
   |           | sound speed (temperature) is prescribed as a function of radius using:                                                   |
   |           |                                                                                                                          |
   |           | :math:`c_s = c_{s,0} r^{-q}` where :math:`r = \sqrt{x^2 + y^2 + z^2}`                                                    |
   |           |                                                                                                                          |
   +-----------+--------------------------------------------------------------------------------------------------------------------------+
   | 4         | **Isothermal equation of state for GR, enforcing cs = constant**                                                         |
   |           |                                                                                                                          |
   |           | .. WARNING:: this is experimental: use with caution                                                                      |
   |           |                                                                                                                          |
   +-----------+--------------------------------------------------------------------------------------------------------------------------+
   | 6         | **Locally isothermal disc centred on sink particle**                                                                     |
   |           |                                                                                                                          |
   |           | As in ieos=3 but in this version radius is taken with respect to a designated                                            |
   |           | sink particle (by default the first sink particle in the simulation)                                                     |
   |           |                                                                                                                          |
   +-----------+--------------------------------------------------------------------------------------------------------------------------+
   | 7         | **Vertically stratified equation of state**                                                                              |
   |           |                                                                                                                          |
   |           | sound speed is prescribed as a function of (cylindrical) radius R and                                                    |
   |           | height z above the x-y plane                                                                                             |
   |           |                                                                                                                          |
   |           | .. WARNING:: should not be used for misaligned discs                                                                     |
   |           |                                                                                                                          |
   +-----------+--------------------------------------------------------------------------------------------------------------------------+
   | 8         | **Barotropic equation of state**                                                                                         |
   |           |                                                                                                                          |
   |           | :math:`P = K \rho^\gamma`                                                                                                |
   |           |                                                                                                                          |
   |           | where the value of gamma (and K) are prescribed functions of density                                                     |
   |           |                                                                                                                          |
   +-----------+--------------------------------------------------------------------------------------------------------------------------+
   | 9         | **Piecewise Polytropic equation of state**                                                                               |
   |           |                                                                                                                          |
   |           | :math:`P = K \rho^\gamma`                                                                                                |
   |           |                                                                                                                          |
   |           | where the value of gamma (and K) are a prescribed function of density.                                                   |
   |           | Similar to ieos=8 but with different defaults and slightly different                                                     |
   |           | functional form                                                                                                          |
   |           |                                                                                                                          |
   +-----------+--------------------------------------------------------------------------------------------------------------------------+
   | 10        | **MESA equation of state**                                                                                               |
   |           |                                                                                                                          |
   |           | a tabulated equation of state including gas, radiation pressure                                                          |
   |           | and ionisation/dissociation. MESA is a stellar evolution code, so                                                        |
   |           | this equation of state is designed for matter inside stars                                                               |
   |           |                                                                                                                          |
   +-----------+--------------------------------------------------------------------------------------------------------------------------+
   | 11        | **Equation of state with pressure and temperature equal to zero**                                                        |
   |           |                                                                                                                          |
   |           | :math:`P = 0`                                                                                                            |
   |           |                                                                                                                          |
   |           | useful for simulating test particle dynamics using SPH particles                                                         |
   |           |                                                                                                                          |
   +-----------+--------------------------------------------------------------------------------------------------------------------------+
   | 12        | **Ideal gas plus radiation pressure**                                                                                    |
   |           |                                                                                                                          |
   |           | :math:`P = (\gamma - 1) \rho u`                                                                                          |
   |           |                                                                                                                          |
   |           | but solved by first solving the quartic equation:                                                                        |
   |           |                                                                                                                          |
   |           | :math:`u = \frac32 \frac{k_b T}{\mu m_H} + \frac{a T^4}{\rho}`                                                           |
   |           |                                                                                                                          |
   |           | for temperature (given u), then solving for pressure using                                                               |
   |           |                                                                                                                          |
   |           | :math:`P = \frac{k_b T}{\mu m_H} + \frac13 a T^4`                                                                        |
   |           |                                                                                                                          |
   |           | hence in this equation of state gamma (and temperature) are an output                                                    |
   |           |                                                                                                                          |
   +-----------+--------------------------------------------------------------------------------------------------------------------------+
   | 13        | **Locally isothermal eos for generic hierarchical system**                                                               |
   |           |                                                                                                                          |
   |           | Assuming all sink particles are stars.                                                                                   |
   |           | Generalisation of Farris et al. (2014; for binaries) to N stars.                                                         |
   |           | For two sink particles this is identical to ieos=14                                                                      |
   |           |                                                                                                                          |
   +-----------+--------------------------------------------------------------------------------------------------------------------------+
   | 14        | **Locally isothermal eos from Farris et al. (2014) for binary system**                                                   |
   |           |                                                                                                                          |
   |           | uses the locations of the first two sink particles                                                                       |
   |           |                                                                                                                          |
   +-----------+--------------------------------------------------------------------------------------------------------------------------+
   | 15        | **Helmholtz equation of state for fully ionized gas**                                                                    |
   |           |                                                                                                                          |
   |           | .. WARNING:: not widely tested in phantom, better to use ieos=10                                                         |
   |           |                                                                                                                          |
   +-----------+--------------------------------------------------------------------------------------------------------------------------+
   | 16        | **Shen (2012) equation of state for neutron stars**                                                                      |
   |           |                                                                                                                          |
   |           | this equation of state requires evolving temperature as the energy variable                                              |
   |           |                                                                                                                          |
   |           | .. WARNING:: not tested: use with caution                                                                                |
   |           |                                                                                                                          |
   +-----------+--------------------------------------------------------------------------------------------------------------------------+
   | 20        | **Gas + radiation + various forms of recombination**                                                                     |
   |           |                                                                                                                          |
   |           | from HORMONE, Hirai+2020, as used in Lau+2022b                                                                           |
   |           |                                                                                                                          |
   +-----------+--------------------------------------------------------------------------------------------------------------------------+
   | 21        | **HII region two temperature "equation of state"**                                                                       |
   |           |                                                                                                                          |
   |           | flips the temperature depending on whether a particle is ionised or not,                                                 |
   |           | use with ISOTHERMAL=yes                                                                                                  |
   |           |                                                                                                                          |
   +-----------+--------------------------------------------------------------------------------------------------------------------------+
   | 22        | **Same as ieos=21 but sets the thermal energy**                                                                          |
   |           |                                                                                                                          |
   |           | for use when u is stored (ISOTHERMAL=no)                                                                                 |
   |           |                                                                                                                          |
   +-----------+--------------------------------------------------------------------------------------------------------------------------+
   | 23        | **Tillotson (1962) equation of state for solids (basalt, granite, ice, etc.)**                                           |
   |           |                                                                                                                          |
   |           | Implementation from Benz et al. (1986), Asphaug & Melosh (1993) and Kegerreis et al. (2019)                              |
   |           |                                                                                                                          |
   |           | In the compressed (:math:`\rho > \rho_0`) or cold (:math:`u < u_{\rm iv}`) state gives                                   |
   |           |                                                                                                                          |
   |           | :math:`P_c = \left[a + \frac{b}{(u/(u_0 \eta^2) + 1}\right]\rho u + A \mu + B\mu^2`                                      |
   |           |                                                                                                                          |
   |           | where :math:`\eta = rho/rho_0`, :math:`\mu = \eta - 1`, u is the specific internal energy                                |
   |           | and a,b,A,B and :math:`u_0` are input parameters chosen for a particular material                                        |
   |           |                                                                                                                          |
   |           | In the hot, expanded state (:math:`\rho < \rho_0` and :math:`u > u_{\rm iv}`) gives                                      |
   |           |                                                                                                                          |
   |           | :math:`P_e = a\rho u + \left[\frac{b\rho u}{u/(u_0 \eta^2) + 1} + A\mu \exp{-\beta \nu} \right] \exp(-\alpha \nu^2)`     |
   |           |                                                                                                                          |
   |           | where :math:`\nu = \rho/\rho_0 - 1`. In the intermediate state pressure is interpolated using                            |
   |           |                                                                                                                          |
   |           | :math:`P = \frac{(u - u_{\rm iv}) P_e + (u_{\rm cv} - u) P_c}{u_{\rm cv} - u_{\rm iv}}.`                                 |
   |           |                                                                                                                          |
   |           | When using this equation of state bodies should be set up with uniform density equal, or close to the                    |
   |           | reference density :math:`\rho_0`, e.g. 2.7 g/cm^3 for basalt                                                             |
   |           |                                                                                                                          |
   +-----------+--------------------------------------------------------------------------------------------------------------------------+
   | 24        | Stamatellos et al. (2007) and Lombardi et al. (2015)                                                                     |
   |           | For use with icooling==9 for radiative cooling approximation of Young et al. (2024)                                      |
   +-----------+--------------------------------------------------------------------------------------------------------------------------+
>>>>>>> 0c4fa002
<|MERGE_RESOLUTION|>--- conflicted
+++ resolved
@@ -1,137 +1,6 @@
 .. table:: Equations of state implemented in phantom
    :widths: auto
 
-<<<<<<< HEAD
-   +-----------+----------------------------------------------------------------------------------+
-   | ieos      | Description                                                                      | 
-   +===========+==================================================================================+
-   | 1         | **Isothermal eos**                                                               |
-   |           |                                                                                  |
-   |           | :math:`P = c_s^2 \rho`                                                           |
-   |           |                                                                                  |
-   |           | where :math:`c_s^2 \equiv K` is a constant stored in the dump file header        |
-   |           |                                                                                  |
-   +-----------+----------------------------------------------------------------------------------+
-   | 2         | **Adiabatic equation of state (code default)**                                   |
-   |           |                                                                                  |
-   |           | :math:`P = (\gamma - 1) \rho u`                                                  |
-   |           |                                                                                  |
-   |           | if the code is compiled with ISOTHERMAL=yes, ieos=2 gives a polytropic eos:      |
-   |           |                                                                                  |
-   |           | :math:`P = K \rho^\gamma`                                                        |
-   |           |                                                                                  |
-   |           | where K is a global constant specified in the dump header                        |
-   |           |                                                                                  |
-   +-----------+----------------------------------------------------------------------------------+
-   | 3         | **Locally isothermal disc as in Lodato & Pringle (2007) where**                  |
-   |           |                                                                                  |
-   |           | :math:`P = c_s^2 (r) \rho`                                                       |
-   |           |                                                                                  |
-   |           | sound speed (temperature) is prescribed as a function of radius using:           |
-   |           |                                                                                  |
-   |           | :math:`c_s = c_{s,0} r^{-q}` where :math:`r = \sqrt{x^2 + y^2 + z^2}`            |
-   |           |                                                                                  |
-   +-----------+----------------------------------------------------------------------------------+
-   | 4         | **Isothermal equation of state for GR, enforcing cs = constant**                 |
-   |           |                                                                                  |
-   |           | .. WARNING:: this is experimental: use with caution                              |
-   |           |                                                                                  |
-   +-----------+----------------------------------------------------------------------------------+
-   | 6         | **Locally isothermal disc centred on sink particle**                             |
-   |           |                                                                                  |
-   |           | As in ieos=3 but in this version radius is taken with respect to a designated    |
-   |           | sink particle (by default the first sink particle in the simulation)             |
-   |           |                                                                                  |
-   +-----------+----------------------------------------------------------------------------------+
-   | 7         | **Vertically stratified equation of state**                                      |
-   |           |                                                                                  |
-   |           | sound speed is prescribed as a function of (cylindrical) radius R and            |
-   |           | height z above the x-y plane                                                     |
-   |           |                                                                                  |
-   |           | .. WARNING:: should not be used for misaligned discs                             |
-   |           |                                                                                  |
-   +-----------+----------------------------------------------------------------------------------+
-   | 8         | **Barotropic equation of state**                                                 |
-   |           |                                                                                  |
-   |           | :math:`P = K \rho^\gamma`                                                        |
-   |           |                                                                                  |
-   |           | where the value of gamma (and K) are a prescribed function of density            |
-   |           |                                                                                  |
-   +-----------+----------------------------------------------------------------------------------+
-   | 9         | **Piecewise Polytropic equation of state**                                       |
-   |           |                                                                                  |
-   |           | :math:`P = K \rho^\gamma`                                                        |
-   |           |                                                                                  |
-   |           | where the value of gamma (and K) are a prescribed function of density.           |
-   |           | Similar to ieos=8 but with different defaults and slightly different             |
-   |           | functional form                                                                  |
-   |           |                                                                                  |
-   +-----------+----------------------------------------------------------------------------------+
-   | 10        | **MESA equation of state**                                                       |
-   |           |                                                                                  |
-   |           | a tabulated equation of state including gas, radiation pressure                  |
-   |           | and ionisation/dissociation. MESA is a stellar evolution code, so                |
-   |           | this equation of state is designed for matter inside stars                       |
-   |           |                                                                                  |
-   +-----------+----------------------------------------------------------------------------------+
-   | 11        | **Isothermal equation of state with pressure and temperature equal to zero**     |
-   |           |                                                                                  |
-   |           | :math:`P = 0`                                                                    |
-   |           |                                                                                  |
-   |           | useful for simulating test particle dynamics using SPH particles                 |
-   |           |                                                                                  |
-   +-----------+----------------------------------------------------------------------------------+
-   | 12        | **Ideal gas plus radiation pressure**                                            |
-   |           |                                                                                  |
-   |           | :math:`P = (\gamma - 1) \rho u`                                                  |
-   |           |                                                                                  |
-   |           | but solved by first solving the quartic equation:                                |
-   |           |                                                                                  |
-   |           | :math:`u = \frac32 \frac{k_b T}{\mu m_H} + \frac{a T^4}{\rho}`                   |
-   |           |                                                                                  |
-   |           | for temperature (given u), then solving for pressure using                       |
-   |           |                                                                                  |
-   |           | :math:`P = \frac{k_b T}{\mu m_H} + \frac13 a T^4`                                |
-   |           |                                                                                  |
-   |           | hence in this equation of state gamma (and temperature) are an output            |
-   |           |                                                                                  |
-   +-----------+----------------------------------------------------------------------------------+
-   | 13        | **Locally isothermal eos for generic hierarchical system**                       |
-   |           |                                                                                  |
-   |           | Assuming all sink particles are stars.                                           |
-   |           | Generalisation of Farris et al. (2014; for binaries) to N stars.                 |
-   |           | For two sink particles this is identical to ieos=14                              |
-   |           |                                                                                  |
-   +-----------+----------------------------------------------------------------------------------+
-   | 14        | **Locally isothermal eos from Farris et al. (2014) for binary system**           |
-   |           |                                                                                  |
-   |           | uses the locations of the first two sink particles                               |
-   |           |                                                                                  |
-   +-----------+----------------------------------------------------------------------------------+
-   | 15        | **Helmholtz equation of state (computed live, not tabulated)**                   |
-   |           |                                                                                  |
-   |           | .. WARNING:: not widely tested in phantom, better to use ieos=10                 |
-   |           |                                                                                  |
-   +-----------+----------------------------------------------------------------------------------+
-   | 16        | **Shen (2012) equation of state for neutron stars**                              |
-   |           |                                                                                  |
-   |           | this equation of state requires evolving temperature as the energy variable      |
-   |           |                                                                                  |
-   |           | .. WARNING:: not tested: use with caution                                        |
-   |           |                                                                                  |
-   +-----------+----------------------------------------------------------------------------------+
-   | 20        | **Gas + radiation + various forms of recombination**                             |
-   |           |                                                                                  |
-   |           | from HORMONE, Hirai+2020, as used in Lau+2022b                                   |
-   |           |                                                                                  |
-   +-----------+----------------------------------------------------------------------------------+
-   | 23        | **Tabulated EoS of Stamatellos et al. 2007 (includes opacities)**                |
-   |           |                                                                                  |
-   |           | Tabulated equation of state with opacities from Lombardi et al. 2015. For use    | 
-   |           |  with icooling = 9, the radiative cooling approximation (Young et al. 2024).     |													  |
-   |		   |																				  |
-   +-----------+----------------------------------------------------------------------------------+
-=======
    +-----------+--------------------------------------------------------------------------------------------------------------------------+
    | ieos      | Description                                                                                                              | 
    +===========+==========================================================================================================================+
@@ -289,7 +158,9 @@
    |           | reference density :math:`\rho_0`, e.g. 2.7 g/cm^3 for basalt                                                             |
    |           |                                                                                                                          |
    +-----------+--------------------------------------------------------------------------------------------------------------------------+
-   | 24        | Stamatellos et al. (2007) and Lombardi et al. (2015)                                                                     |
-   |           | For use with icooling==9 for radiative cooling approximation of Young et al. (2024)                                      |
-   +-----------+--------------------------------------------------------------------------------------------------------------------------+
->>>>>>> 0c4fa002
+   | 24        | **Tabulated EoS of Stamatellos et al. 2007 (includes opacities)**                                                        |
+   |           |                                                                                                                          |
+   |           | Tabulated equation of state with opacities from Lombardi et al. 2015. For use                                            |
+   |           | with icooling = 9, the radiative cooling approximation (Young et al. 2024).                                              |
+   |           |                                                                                                                          |
+   +-----------+--------------------------------------------------------------------------------------------------------------------------+