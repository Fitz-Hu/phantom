!--------------------------------------------------------------------------!
! The Phantom Smoothed Particle Hydrodynamics code, by Daniel Price et al. !
! Copyright (c) 2007-2025 The Authors (see AUTHORS)                        !
! See LICENCE file for usage and distribution conditions                   !
! http://phantomsph.github.io/                                             !
!--------------------------------------------------------------------------!
module setup
!
! Setup of two stars or sink particles in a binary
!
! :References: None
!
<<<<<<< HEAD
! :Owner: Mike Lau & Ana Lourdes Juarez
=======
! :Owner: Ana Lourdes Juarez
>>>>>>> 0bbf7ca4
!
! :Runtime parameters:
!   - a    : *semi-major axis*
!   - hacc : *accretion radius of the companion star*
!   - macc : *mass of the companion star*
!   - mdon : *mass of the donor star*
!
! :Dependencies: centreofmass, eos, extern_corotate, externalforces,
!   infile_utils, io, options, part, setbinary, setunits, timestep
!

<<<<<<< HEAD

=======
>>>>>>> 0bbf7ca4
 implicit none
 public :: setpart
 real    :: a,mdon,macc,hacc

 private

contains

!----------------------------------------------------------------
!+
!  setup for binary star simulations (with or without gas)
!+
!----------------------------------------------------------------
subroutine setpart(id,npart,npartoftype,xyzh,massoftype,vxyzu,&
                   polyk,gamma,hfact,time,fileprefix)
 use part,           only:nptmass,xyzmh_ptmass,vxyz_ptmass,ihacc
 use setbinary,      only:set_binary,get_period_from_a
 use centreofmass,    only:reset_centreofmass
 use options,        only:iexternalforce
 use externalforces, only:iext_corotate,omega_corotate
 use extern_corotate, only:icompanion_grav,companion_xpos,companion_mass,hsoft
 use io,             only:master,fatal
 use eos,            only:ieos, gmw
 use setunits,       only:mass_unit,dist_unit
 use timestep,       only:tmax,dtmax
 integer,           intent(in)    :: id
 integer,           intent(inout) :: npart
 integer,           intent(out)   :: npartoftype(:)
 real,              intent(out)   :: xyzh(:,:)
 real,              intent(out)   :: massoftype(:)
 real,              intent(out)   :: polyk,gamma,hfact
 real,              intent(inout) :: time
 character(len=20), intent(in)    :: fileprefix
 real,              intent(out)   :: vxyzu(:,:)
 character(len=120) :: filename
 integer :: ierr
 logical :: iexist
 real    :: period,ecc,hdon,mass_ratio
 real    :: rhocentre,rmin,pmass,densi,presi,ri
!
!--general parameters
!
 dist_unit = 'solarr'
 mass_unit = 'solarm'
 time = 0.
 polyk = 0.
 gamma = 5./3.
!
!--space available for injected gas particles
!  in case only sink particles are used
!

 iexternalforce = iext_corotate
 icompanion_grav = 1
 xyzh(:,:)  = 0.
 vxyzu(:,:) = 0.
 nptmass = 0
 a    = 266.34
 mdon = 6.97
 macc = 1.41
 hacc = 1.
 ieos = 2
 gmw  = 0.6
 ecc  = 0.
 hdon = 1.

! Initialise particle injection
 call init_inject(ierr)
 npart = 10
 npartoftype(:) = 0
 xyzh(:,:)  = 0.
 vxyzu(:,:) = 0.
! massoftype = 0.

 if (id==master) print "(/,65('-'),1(/,a),/,65('-'),/)",&
   ' Welcome to the shoot at a star setup'

 filename = trim(fileprefix)//'.setup'
 inquire(file=filename,exist=iexist)
 if (iexist) call read_setupfile(filename,ieos,polyk,ierr)
 if (.not. iexist .or. ierr /= 0) then
    if (id==master) then
       call write_setupfile(filename)
       print*,' Edit '//trim(filename)//' and rerun phantomsetup'
    endif
    stop
 endif
 !
 !
 !--if a is negative or is given time units, interpret this as a period
 !

 period = get_period_from_a(mdon,macc,a)
 tmax = 10.*period
 dtmax = tmax/200.
 !
 !--now setup orbit using fake sink particles
 !
 call set_binary(mdon,macc,a,ecc,hdon,hacc,xyzmh_ptmass,vxyz_ptmass,nptmass,ierr,omega_corotate,&
                  verbose=(id==master))

 call reset_centreofmass(npart,xyzh,vxyzu,nptmass,xyzmh_ptmass,vxyz_ptmass)


 if (ierr /= 0) call fatal ('setup_binary','error in call to set_binary')

 companion_mass = mdon
 companion_xpos = xyzmh_ptmass(1,1)
 mass_ratio = mdon / macc
 hsoft = 0.1 * 0.49 * mass_ratio**(2./3.) / (0.6*mass_ratio**(2./3.) + &
               log( 1. + mass_ratio**(1./3.) ) ) * a
 !
 !--delete donor sink
 !
 nptmass=1
 xyzmh_ptmass(:,1) = xyzmh_ptmass(:,2)
 vxyz_ptmass(1:3,1) = 0.
<<<<<<< HEAD
  
=======

 !--restore options
 !

>>>>>>> 0bbf7ca4

end subroutine setpart

!----------------------------------------------------------------
!+
!  write options to .setup file
!+
!----------------------------------------------------------------
subroutine write_setupfile(filename)
 use infile_utils, only:write_inopt
 use setunits,     only:write_options_units
 use eos,          only:write_options_eos,gamma
 use setunits,      only:write_options_units
 use units,         only:unit_density
 character(len=*), intent(in) :: filename
 integer :: iunit

 print "(a)",' writing setup options file '//trim(filename)
 open(newunit=iunit,file=filename,status='replace',form='formatted')
 write(iunit,"(a)") '# input file for binary setup routines'

 call write_options_units(iunit)
 call write_options_eos(iunit)

 write(iunit,"(/,a)") '# orbit settings'
 call write_inopt(a,'a','semi-major axis',iunit)
 call write_inopt(mdon,'mdon','mass of the donor star',iunit)
 call write_inopt(macc,'macc','mass of the companion star',iunit)
 call write_inopt(hacc,'hacc','accretion radius of the companion star',iunit)
 close(iunit)

end subroutine write_setupfile

!----------------------------------------------------------------
!+
!  read options from .setup file
!+
!----------------------------------------------------------------
subroutine read_setupfile(filename,ieos,polyk,ierr)
 use infile_utils, only:open_db_from_file,inopts,read_inopt,close_db
 use io,           only:error,fatal
 use units,         only:select_unit,unit_density,unit_pressure,unit_velocity
 use setunits,      only:read_options_and_set_units
 use eos,           only:gamma
 character(len=*), intent(in) :: filename
 integer,          intent(inout) :: ieos
 real,             intent(inout) :: polyk
 integer,          intent(out) :: ierr
 integer, parameter :: iunit = 21
 integer :: nerr
 type(inopts), allocatable :: db(:)

 nerr = 0
 ierr = 0

 call open_db_from_file(db,filename,iunit,ierr)
 call read_options_and_set_units(db,nerr)

 call read_inopt(ieos,'ieos',db,errcount=nerr) ! equation of state
 call read_inopt(a,'a',db,errcount=nerr)
 call read_inopt(mdon,'mdon',db,errcount=nerr)
 call read_inopt(macc,'macc',db,errcount=nerr)
 call read_inopt(hacc,'hacc',db,errcount=nerr)

 call close_db(db)

 if (nerr > 0) then
    print "(1x,i2,a)",nerr,' error(s) during read of setup file: re-writing...'
    ierr = nerr
 endif

end subroutine read_setupfile

end module setup<|MERGE_RESOLUTION|>--- conflicted
+++ resolved
@@ -10,11 +10,7 @@
 !
 ! :References: None
 !
-<<<<<<< HEAD
-! :Owner: Mike Lau & Ana Lourdes Juarez
-=======
 ! :Owner: Ana Lourdes Juarez
->>>>>>> 0bbf7ca4
 !
 ! :Runtime parameters:
 !   - a    : *semi-major axis*
@@ -26,10 +22,6 @@
 !   infile_utils, io, options, part, setbinary, setunits, timestep
 !
 
-<<<<<<< HEAD
-
-=======
->>>>>>> 0bbf7ca4
  implicit none
  public :: setpart
  real    :: a,mdon,macc,hacc
@@ -147,14 +139,10 @@
  nptmass=1
  xyzmh_ptmass(:,1) = xyzmh_ptmass(:,2)
  vxyz_ptmass(1:3,1) = 0.
-<<<<<<< HEAD
-  
-=======
 
  !--restore options
  !
 
->>>>>>> 0bbf7ca4
 
 end subroutine setpart
 
