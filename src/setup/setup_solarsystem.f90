--- conflicted
+++ resolved
@@ -19,19 +19,12 @@
 ! :Dependencies: centreofmass, datautils, ephemeris, infile_utils, io, mpc,
 !   part, physcon, setbinary, timestep, units
 !
- use setstar,  only:star_t
-!  use setorbit, only:orbit_t
-!  use dim,      only:gr
  implicit none
  public :: setpart
 
  real :: norbits
  integer :: dumpsperorbit
 
- logical :: relax !,corotate
- type(star_t)  :: star
-!  type(orbit_t) :: orbit
- 
  private
 
 contains
@@ -41,9 +34,8 @@
 !+
 !----------------------------------------------------------------
 subroutine setpart(id,npart,npartoftype,xyzh,massoftype,vxyzu,polyk,gamma,hfact,time,fileprefix)
-<<<<<<< HEAD
  use part,         only:nptmass,xyzmh_ptmass,vxyz_ptmass,idust,set_particle_type,&
-                        grainsize,graindens,ndustlarge,ndusttypes,ndustsmall
+                        grainsize,graindens,ndustlarge,ndusttypes,ndustsmall,ihacc
  use setbinary,    only:set_binary
  use units,        only:set_units,umass,udist,unit_density
  use physcon,      only:solarm,au,pi,km,solarr
@@ -52,23 +44,6 @@
  use mpc,          only:read_mpc,mpc_entry
  use datautils,    only:find_datafile
  use centreofmass, only:reset_centreofmass
-=======
- use part,           only:nptmass,xyzmh_ptmass,vxyz_ptmass,idust,set_particle_type,&
-                          grainsize,graindens,ndustlarge,ndusttypes,ihacc
- use setorbit,       only:set_defaults_orbit,set_orbit
- use setstar,        only:set_defaults_star,shift_star,set_star
- use setbinary,      only:set_binary
- use options,        only:iexternalforce
- use externalforces, only:iext_corotate,iext_geopot,iext_star,omega_corotate,mass1,accradius1
- use units,          only:set_units,umass,udist,unit_density
- use physcon,        only:solarm,au,pi,km,solarr
- use io,             only:master,fatal
- use timestep,       only:tmax,dtmax
- use mpc,            only:read_mpc,mpc_entry
- use datautils,      only:find_datafile
- use centreofmass,   only:reset_centreofmass
-!  use kernel,       only:hfact_default
->>>>>>> b3ea73e1
  integer,           intent(in)    :: id
  integer,           intent(inout) :: npart
  integer,           intent(out)   :: npartoftype(:)
@@ -85,31 +60,6 @@
  integer, parameter :: max_bodies = 2000000
  type(mpc_entry), allocatable :: dat(:)
 !
-!--general parameters
-!
- dist_unit = 'solarr'
- mass_unit = 'solarm'
- time = 0.
- polyk = 0.
- gamma = 1.
-!  hfact = hfact_default
-!
-!--space available for injected gas particles
-!  in case only sink particles are used
-!
- npart = 0
- npartoftype(:) = 0
- massoftype = 0.
-
- xyzh(:,:)  = 0.
- vxyzu(:,:) = 0.
- nptmass = 0
- nstar = 1
- call set_defaults_star(star)
- call set_defaults_orbit(orbit)
- relax = .true.
- corotate = .false.
-! 
 ! default runtime parameters
 !
  norbits       = 1000.
@@ -130,20 +80,6 @@
     endif
     stop
  endif
- !
- !--setup and relax stars as needed
- !
- use_var_comp = .false.
- write_profile = .false.
- iextern_prev = iexternalforce
- iexternalforce = 0
- gamma = 5./3.
- call set_star(id,master,nstar,star,xyzh,vxyzu,eos_vars,rad,npart,npartoftype,&
-                massoftype,hfact,xyzmh_ptmass,vxyz_ptmass,nptmass,ieos,polyk,gamma,&
-                X_in,Z_in,relax,use_var_comp,write_profile,&
-                rhozero,npart_total,i_belong,ierr)
-
- call reset_centreofmass(npart,xyzh,vxyzu,nptmass,xyzmh_ptmass,vxyz_ptmass)
 !
 ! set units
 !
@@ -172,8 +108,8 @@
  dtmax  = period/dumpsperorbit
 
  nbodies = 0
-! filename = find_datafile('Distant.txt',url='https://www.minorplanetcenter.net/iau/MPCORB/')
-! call read_mpc(filename,nbodies,dat=dat)
+ filename = find_datafile('Distant.txt',url='https://www.minorplanetcenter.net/iau/MPCORB/')
+ call read_mpc(filename,nbodies,dat=dat)
  print "(a,i0,a)",' read orbital data for ',nbodies,' minor planets'
 
  nbodies = 0
@@ -212,20 +148,14 @@
  ! add the Sun
  !
  nptmass = 1
-<<<<<<< HEAD
  xyzmh_ptmass(:,1) = 0.
  xyzmh_ptmass(4,1) = mtot
- xyzmh_ptmass(5,1) = solarr/udist
+ xyzmh_ptmass(ihacc,1) = solarr/udist
  !
  ! add the planets
  !
  call add_body('jupiter',nptmass,xyzmh_ptmass,vxyz_ptmass,mtot)
  !call set_solarsystem_planets(nptmass,xyzmh_ptmass,vxyz_ptmass,mtot)
-=======
- xyzmh_ptmass(1:3,1) = 0.
- xyzmh_ptmass(ihacc,1) = solarr/udist
- xyzmh_ptmass(4,1) = solarm/umass
->>>>>>> b3ea73e1
  !
  ! set mass of all the minor bodies equal
  !
@@ -256,17 +186,12 @@
 subroutine set_solarsystem_planets(nptmass,xyzmh_ptmass,vxyz_ptmass,mtot)
  integer, intent(inout) :: nptmass
  real,    intent(inout) :: xyzmh_ptmass(:,:),vxyz_ptmass(:,:)
-<<<<<<< HEAD
  real,    intent(in)    :: mtot
  integer,          parameter :: nplanets = 9
-=======
- integer,          parameter :: nplanets = 10  ! including moon
->>>>>>> b3ea73e1
  character(len=*), parameter :: planet_name(nplanets) = &
      (/'mercury', &
        'venus  ', &
        'earth  ', &
-       'moon   ', &
        'mars   ', &
        'jupiter', &
        'saturn ', &
