--- conflicted
+++ resolved
@@ -72,13 +72,9 @@
 !   - np            : *number of gas particles*
 !   - nplanets      : *number of planets*
 !   - nsinks        : *number of sinks*
-<<<<<<< HEAD
 !   - q1            : *tight binary 1 mass ratio*
 !   - q2            : *tight binary 2 mass ratio*
-=======
-!   - q2            : *tight binary mass ratio*
 !   - qatm          : *sound speed power law index of atmosphere*
->>>>>>> 0bb67587
 !   - radkappa      : *constant radiation opacity kappa*
 !   - ramp          : *Do you want to ramp up the planet mass slowly?*
 !   - rho_core      : *planet core density (cgs units)*
