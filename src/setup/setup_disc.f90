!--------------------------------------------------------------------------!
! The Phantom Smoothed Particle Hydrodynamics code, by Daniel Price et al. !
! Copyright (c) 2007-2024 The Authors (see AUTHORS)                        !
! See LICENCE file for usage and distribution conditions                   !
! http://phantomsph.github.io/                                             !
!--------------------------------------------------------------------------!
module setup
!
! This module sets up accretion discs. The central object(s) can be
!   modelled with sink particles or external potentials. Systems with two
!   sink particles:
!     (i)  in a bound binary can have circumbinary, circumprimary, and
!          circumsecondary discs,
!     (ii) in an unbound binary (i.e. a fly-by) can have circumprimary and
!          circumsecondary discs.
!   In addition to gas, each disc can contain dust, modelled with either the
!   one fluid or two fluid methods. The dust can only grow in the two-fluid
!   method. Embedded planets can be added to single or circumbinary discs.
!
! :References: None
!
! :Owner: Daniel Mentiplay
!
! :Runtime parameters:
!   - Ratm_in       : *inner atmosphere radius (planet radii)*
!   - Ratm_out      : *outer atmosphere radius (planet radii)*
!   - accr1         : *single star accretion radius*
!   - accr1a        : *single star accretion radius*
!   - accr1b        : *single star accretion radius*
!   - accr2         : *perturber accretion radius*
!   - accr2a        : *tight binary primary accretion radius*
!   - accr2b        : *tight binary secondary accretion radius*
!   - alphaSS       : *desired alphaSS*
!   - alpha_z       : *height of transition in tanh vertical temperature profile*
!   - atm_type      : *atmosphere type (1:r**(-3); 2:r**(-1./(gamma-1.)))*
!   - beta_z        : *variation in transition height over radius*
!   - bhspin        : *black hole spin*
!   - bhspinangle   : *black hole spin angle (deg)*
!   - binary1_O     : *tight binary 1 Omega, PA of ascending node (deg)*
!   - binary1_a     : *tight binary 1 semi-major axis*
!   - binary1_e     : *tight binary 1 eccentricity*
!   - binary1_f     : *tight binary 1 f, initial true anomaly (deg,180=apastron)*
!   - binary1_i     : *tight binary 1 i, inclination (deg)*
!   - binary1_w     : *tight binary 1 w, argument of periapsis (deg)*
!   - binary2_O     : *tight binary 2 Omega, PA of ascending node (deg)*
!   - binary2_a     : *tight binary 2 semi-major axis*
!   - binary2_e     : *tight binary 2 eccentricity*
!   - binary2_f     : *tight binary 2 f, initial true anomaly (deg,180=apastron)*
!   - binary2_i     : *tight binary 2 i, inclination (deg)*
!   - binary2_w     : *tight binary 2 w, argument of periapsis (deg)*
!   - binary_O      : *wide binary Omega, PA of ascending node (deg)*
!   - binary_a      : *wide binary semi-major axis*
!   - binary_e      : *wide binary eccentricity*
!   - binary_f      : *wide binary f, initial true anomaly (deg,180=apastron)*
!   - binary_i      : *wide binary i, inclination (deg)*
!   - binary_w      : *wide binary w, argument of periapsis (deg)*
!   - deltat        : *output interval as fraction of orbital period*
!   - discstrat     : *stratify disc? (0=no,1=yes)*
!   - dist_unit     : *distance unit (e.g. au,pc,kpc,0.1pc)*
!   - einst_prec    : *include Einstein precession*
!   - flyby_O       : *position angle of ascending node (deg)*
!   - flyby_a       : *distance of minimum approach*
!   - flyby_d       : *initial distance (units of dist. min. approach)*
!   - flyby_i       : *inclination (deg)*
!   - ibinary       : *binary orbit (0=bound,1=unbound [flyby])*
!   - ipotential    : *potential (1=central point mass,*
!   - istrat        : *temperature prescription (0=MAPS, 1=Dartois)*
!   - m1            : *first hierarchical level primary mass*
!   - m2            : *first hierarchical level secondary mass*
!   - mass_unit     : *mass unit (e.g. solarm,jupiterm,earthm)*
!   - norbits       : *maximum number of orbits at outer disc*
!   - np            : *number of gas particles*
!   - nplanets      : *number of planets*
!   - nsinks        : *number of sinks*
!   - q1            : *tight binary 1 mass ratio*
!   - q2            : *tight binary 2 mass ratio*
!   - qatm          : *sound speed power law index of atmosphere*
!   - radkappa      : *constant radiation opacity kappa*
!   - ramp          : *Do you want to ramp up the planet mass slowly?*
!   - rho_core      : *planet core density (cgs units)*
!   - subst         : *star to substitute*
!   - subst1        : *first star to substitute*
!   - subst2        : *second star to substitute*
!   - surface_force : *model m1 as planet with surface*
!   - temp_atm0     : *atmosphere temperature scaling factor*
!   - temp_mid0     : *midplane temperature scaling factor*
!   - use_mcfost    : *use the mcfost library*
!   - z0            : *z scaling factor*
!
! :Dependencies: centreofmass, dim, dust, eos, extern_binary,
!   extern_corotate, extern_lensethirring, externalforces, fileutils,
!   growth, infile_utils, io, kernel, memory, options, part, physcon,
!   prompting, radiation_utils, set_dust, set_dust_options, setbinary,
!   setdisc, setflyby, sethierarchical, spherical, timestep, units,
!   vectorutils
!
 use dim,              only:use_dust,maxalpha,use_dustgrowth,maxdusttypes,&
                            maxdustlarge,maxdustsmall,compiled_with_mcfost
 use externalforces,   only:iext_star,iext_binary,iext_lensethirring,&
                            iext_einsteinprec,iext_corot_binary,iext_corotate,&
                            update_externalforce
 use extern_binary,    only:mass2,accradius1,accradius2,ramp,surface_force,eps_soft1
 use fileutils,        only:make_tags_unique
 use growth,           only:ifrag,isnow,rsnow,Tsnow,vfragSI,vfraginSI,vfragoutSI,gsizemincgs
 use porosity,         only:iporosity
 use io,               only:master,warning,error,fatal
 use kernel,           only:hfact_default
 use options,          only:use_dustfrac,iexternalforce,use_hybrid,use_porosity
 use options,          only:use_mcfost,use_mcfost_stellar_parameters
 use part,             only:xyzmh_ptmass,maxvxyzu,vxyz_ptmass,ihacc,ihsoft,&
                            iJ2,ispinx,ispinz,iReff,igas,&
                            idust,iphase,dustprop,dustfrac,ndusttypes,ndustsmall,&
                            ndustlarge,grainsize,graindens,nptmass,iamtype,dustgasprop,&
<<<<<<< HEAD
                            VrelVf,filfac,probastick,rad,radprop,ikappa,iradxi
 use physcon,          only:au,solarm,jupiterm,earthm,pi,years
 use setdisc,          only:scaled_sigma,get_disc_mass
=======
                            VrelVf,rad,radprop,ikappa,iradxi
 use physcon,          only:au,solarm,jupiterm,earthm,pi,twopi,years,hours,deg_to_rad
 use setdisc,          only:scaled_sigma,get_disc_mass,maxbins
>>>>>>> e01f76c3
 use set_dust_options, only:set_dust_default_options,dust_method,dust_to_gas,&
                            ndusttypesinp,ndustlargeinp,ndustsmallinp,isetdust,&
                            dustbinfrac,check_dust_method
 use units,            only:umass,udist,utime
 use dim,              only:do_radiation
 use radiation_utils,  only:set_radiation_and_gas_temperature_equal
 use memory,           only:allocate_memory

 implicit none

 public  :: setpart

 private

 !--resolution
 integer :: np,np_dust(maxdustlarge)

 !--setup filename
 character(len=100) :: filename

 !--hierarchical configuration
 integer :: hl_index
 real :: current_mass, higher_mass
 integer :: higher_disc_index

 !--central objects
 real    :: mcentral
 real    :: m1,m2,m1a,m1b,m2a,m2b,q1,q2,accr1,accr2,accr1a,accr1b,accr2a,accr2b
 real    :: binary_a,binary_e,binary_i,binary_O,binary_w,binary_f
 real    :: binary1_a,binary1_e,binary1_i,binary1_O,binary1_w,binary1_f
 real    :: binary2_a,binary2_e,binary2_i,binary2_O,binary2_w,binary2_f
 integer :: icentral,ipotential,ibinary
 integer :: nsinks,subst,subst1,subst2
 real    :: flyby_a,flyby_d,flyby_O,flyby_i
 real    :: bhspin,bhspinangle
 logical :: einst_prec

 !--stratification
 real    :: temp_atm0,temp_mid0
 real    :: z0_ref

 !--discs
 integer, parameter :: maxdiscs = 10
 real               :: discpos(3),discvel(3)

 character(len=20) :: disclabel
 character(len=*), dimension(maxdiscs), parameter :: disctype(1:4) = &
    (/'binary   ', &
      'primary  ', &
      'secondary', &
      'triple   '/)

 real    :: star_m(maxdiscs)
 real    :: totmass_gas
 real    :: J2star(maxdiscs),spin_period_star(maxdiscs),obliquity_star(maxdiscs)
 real    :: size_star(maxdiscs),kfac_star(maxdiscs)

 integer :: ndiscs
 integer :: onlydisc
 integer :: isetgas(maxdiscs)
 logical :: iuse_disc(maxdiscs)
 integer :: sigmaprofilegas(maxdiscs)
 logical :: ismoothgas(maxdiscs)
 logical :: itapergas(maxdiscs)
 integer :: itapersetgas(maxdiscs)
 logical :: iwarp(maxdiscs)
 logical :: use_global_iso
 real    :: alphaSS

 real    :: R_in(maxdiscs),R_out(maxdiscs),R_ref(maxdiscs),R_c(maxdiscs)
 real    :: pindex(maxdiscs),disc_m(maxdiscs),sig_ref(maxdiscs),sig_norm(maxdiscs)
 real    :: qindex(maxdiscs),H_R(maxdiscs)
 real    :: posangl(maxdiscs),incl(maxdiscs)
 real    :: annulus_m(maxdiscs),R_inann(maxdiscs),R_outann(maxdiscs)
 real    :: R_warp(maxdiscs),H_warp(maxdiscs)
 real    :: Q_min(maxdiscs)

 integer :: sigmaprofiledust(maxdiscs,maxdusttypes)
 logical :: ismoothdust(maxdiscs,maxdusttypes)
 logical :: itaperdust(maxdiscs,maxdusttypes)
 integer :: itapersetdust(maxdiscs,maxdusttypes)
 real    :: disc_mdust(maxdiscs,maxdusttypes),sig_normdust(maxdiscs,maxdusttypes)
 real    :: R_indust(maxdiscs,maxdusttypes),R_indust_swap(maxdiscs,maxdusttypes)
 real    :: R_outdust(maxdiscs,maxdusttypes),R_outdust_swap(maxdiscs,maxdusttypes)
 real    :: R_c_dust(maxdiscs,maxdusttypes)
 real    :: pindex_dust(maxdiscs,maxdusttypes),qindex_dust(maxdiscs,maxdusttypes)
 real    :: H_R_dust(maxdiscs,maxdusttypes)

 real :: enc_mass(maxbins,maxdiscs)

 !--planets
 integer, parameter :: maxplanets = 9

 character(len=*), dimension(maxplanets), parameter :: num = &
    (/'1','2','3','4','5','6','7','8','9' /)

 logical :: istratify
 integer :: nplanets,discstrat
 real    :: mplanet(maxplanets),rplanet(maxplanets)
 real    :: accrplanet(maxplanets),inclplan(maxplanets)
 real    :: J2planet(maxplanets),spin_period(maxplanets),obliquity(maxplanets)
 real    :: planet_size(maxplanets),kfac(maxplanets)
 real    :: period_planet_longest

 !--planetary atmosphere
 integer :: npart_planet_atm
 integer :: atm_type
 real    :: rho_core_cgs
 real    :: Ratm_in
 real    :: Ratm_out
 real    :: Natmfrac

 !--units
 character(len=20) :: dist_unit,mass_unit

 !--time
 real    :: tinitial
 real    :: deltat
 integer :: norbits

 !--other
 logical :: ichange_method
 real    :: iradkappa = huge(iradkappa)/10.
contains

!--------------------------------------------------------------------------
!+
! This is the only public subroutine of the module
!+
!--------------------------------------------------------------------------
subroutine setpart(id,npart,npartoftype,xyzh,massoftype,vxyzu,polyk,gamma,hfact,time,fileprefix)
 integer,           intent(in)    :: id
 integer,           intent(out)   :: npart
 integer,           intent(out)   :: npartoftype(:)
 real,              intent(out)   :: xyzh(:,:)
 real,              intent(out)   :: massoftype(:)
 real,              intent(out)   :: vxyzu(:,:)
 real,              intent(out)   :: polyk
 real,              intent(out)   :: gamma
 real,              intent(out)   :: hfact
 real,              intent(inout) :: time
 character(len=20), intent(in)    :: fileprefix

 write(*,"(/,65('-'),/,/,5x,a,/,/,65('-'))") 'Welcome to the New Disc Setup'

 !--set default options
 call set_default_options()!-1)

 !--set time
 time = tinitial

 !--get disc setup parameters from file or interactive setup
 call get_setup_parameters(id,fileprefix)

 !--allocate memory
 !nalloc = np
 !if (use_dust) nalloc = nalloc + sum(np_dust)
 !call allocate_memory(nalloc, part_only=.true.)

 !--setup units
 call setup_units()

 !--compute number of discs based on setup options
 call number_of_discs()

 !--setup central object(s), i.e. sink particle(s) or potential
 call setup_central_objects(fileprefix)

 !--setup equation of state
 call equation_of_state(gamma)

 !--set surface density profile based on setup options
 call surface_density_profile()

 !--setup grain size distribution
 call setup_dust_grain_distribution()

 !--compute disc mass and surface density normalization
 call calculate_disc_mass()

 !--setup disc(s)
 call setup_discs(id,fileprefix,hfact,gamma,npart,polyk,npartoftype,massoftype,xyzh,vxyzu)

 !--planet atmospheres
 call planet_atmosphere(id,npart,xyzh,vxyzu,npartoftype,gamma,hfact)

 !--initialise dustprop for dust particles only
 call initialise_dustprop(npart)

 !--check dust method for validity
 call check_dust_method(dust_method,ichange_method)

 !--print information about the angular momenta
 call print_angular_momentum(npart,xyzh,vxyzu)

 !--print dust information
 call print_dust()

 !--planets
 call set_planets(npart,massoftype,xyzh)

 !--reset centre of mass to the origin
 call set_centreofmass(npart,xyzh,vxyzu)

 !--set tmax and dtmax
 call set_tmax_dtmax()

 if (do_radiation) then
    rad(iradxi,1:npart)=0.!call set_radiation_and_gas_temperature_equal(npart,xyzh,vxyzu,massoftype,rad)
    radprop(ikappa,1:npart) = iradkappa
 endif

 !--remind user to check for warnings and errors
 write(*,20)
20 format(/, &
   "-----------------------------------------------------------------",/, &
   "",/, &
   "     Check output for warnings and errors",/, &
   "",/, &
   "-----------------------------------------------------------------",/)

 return

end subroutine setpart

!--------------------------------------------------------------------------
!
! Set default options
!
!--------------------------------------------------------------------------
subroutine set_default_options()!id)
 use sethierarchical, only:set_hierarchical_default_options
!  integer, intent(in) :: id

 integer :: i

 !--time
 tinitial = 0.

 !--units
 dist_unit = 'au'
 mass_unit = 'solarm'

 !--central object(s)
 icentral = 1

 !--external potential
 ipotential = 1

 !--point mass
 iexternalforce = iext_star
 m1    = 1.
 m2    = 1.
 accr1 = 1.
 accr2 = 1.

 !--oblateness of main objects
 J2star = 0.
 spin_period_star = 10.
 obliquity_star = 0.
 size_star = 1.
 kfac_star = 0.205

 !--planetary atmosphere
 surface_force = .false.

 !--spinning black hole (Lense-Thirring)
 einst_prec = .false.
 bhspin      = 1.
 bhspinangle = 0.

 !--sink particle(s)
 nsinks = 1
 ibinary = 0

 !--binary
 binary_a = 10.
 binary_e = 0.
 binary_i = 0.
 binary_O = 0.
 binary_w = 270.
 binary_f = 180.

 !--hierarchical
 call set_hierarchical_default_options()!id)

 !--flyby
 flyby_a  = 200.
 flyby_d  = 10.
 flyby_O  = 0.
 flyby_i  = 0.

 !--multiple disc options
 iuse_disc = .false.
 iuse_disc(1) = .true.
 ndiscs = 1

 !--eos
 use_global_iso = .false.

 !--dust distribution
 call set_dust_default_options()

 !--gas disc
 R_in         = 1.
 R_out        = 150.
 R_ref        = 10.
 R_c          = 150.
 R_warp       = 0.
 H_warp       = 0.
 isetgas      = 0
 itapergas    = .false.
 itapersetgas = 0
 ismoothgas   = .true.
 iwarp        = .false.
 pindex       = 1.
 qindex       = 0.25
 alphaSS      = 0.005
 posangl      = 0.
 incl         = 0.
 H_R          = 0.05
 disc_m       = 0.05
 sig_norm     = 1.e-02
 sig_ref      = 1.e-02
 Q_min        = 1.0
 annulus_m    = 0.05
 R_inann      = 1.
 R_outann     = 150.

 !--dust disc
 R_indust      = 1.
 R_outdust     = 150.
 pindex_dust   = 1.
 qindex_dust   = 0.25
 H_R_dust      = 0.05
 itaperdust    = .false.
 itapersetdust = 0
 ismoothdust   = .true.
 R_c_dust      = 150.

 !--dust growth
 ifrag = 1
 isnow = 0
 rsnow = 100.
 Tsnow = 150.
 vfragSI = 15.
 vfraginSI = 5.
 vfragoutSI = 15.
 gsizemincgs = 5.e-3

 !--resolution
 np = 1000000
 np_dust = np/maxdustlarge/5

 !--planets
 nplanets      = 0
 mplanet       = 1.
 rplanet       = (/ (10.*i, i=1,maxplanets) /)
 accrplanet    = 0.25
 inclplan      = 0.
 J2planet      = 0.
 spin_period   = 10.
 obliquity     = 0.
 planet_size   = 1.
 kfac          = 0.205

 !--stratification
 istratify     = .false.
 discstrat     = 0
 temp_mid0     = 24.
 temp_atm0     = 63.
 z0_ref        = 9.

 !--simulation time
 deltat  = 0.1
 norbits = 100

 !--planetary atmospheres
 atm_type     = 1
 rho_core_cgs = 5.
 Ratm_in      = 1.
 Ratm_out     = 3.
 Natmfrac     = 0.

end subroutine set_default_options

!--------------------------------------------------------------------------
!
! Get setup parameters from interactive setup or file
!
!--------------------------------------------------------------------------
subroutine get_setup_parameters(id,fileprefix)
 integer,           intent(in) :: id
 character(len=20), intent(in) :: fileprefix

 logical :: iexist,seq_exists
 integer :: j,ierr

 filename=trim(fileprefix)//'.setup'
 inquire(file=filename,exist=iexist)
 if (iexist) then
    !--read from setup file
    call read_setupfile(filename,ierr)
    if (id==master) call write_setupfile(filename)
    if (ierr /= 0) then
       stop
    endif

    !--setup multiple discs each with different orbital parameters
    !  specified in orbits.dat
    inquire(file='orbits.dat',exist=iexist)
    inquire(file=trim(fileprefix)//'A.setup',exist=seq_exists)
    if (iexist .and. .not.seq_exists) then
       open(unit=23,file='orbits.dat',status='old',iostat=ierr)
       j = 0
       do while(ierr==0)
          read(23,*,iostat=ierr) binary_a,binary_e,binary_i,binary_O,binary_w,binary_f
          if (ierr==0) then
             j = j + 1
             write(filename,"(a)") trim(fileprefix)//achar(j+64)//'.setup'
             if (id==master) call write_setupfile(filename)
          endif
       enddo
       close(unit=23)
       stop
    endif

 elseif (id==master) then

    !--interactive setup
    print "(a,/)",' '//trim(filename)//' not found: using interactive setup'
    call setup_interactive(id)

    !--write setup file from interactive setup
    call write_setupfile(filename)
    print "(/,a)",' >>> please edit '//trim(filename)//' to set parameters for your problem then rerun phantomsetup <<<'
    stop

 else

    stop

 endif

end subroutine get_setup_parameters

!--------------------------------------------------------------------------
!
! Set the units
!
!--------------------------------------------------------------------------
subroutine setup_units()
 use units, only:set_units,select_unit

 integer :: ierr

 if (icentral==0 .and. ipotential==3) then
    !--black hole units
    !  note: distance unit not used but (currently) required in the .setup file
    call select_unit(mass_unit,umass,ierr)
    if (ierr /= 0) call error('setup_disc','mass unit not recognised')
    call set_units(mass=umass,c=1.d0)
 else
    !--stellar units
    call select_unit(mass_unit,umass,ierr)
    if (ierr /= 0) call error('setup_disc','mass unit not recognised')
    call select_unit(dist_unit,udist,ierr)
    if (ierr /= 0) call error('setup_disc','length unit not recognised')
    call set_units(dist=udist,mass=umass,G=1.d0)
 endif

end subroutine setup_units

!--------------------------------------------------------------------------
!
! Calculate the number of required discs
!
!--------------------------------------------------------------------------
subroutine number_of_discs()

 integer :: i

 ndiscs = max(count(iuse_disc),1)
 !--index of disc (if only one)
 onlydisc = 0
 if (ndiscs==1) then
    do i=1,maxdiscs
       if (iuse_disc(i)) onlydisc = i
    enddo
 endif

end subroutine number_of_discs

!--------------------------------------------------------------------------
!
! Set the equation of state
!
!--------------------------------------------------------------------------
subroutine equation_of_state(gamma)
 use eos,     only:isink,qfacdisc,qfacdisc2,polyk2,beta_z,z0
 use options, only:ieos,icooling
 use options, only:nfulldump,alphau,ipdv_heating,ishock_heating
 real, intent(out) :: gamma
 real              :: H_R_atm, cs

 logical :: is_isothermal
 integer :: i

 is_isothermal = (maxvxyzu==3)

 if (compiled_with_mcfost) then
    if (use_mcfost) then
       is_isothermal = .false.
       nfulldump = 1
    else
       is_isothermal = .true.
    endif
 endif

 if (is_isothermal) then

    !--isothermal
    gamma = 1.0
    if (ndiscs /= 1) then
       !--multiple discs
       if (use_global_iso) then
          !--globally isothermal
          ieos = 1
          qindex = 0.
          qfacdisc = qindex(1)
          print "(/,a)",' setting ieos=1 for globally isothermal disc'
          if (iuse_disc(1)) then
             H_R(2) = sqrt(R_ref(2)/R_ref(1)*(m1+m2)/m1) * H_R(1)
             H_R(3) = sqrt(R_ref(3)/R_ref(1)*(m1+m2)/m2) * H_R(1)
             call warning('setup_disc','using circumbinary (H/R)_ref to set global temperature')
          elseif (iuse_disc(2)) then
             H_R(3) = sqrt(R_ref(3)/R_ref(2)*m1/m2) * H_R(2)
             call warning('setup_disc','using circumprimary (H/R)_ref to set global temperature')
          endif
       else
          !--locally isothermal prescription from Farris et al. (2014) for binary system
          if (nsinks>4) then
             ieos = 13
             print "(/,a)",' setting ieos=13 for locally isothermal from generalised Farris et al. (2014) prescription'
             higher_disc_index = findloc(iuse_disc, .true., 1)
             qfacdisc = qindex(higher_disc_index)
             call get_hier_disc_label(higher_disc_index, disclabel)

             call warning('setup_disc','using circum-'//trim(disclabel)//' (H/R)_ref to set global temperature')
          else
             ieos = 14
             print "(/,a)",' setting ieos=14 for locally isothermal from Farris et al. (2014)'
             if (iuse_disc(1)) then
                qfacdisc = qindex(1)
                call warning('setup_disc','using circumbinary (H/R)_ref to set global temperature')
             elseif (iuse_disc(2)) then
                qfacdisc = qindex(2)
                call warning('setup_disc','using circumprimary (H/R)_ref to set global temperature')
             endif
          endif
       endif
    else
       !--single disc
       if (qindex(onlydisc) > 0.) then
          do i=1,maxdiscs
             !--eos around sink
             if (iuse_disc(i)) isink = i-1
          enddo
          !--locally isothermal
          if (isink /= 0 .and. isink /= 3) then ! isink == 3 special case, to be generalised
             ieos = 6
             print "(/,a)",' setting ieos=6 for locally isothermal disc around sink'
          else
             if (discstrat > 0) then
                ieos = 7
                print "(/,a)",' setting ieos=7 for locally isothermal disc with stratification'
                call temp_to_HR(temp_mid0,H_R(onlydisc),R_ref(onlydisc),mcentral,cs)
                call temp_to_HR(temp_atm0,H_R_atm,R_ref(onlydisc),mcentral,cs)
                polyk2 = (cs*(1./R_ref(onlydisc))**(-qfacdisc2))**2
                z0 = z0_ref/R_ref(onlydisc)**beta_z
             else
                ieos = 3
                print "(/,a)",' setting ieos=3 for locally isothermal disc around origin'
             endif
             isink = 0 ! In the case isink==3, to be generalized
          endif
          qfacdisc = qindex(onlydisc)
       endif
    endif

 else

    !--adiabatic
    ieos = 2
    gamma = 5./3.
    icooling = 3

    if (use_mcfost) then
       icooling = 0
       ipdv_heating = 0
       ishock_heating = 0
       alphau = 0
    endif

 endif

end subroutine equation_of_state

!--------------------------------------------------------------------------
!
! Set the surface density profile choice
!
!    0 = power law
!    1 = exponentially tapered power law
!    2 = smoothed power law
!    3 = both tapered and smoothed
!    4 = alternative taper
!    5 = alternative taper with smoothing
!
!--------------------------------------------------------------------------
subroutine surface_density_profile()

 integer :: i,j

 !--gas profile
 do i=1,maxdiscs
    sigmaprofilegas(i) = 0
    if (itapergas(i)) sigmaprofilegas(i) = 1
    if (ismoothgas(i)) sigmaprofilegas(i) = 2
    if (itapergas(i) .and. ismoothgas(i)) sigmaprofilegas(i) = 3
    if (itapersetgas(i)==1) sigmaprofilegas(i) = 4
    if (itapersetgas(i)==1 .and. ismoothgas(i)) sigmaprofilegas(i) = 5
 enddo

 !--dust profile
 if (use_dust) then
    do i=1,maxdiscs
       do j=1,ndusttypes
          sigmaprofiledust(i,j) = 0
          if (itaperdust(i,j)) sigmaprofiledust(i,j) = 1
          if (ismoothdust(i,j)) sigmaprofiledust(i,j) = 2
          if (itaperdust(i,j) .and. ismoothdust(i,j)) sigmaprofiledust(i,j) = 3
          if (itapersetdust(i,j)==1) sigmaprofiledust(i,j) = 4
          if (itapersetdust(i,j)==1 .and. ismoothdust(i,j)) sigmaprofiledust(i,j) = 5
       enddo
       !--swap radii to keep dust profile the same as gas within [R_indust,R_outdust]
       if (isetdust == 2) then
          R_indust_swap(i,:)  = R_in(i)
          R_outdust_swap(i,:) = R_out(i)
       else
          R_indust_swap(i,:)  = R_indust(i,:)
          R_outdust_swap(i,:) = R_outdust(i,:)
       endif
    enddo
 endif

end subroutine surface_density_profile

!--------------------------------------------------------------------------
!
! Set up the central object(s)
!
!--------------------------------------------------------------------------
subroutine setup_central_objects(fileprefix)
 use externalforces,       only:mass1,accradius1
 use extern_lensethirring, only:blackhole_spin,blackhole_spin_angle
 use setbinary,            only:set_binary
 use sethierarchical,      only:set_hierarchical,set_multiple
 use setflyby,             only:set_flyby
 character(len=20), intent(in) :: fileprefix

 integer :: i,ierr

 mcentral = m1
 select case (icentral)
 case (0)
    select case (ipotential)
    case (1)
       print "(/,a)",' Central point mass represented by external force with accretion boundary'
       print "(a,g10.3,a)",'   Object mass:      ', m1,    trim(mass_unit)
       print "(a,g10.3,a)",'   Accretion Radius: ', accr1, trim(dist_unit)
       mass1      = m1
       accradius1 = accr1
       mcentral   = m1
    case (2)
       print "(/,a)",' Central binary represented by external force with accretion boundary'
       print "(a,g10.3,a)",'   Primary mass:       ', m1,    trim(mass_unit)
       print "(a,g10.3)",  '   Binary mass ratio:  ', m2/m1
       print "(a,g10.3,a)",'   Accretion Radius 1: ', accr1, trim(dist_unit)
       print "(a,g10.3,a)",'   Accretion Radius 2: ', accr2, trim(dist_unit)
       mass1       = m1
       mass2       = m2
       accradius1  = accr1
       accradius2  = accr2
       if (iexternalforce == iext_corot_binary) then
          mcentral = m1
       else
          mcentral = m1 + m2
       endif
    case (3)
       print "(/,a)",' Central black hole represented by external force with accretion boundary'
       print "(a,g10.3,a)",'   Black hole mass:        ', m1,    trim(mass_unit)
       print "(a,g10.3,a)",'   Accretion Radius:       ', accr1, trim(dist_unit)
       print "(a,g10.3)",  '   Black hole spin:        ', bhspin
       print "(a,g10.3,a)",'   Black hole spin angle:  ', bhspinangle, 'deg'
       mass1                = m1
       accradius1           = accr1
       blackhole_spin       = bhspin
       blackhole_spin_angle = bhspinangle*deg_to_rad
       mcentral             = m1
    end select
    call update_externalforce(iexternalforce,tinitial,0.)
 case (1)
    select case (nsinks)
    case (1)
       !--single star
       print "(/,a)",' Central object represented by a sink at the system origin'
       print "(a,g10.3,a)",'   Object mass:      ', m1,    trim(mass_unit)
       print "(a,g10.3,a)",'   Accretion Radius: ', accr1, trim(dist_unit)
       nptmass                      = 1
       xyzmh_ptmass(:,:)            = 0.
       xyzmh_ptmass(1:3,nptmass)    = 0.
       xyzmh_ptmass(4,nptmass)      = m1
       xyzmh_ptmass(ihacc,nptmass)  = accr1
       xyzmh_ptmass(ihsoft,nptmass) = 0.
       vxyz_ptmass                  = 0.
       mcentral                     = m1
       discpos                      = 0.
       discvel                      = 0.
    case (2)
       !--binary
       select case (ibinary)
       case (0)
          !--bound
          nptmass  = 0
          print "(/,a)",' Central objects represented by two sinks'
          print "(a,g10.3,a)",'   Primary mass:       ', m1,    trim(mass_unit)
          print "(a,g10.3)",  '   Binary mass ratio:  ', m2/m1
          print "(a,g10.3,a)",'   Accretion Radius 1: ', accr1, trim(dist_unit)
          print "(a,g10.3,a)",'   Accretion Radius 2: ', accr2, trim(dist_unit)
          call set_binary(m1,m2,semimajoraxis=binary_a,eccentricity=binary_e, &
                          posang_ascnode=binary_O,arg_peri=binary_w,incl=binary_i, &
                          f=binary_f,accretion_radius1=accr1,accretion_radius2=accr2, &
                          xyzmh_ptmass=xyzmh_ptmass,vxyz_ptmass=vxyz_ptmass,nptmass=nptmass,ierr=ierr)
          mcentral = m1 + m2
       case (1)
          !--unbound (flyby)
          print "(/,a)",' Central object represented by a sink at the system origin with a perturber sink'
          print "(a,g10.3,a)",'   Primary mass:       ', m1,    trim(mass_unit)
          print "(a,g10.3,a)",'   Perturber mass:     ', m2,    trim(mass_unit)
          print "(a,g10.3,a)",'   Accretion Radius 1: ', accr1, trim(dist_unit)
          print "(a,g10.3,a)",'   Accretion Radius 2: ', accr2, trim(dist_unit)
          call set_flyby(m1,m2,minimum_approach=flyby_a, &
                         initial_dist=flyby_d,posang_ascnode=flyby_O,inclination=flyby_i, &
                         accretion_radius1=accr1,accretion_radius2=accr2, &
                         xyzmh_ptmass=xyzmh_ptmass,vxyz_ptmass=vxyz_ptmass,nptmass=nptmass,ierr=ierr)
          mcentral = m1
       end select
       discpos = 0.
       discvel = 0.

    case (5:)
       call set_hierarchical(fileprefix, nptmass, xyzmh_ptmass, vxyz_ptmass, ierr)

    case (3)
       !-- hierarchical triple
       nptmass  = 0
       print "(/,a)",' Central objects represented by a hierarchical triple'
       print "(a,g10.3,a)",'     First hierarchical level primary mass: ', m1,    trim(mass_unit)
       print "(a,g10.3,a)",'   First hierarchical level secondary mass: ', m2,    trim(mass_unit)
       print "(a,g10.3)",  '                    Wide binary mass ratio: ', m2/m1
       print "(a,g10.3)",  '                   Tight binary mass ratio: ', q2
       print "(a,g10.3)",  '                    Star to be substituted: ', abs(subst)
       print "(a,g10.3,a)",'                        Accretion Radius 1: ', accr1, trim(dist_unit)
       print "(a,g10.3,a)",'                       Accretion Radius 2a: ', accr2a, trim(dist_unit)
       print "(a,g10.3,a)",'                       Accretion Radius 2b: ', accr2b, trim(dist_unit)

       if (subst>0) then
          print "(a,g10.3,a)",'      Tight binary orientation referred to: substituted star orbital plane'
       else
          print "(a,g10.3,a)",'      Tight binary orientation referred to: sky'
       endif



       call set_multiple(m1,m2,semimajoraxis=binary_a,eccentricity=binary_e, &
            posang_ascnode=binary_O,arg_peri=binary_w,incl=binary_i, &
            f=binary_f,accretion_radius1=accr1,accretion_radius2=accr1, &
            xyzmh_ptmass=xyzmh_ptmass,vxyz_ptmass=vxyz_ptmass,nptmass=nptmass,ierr=ierr)

       if (iuse_disc(1)) then
          discpos=xyzmh_ptmass(1:3,2)
          discvel=vxyz_ptmass(1:3,2)
       else
          discpos = 0.
          discvel = 0.
       endif

       call set_multiple(m2/(q2+1),m2*q2/(q2+1),semimajoraxis=binary2_a,eccentricity=binary2_e, &
            posang_ascnode=binary2_O,arg_peri=binary2_w,incl=binary2_i, &
            f=binary2_f,accretion_radius1=accr2a,accretion_radius2=accr2b, &
            xyzmh_ptmass=xyzmh_ptmass,vxyz_ptmass=vxyz_ptmass,nptmass=nptmass, subst=subst,ierr=ierr)


       mcentral = m2
    case(4)
       !-- hierarchical quadruple
       nptmass  = 0
       print "(/,a)",' Central objects represented by a hierarchical quadruple'
       print "(a,g10.3,a)",'     First hierarchical level primary mass: ', m1,    trim(mass_unit)
       print "(a,g10.3,a)",'   First hierarchical level secondary mass: ', m2,    trim(mass_unit)
       print "(a,g10.3)",  '                    Wide binary mass ratio: ', m2/m1
       print "(a,g10.3)",  '                 Tight binary 1 mass ratio: ', q1
       print "(a,g10.3)",  '                 Tight binary 2 mass ratio: ', q2
       print "(a,g10.3)",  '              First star to be substituted: ', abs(subst1)
       print "(a,g10.3)",  '             Second star to be substituted: ', abs(subst2)
       print "(a,g10.3,a)",'                        Accretion Radius 1: ', accr1, trim(dist_unit)
       print "(a,g10.3,a)",'                       Accretion Radius 1a: ', accr1a, trim(dist_unit)
       print "(a,g10.3,a)",'                       Accretion Radius 1b: ', accr1b, trim(dist_unit)
       print "(a,g10.3,a)",'                       Accretion Radius 2a: ', accr2a, trim(dist_unit)
       print "(a,g10.3,a)",'                       Accretion Radius 2b: ', accr2b, trim(dist_unit)

       if (subst1>0) then
          print "(a,g10.3,a)",'      Tight binary 1 orientation referred to: substituted star orbital plane'
       else
          print "(a,g10.3,a)",'      Tight binary 1 orientation referred to: sky'
       endif
       if (subst2>0) then
          print "(a,g10.3,a)",'      Tight binary 2 orientation referred to: substituted star orbital plane'
       else
          print "(a,g10.3,a)",'      Tight binary 2 orientation referred to: sky'
       endif

       call set_multiple(m1,m2,semimajoraxis=binary_a,eccentricity=binary_e, &
            posang_ascnode=binary_O,arg_peri=binary_w,incl=binary_i, &
            f=binary_f,accretion_radius1=accr1,accretion_radius2=accr1, &
            xyzmh_ptmass=xyzmh_ptmass,vxyz_ptmass=vxyz_ptmass,nptmass=nptmass,ierr=ierr)

       discpos=xyzmh_ptmass(1:3,2)
       discvel=vxyz_ptmass(1:3,2)

       call set_multiple(m1/(q1+1),m1*q1/(q1+1),semimajoraxis=binary1_a,eccentricity=binary1_e, &
         posang_ascnode=binary1_O,arg_peri=binary1_w,incl=binary1_i, &
         f=binary1_f,accretion_radius1=accr1a,accretion_radius2=accr1b, &
         xyzmh_ptmass=xyzmh_ptmass,vxyz_ptmass=vxyz_ptmass,nptmass=nptmass, subst=subst1,ierr=ierr)

       call set_multiple(m2/(q2+1),m2*q2/(q2+1),semimajoraxis=binary2_a,eccentricity=binary2_e, &
            posang_ascnode=binary2_O,arg_peri=binary2_w,incl=binary2_i, &
            f=binary2_f,accretion_radius1=accr2a,accretion_radius2=accr2b, &
            xyzmh_ptmass=xyzmh_ptmass,vxyz_ptmass=vxyz_ptmass,nptmass=nptmass, subst=subst2,ierr=ierr)

       mcentral = m2

    end select
 end select

 !--set array of central object masses
 star_m(1:4) = (/mcentral, m1, m2, m1+m2/)
 do i=1,maxdiscs
    if (.not.iuse_disc(i)) star_m(i) = 0.
 enddo

 do i=1,nsinks
    if (abs(J2star(i)) > 0.) then
       call set_sink_oblateness(i,J2star(i),size_star(i),spin_period_star(i),kfac_star(i),obliquity_star(i))
       print "(a)",'# oblateness for object '//num(i)
       call print_oblateness_info(i,spin_period_star(i))
    endif
 enddo

end subroutine setup_central_objects

!--------------------------------------------------------------------------
!
! Set the grain size distribution
!
!--------------------------------------------------------------------------
subroutine setup_dust_grain_distribution()
 use dust,             only:grainsizecgs,graindenscgs
 use set_dust,         only:set_dustbinfrac
 use set_dust_options, only:grainsizeinp,graindensinp,igrainsize,igraindens,&
                            smincgs,smaxcgs,sindex

 if (use_dust) then
    grainsize = 0.
    graindens = 0.
    if (ndusttypes > 1) then
       select case(igrainsize)
       case(0)
          call set_dustbinfrac(smincgs,smaxcgs,sindex,dustbinfrac(1:ndusttypes),grainsize(1:ndusttypes))
          grainsize(1:ndusttypes) = grainsize(1:ndusttypes)/udist
       case(1)
          grainsize(1:ndusttypes) = grainsizeinp(1:ndusttypes)/udist
       end select
       select case(igraindens)
       case(0)
          graindens(1:ndusttypes) = graindensinp(1)/umass*udist**3
       case(1)
          graindens(1:ndusttypes) = graindensinp(1:ndusttypes)/umass*udist**3
       end select
    else
       grainsize(1) = grainsizeinp(1)/udist
       graindens(1) = graindensinp(1)/umass*udist**3
       grainsizecgs = grainsizeinp(1)
       graindenscgs = graindensinp(1)
    endif
 endif

end subroutine setup_dust_grain_distribution

!--------------------------------------------------------------------------
!
! Calculate the required disc masses
!
!--------------------------------------------------------------------------
subroutine calculate_disc_mass()

 integer :: i,j
 real :: enc_m(maxbins),rad(maxbins)
 real :: Q_mintmp,disc_mtmp,annulus_mtmp
 real :: rgrid_min,rgrid_max,fac

 totmass_gas  = 0.
 disc_mdust = 0.

 do i=1,maxdiscs
    if (iuse_disc(i)) then
       !
       !--set up a common radial grid for the enclosed mass including gas and dust
       !  even if the gas/dust discs have different radial extents
       !
       rgrid_min = R_in(i)
       rgrid_max = R_out(i)
       if (isetgas(i)==1) then
          rgrid_min = min(rgrid_min,R_inann(i))
          rgrid_max = max(rgrid_max,R_outann(i))
       endif
       if (use_dust) then
          rgrid_min = min(rgrid_min,minval(R_indust_swap(i,1:ndusttypes)))
          rgrid_max = min(rgrid_max,maxval(R_outdust_swap(i,1:ndusttypes)))
       endif
       do j=1,maxbins
          rad(j) = rgrid_min + (j-1) * (rgrid_max-rgrid_min)/real(maxbins-1)
       enddo
       !--gas discs
       select case(isetgas(i))
       case (0)
          !--set sigma normalisation from disc mass
          sig_norm(i) = 1.d0
          call get_disc_mass(disc_mtmp,enc_m,rad,Q_mintmp,sigmaprofilegas(i),sig_norm(i), &
                             star_m(i),pindex(i),qindex(i),R_in(i),R_out(i),R_ref(i),R_c(i), &
                             H_R(i))
          fac = disc_m(i) / disc_mtmp
          sig_norm(i) = sig_norm(i) * fac
          enc_m = enc_m * fac

       case (1)
          !--set disc mass from annulus mass
          sig_norm(i) = 1.d0
          call get_disc_mass(annulus_mtmp,enc_m,rad,Q_mintmp,sigmaprofilegas(i),sig_norm(i), &
                             star_m(i),pindex(i),qindex(i),R_inann(i),R_outann(i),R_ref(i),R_c(i), &
                             H_R(i))
          sig_norm(i) = sig_norm(i) * annulus_m(i) / annulus_mtmp
          call get_disc_mass(disc_m(i),enc_m,rad,Q_min(i),sigmaprofilegas(i),sig_norm(i), &
                             star_m(i),pindex(i),qindex(i),R_in(i),R_out(i),R_ref(i),R_c(i), &
                             H_R(i))
       case (2)
          !--set disc mass from sigma normalisation
          call get_disc_mass(disc_m(i),enc_m,rad,Q_min(i),sigmaprofilegas(i),sig_norm(i), &
                             star_m(i),pindex(i),qindex(i),R_in(i),R_out(i),R_ref(i),R_c(i), &
                             H_R(i))
       case (3)
          !--set disc mass from sigma at reference radius
          if (.not.(R_in(i) < R_ref(i)) .and. ismoothgas(i)) call fatal('setup_disc', &
             'if smoothing inner disc and setting disc mass by sigma(R_ref), require R_in < R_ref')
          sig_norm(i) = sig_ref(i) / scaled_sigma(R_ref(i),sigmaprofilegas(i),pindex(i),R_ref(i),R_in(i),R_out(i),R_c(i))
          call get_disc_mass(disc_m(i),enc_m,rad,Q_min(i),sigmaprofilegas(i),sig_norm(i), &
                             star_m(i),pindex(i),qindex(i),R_in(i),R_out(i),R_ref(i),R_c(i), &
                             H_R(i))
       case (4)
          !--set disc mass from minimum Toomre Q
          sig_norm(i) = 1.d0
          call get_disc_mass(disc_mtmp,enc_m,rad,Q_mintmp,sigmaprofilegas(i),sig_norm(i), &
                             star_m(i),pindex(i),qindex(i),R_in(i),R_out(i),R_ref(i),R_c(i), &
                             H_R(i))
          fac = Q_mintmp / Q_min(i)
          sig_norm(i) = sig_norm(i) * fac
          !--recompute actual disc mass and Toomre Q
          call get_disc_mass(disc_m(i),enc_m,rad,Q_min(i),sigmaprofilegas(i),sig_norm(i), &
                             star_m(i),pindex(i),qindex(i),R_in(i),R_out(i),R_ref(i),R_c(i), &
                             H_R(i))
       end select

       totmass_gas = totmass_gas + disc_m(i)
       enc_mass(:,i) = enc_m + star_m(i)

       !--dust discs
       print*,'dust'
       if (use_dust) then
          disc_mdust(i,:) = 0.
          do j=1,ndusttypes
             disc_mdust(i,j) = disc_m(i) * dust_to_gas * dustbinfrac(j)
             sig_normdust(i,j) = 1.d0
             call get_disc_mass(disc_mtmp,enc_m,rad,Q_mintmp,sigmaprofiledust(i,j), &
                                sig_normdust(i,j),star_m(i),pindex_dust(i,j),qindex_dust(i,j), &
                                R_indust_swap(i,j),R_outdust_swap(i,j),R_ref(i),R_c_dust(i,j),H_R_dust(i,j))
             fac = disc_mdust(i,j) / disc_mtmp
             sig_normdust(i,j) = sig_normdust(i,j) * fac
             enc_mass(:,i) = enc_mass(:,i) + enc_m(:)*fac
          enddo
       endif
    endif
 enddo

end subroutine calculate_disc_mass

!--------------------------------------------------------------------------
!
! Set up the discs
!
!--------------------------------------------------------------------------
subroutine setup_discs(id,fileprefix,hfact,gamma,npart,polyk,&
                       npartoftype,massoftype,xyzh,vxyzu)
 use options,   only:alpha
 use setbinary, only:Rochelobe_estimate
 use sethierarchical, only:get_hierarchical_level_com, get_hier_level_mass
 !use sethierarchical, only:hl_labels, a
 use sethierarchical, only:hs
 use setdisc,   only:set_disc
 integer,           intent(in)    :: id
 character(len=20), intent(in)    :: fileprefix
 real,              intent(out)   :: hfact
 real,              intent(in)    :: gamma
 integer,           intent(out)   :: npart
 real,              intent(out)   :: polyk
 integer,           intent(out)   :: npartoftype(:)
 real,              intent(out)   :: massoftype(:)
 real,              intent(inout) :: xyzh(:,:)
 real,              intent(inout) :: vxyzu(:,:)

 integer            :: i,j,itype
 integer            :: npingasdisc,npindustdisc
 integer            :: iprofilegas,iprofiledust
 real               :: Rochelobe
 real               :: polyk_dust
 real               :: xorigini(3),vorigini(3)
 real               :: alpha_returned(maxdiscs)
 character(len=100) :: prefix
 character(len=100) :: dustprefix(maxdusttypes)

 hfact = hfact_default
 incl    = incl*deg_to_rad
 posangl = posangl*deg_to_rad
 if (maxalpha==0) alpha = alphaSS
 npart = 0
 npartoftype(:) = 0

 do i=1,maxdiscs
    if (iuse_disc(i)) then

       if (ndiscs > 1) then
          if (nsinks<4) then
             print "(/,a)",'>>> Setting up circum'//trim(disctype(i))//' disc <<<'
             prefix = trim(fileprefix)//'-'//disctype(i)
          else
             call get_hier_disc_label(i, disclabel)
             print "(/,a)",'>>> Setting up circum-'//trim(disclabel)//' disc <<<'
             prefix = trim(fileprefix)//'-'//trim(disclabel)
          endif
       else
          prefix = fileprefix
       endif

       if (nsinks < 4) then
          !--set disc origin
          select case(i)
          case(3)
             !--circumsecondary
             xorigini  = xyzmh_ptmass(1:3,2)
             vorigini  = vxyz_ptmass(1:3,2)
             Rochelobe = Rochelobe_estimate(m1,m2,binary_a)
          case(2)
             !--circumprimary
             xorigini  = xyzmh_ptmass(1:3,1)
             vorigini  = vxyz_ptmass(1:3,1)
             Rochelobe = Rochelobe_estimate(m2,m1,binary_a)
          case default
             !--single disc or circumbinary or circumtriple
             !  centre of mass of binary defined to be zero (see set_binary)
             xorigini  = discpos
             vorigini  = discvel
             Rochelobe = huge(0.)
          end select
       else
          call get_hier_disc_label(i, disclabel)

          m2 = get_hier_level_mass(disclabel)

          if (len(trim(disclabel))>1) then
             m1 = get_hier_level_mass(disclabel(:len(trim(disclabel))-1))-m2

             hl_index = findloc(hs%labels%hl, disclabel(:len(trim(disclabel))-1), 1)
             Rochelobe = Rochelobe_estimate(m1,m2,hs%levels(hl_index)%a)
          else
             Rochelobe = huge(0.)
          endif


          star_m(i) = m2

          call get_hierarchical_level_com(disclabel, xorigini, vorigini, xyzmh_ptmass, vxyz_ptmass, fileprefix)

       endif

       if ((ndiscs > 1 .and. ibinary==0) .and. (R_out(i) > Rochelobe)) then
          call warning('setup_disc', &
             'Outer disc radius for circum-'//trim(disctype(i))//' > Roche lobe of ' &
             //trim(disctype(i)))
       endif

       !--taper gas disc
       iprofilegas = 0
       if (itapergas(i)) iprofilegas = 1
       if (itapersetgas(i) == 1) iprofilegas = 2

       !--set disc(s)
       if (use_dust .and. use_dustfrac) then

          !--taper dust disc
          iprofiledust = 0
          if (itaperdust(i,1)) iprofiledust = 1
          if (itapersetdust(i,1) == 1) iprofiledust = 2

          !--gas and dust mixture disc
          npingasdisc = int(disc_m(i)/totmass_gas*np)

          call set_disc(id,master        = master,               &
                        mixture          = .true.,               &
                        npart            = npingasdisc,          &
                        npart_start      = npart + 1,            &
                        rref             = R_ref(i),             &
                        rmin             = R_in(i),              &
                        rmax             = R_out(i),             &
                        rmindust         = R_indust(i,1),        &
                        rmaxdust         = R_outdust(i,1),       &
                        indexprofile     = iprofilegas,          &
                        indexprofiledust = iprofiledust,         &
                        rc               = R_c(i),               &
                        rcdust           = R_c_dust(i,1),        &
                        p_index          = pindex(i),            &
                        p_indexdust      = pindex_dust(i,1),     &
                        q_index          = qindex(i),            &
                        q_indexdust      = qindex_dust(i,1),     &
                        HoverR           = H_R(i),               &
                        HoverRdust       = H_R_dust(i,1),        &
                        disc_mass        = disc_m(i),            &
                        disc_massdust    = sum(disc_mdust(i,:)), &
                        star_mass        = star_m(i),            &
                        gamma            = gamma,                &
                        particle_mass    = massoftype(igas),     &
                        xyz_origin       = xorigini,             &
                        vxyz_origin      = vorigini,             &
                        hfact            = hfact,                &
                        xyzh             = xyzh,                 &
                        vxyzu            = vxyzu,                &
                        polyk            = polyk,                &
                        alpha            = alpha,                &
                        ismooth          = ismoothgas(i),        &
                        position_angle   = posangl(i),           &
                        inclination      = incl(i),              &
                        rwarp            = R_warp(i),            &
                        warp_smoothl     = H_warp(i),            &
                        bh_spin          = bhspin,               &
                        enc_mass         = enc_mass(:,i),        &
                        prefix           = prefix)

          !--set dustfrac
          call set_dustfrac(i,npart+1,npart+1+npingasdisc,xyzh,xorigini)

          npart = npart + npingasdisc
          npartoftype(igas) = npartoftype(igas) + npingasdisc

          if (use_hybrid) then
             if (ndustlarge > 1) then
                dustprefix = trim(prefix)//'-'
                call make_tags_unique(ndustlarge,dustprefix)
             else
                dustprefix = trim(prefix)
             endif

             !--dust disc(s)
             do j=1,ndustlarge

                npindustdisc = int(disc_mdust(i,j)/sum(disc_mdust(:,j))*np_dust(j))
                itype = idust + j - 1

                !--taper dust disc
                iprofiledust = 0
                if (itaperdust(i,j)) iprofiledust = 1

                call set_disc(id,master      = master,             &
                              npart          = npindustdisc,       &
                              npart_start    = npart + 1,          &
                              particle_type  = itype,              &
                              rref           = R_ref(i),           &
                              rmin           = R_indust(i,j),      &
                              rmax           = R_outdust(i,j),     &
                              indexprofile   = iprofiledust,       &
                              rc             = R_c_dust(i,j),      &
                              p_index        = pindex_dust(i,j),   &
                              q_index        = qindex_dust(i,j),   &
                              HoverR         = H_R_dust(i,j),      &
                              disc_mass      = disc_mdust(i,j),    &
                              star_mass      = star_m(i),          &
                              gamma          = gamma,              &
                              particle_mass  = massoftype(itype),  &
                              xyz_origin     = xorigini,           &
                              vxyz_origin    = vorigini,           &
                              hfact          = hfact,              &
                              xyzh           = xyzh,               &
                              vxyzu          = vxyzu,              &
                              polyk          = polyk_dust,         &
                              ismooth        = ismoothdust(i,j),   &
                              position_angle = posangl(i),         &
                              inclination    = incl(i),            &
                              rwarp          = R_warp(i),          &
                              warp_smoothl   = H_warp(i),          &
                              bh_spin        = bhspin,             &
                              enc_mass       = enc_mass(:,i),      &
                              prefix         = dustprefix(j))

                npart = npart + npindustdisc
                npartoftype(itype) = npartoftype(itype) + npindustdisc

             enddo
          endif
       else

          !--gas disc
          npingasdisc = int(disc_m(i)/totmass_gas*np)

          call set_disc(id,master       = master,             &
                        npart           = npingasdisc,        &
                        npart_start     = npart + 1,          &
                        particle_type   = igas,               &
                        rref            = R_ref(i),           &
                        rmin            = R_in(i),            &
                        rmax            = R_out(i),           &
                        indexprofile    = iprofilegas,        &
                        rc              = R_c(i),             &
                        p_index         = pindex(i),          &
                        q_index         = qindex(i),          &
                        HoverR          = H_R(i),             &
                        disc_mass       = disc_m(i),          &
                        star_mass       = star_m(i),          &
                        gamma           = gamma,              &
                        particle_mass   = massoftype(igas),   &
                        xyz_origin      = xorigini,           &
                        vxyz_origin     = vorigini,           &
                        hfact           = hfact,              &
                        xyzh            = xyzh,               &
                        vxyzu           = vxyzu,              &
                        polyk           = polyk,              &
                        alpha           = alpha,              &
                        ismooth         = ismoothgas(i),      &
                        position_angle  = posangl(i),         &
                        inclination     = incl(i),            &
                        rwarp           = R_warp(i),          &
                        warp_smoothl    = H_warp(i),          &
                        bh_spin         = bhspin,             &
                        enc_mass        = enc_mass(:,i),      &
                        prefix          = prefix)

          npart = npart + npingasdisc
          npartoftype(igas) = npartoftype(igas) + npingasdisc

          if (use_dust) then

             if (ndustlarge > 1) then
                dustprefix = trim(prefix)//'-'
                call make_tags_unique(ndustlarge,dustprefix)
             else
                dustprefix = trim(prefix)
             endif

             !--dust disc(s)
             do j=1,ndustlarge
                npindustdisc = int(disc_mdust(i,j)/sum(disc_mdust(:,j))*np_dust(j))
                itype = idust + j - 1

                !--taper dust disc
                iprofiledust = 0
                if (itaperdust(i,j)) iprofiledust = 1

                call set_disc(id,master      = master,             &
                              npart          = npindustdisc,       &
                              npart_start    = npart + 1,          &
                              particle_type  = itype,              &
                              rref           = R_ref(i),           &
                              rmin           = R_indust(i,j),      &
                              rmax           = R_outdust(i,j),     &
                              indexprofile   = iprofiledust,       &
                              rc             = R_c_dust(i,j),      &
                              p_index        = pindex_dust(i,j),   &
                              q_index        = qindex_dust(i,j),   &
                              HoverR         = H_R_dust(i,j),      &
                              disc_mass      = disc_mdust(i,j),    &
                              star_mass      = star_m(i),          &
                              gamma          = gamma,              &
                              particle_mass  = massoftype(itype),  &
                              xyz_origin     = xorigini,           &
                              vxyz_origin    = vorigini,           &
                              hfact          = hfact,              &
                              xyzh           = xyzh,               &
                              vxyzu          = vxyzu,              &
                              polyk          = polyk_dust,         &
                              ismooth        = ismoothdust(i,j),   &
                              position_angle = posangl(i),         &
                              inclination    = incl(i),            &
                              rwarp          = R_warp(i),          &
                              warp_smoothl   = H_warp(i),          &
                              bh_spin        = bhspin,             &
                              enc_mass       = enc_mass(:,i),      &
                              prefix         = dustprefix(j))

                npart = npart + npindustdisc
                npartoftype(itype) = npartoftype(itype) + npindustdisc

             enddo
          endif

       endif

       !--reset alpha for each disc
       alpha_returned(i) = alpha

    endif
 enddo

 !--alpha viscosity
 if (ndiscs==1) then
    alpha = alpha_returned(onlydisc)
 else
    call warning('setup_disc', &
       'multiple discs: cannot use alpha_AV for alpha_SS, setting equal to 0.1')
    alpha = 0.1
 endif

end subroutine setup_discs

!--------------------------------------------------------------------------
!
! Set up a planetary atmosphere
!
!--------------------------------------------------------------------------
subroutine planet_atmosphere(id,npart,xyzh,vxyzu,npartoftype,gamma,hfact)
 integer, intent(in)    :: id
 integer, intent(inout) :: npart
 real,    intent(inout) :: xyzh(:,:)
 real,    intent(inout) :: vxyzu(:,:)
 integer, intent(inout) :: npartoftype(:)
 real,    intent(in)    :: gamma
 real,    intent(in)    :: hfact

 real, parameter :: a0 = 1.

 integer :: npart_disc,itype
 real    :: r_surface
 real    :: udens,rho_core

 if (surface_force) then
    npart_planet_atm = floor(Natmfrac*np)
    npart_disc = npart - npart_planet_atm

    udens = umass/udist**3
    rho_core  = rho_core_cgs/udens
    r_surface = (3./(4.*pi)*m1/rho_core)**(1./3.)
    !--Note the surface of the planet is located at the Plumber softening length
    eps_soft1 = r_surface
    if (eps_soft1 <= 0.) then
       print*,'Something wrong in the surface radius: eps_soft1 =',eps_soft1
    endif
 else
    npart_disc = npart
 endif

 itype = igas

 !--set up an atmosphere around one of the binary masses (i.e. planet)
 if (surface_force .and. npart_planet_atm > 0) then
    call set_planet_atm(id,xyzh,vxyzu,npartoftype,maxvxyzu,itype,a0,R_in(1), &
                        H_R(1),m2,qindex(1),gamma,Ratm_in,Ratm_out,r_surface, &
                        npart,npart_planet_atm,npart_disc,hfact)
 endif

 !--move into the corotating frame with the planet
 if (surface_force .or. iexternalforce == iext_corotate) then
    call make_corotate(xyzh,vxyzu,a0,m2,npart,npart_disc)
 endif

end subroutine planet_atmosphere

!--------------------------------------------------------------------------
!
! Set sphere of particles around one of the binary masses (i.e. planet)
!
!--------------------------------------------------------------------------
subroutine set_planet_atm(id,xyzh,vxyzu,npartoftype,maxvxyzu,itype,a0,R_in, &
                          HoverR,Mstar,q_index,gamma,Ratm_in,Ratm_out,r_surface, &
                          npart,npart_planet_atm,npart_disc,hfact)
 use part,          only:set_particle_type,igas
 use spherical,     only:set_sphere,rho_func
 integer, intent(in)    :: id
 real,    intent(inout) :: xyzh(:,:)
 real,    intent(inout) :: vxyzu(:,:)
 integer, intent(inout) :: npartoftype(:)
 integer, intent(in)    :: maxvxyzu
 integer, intent(in)    :: itype
 real,    intent(in)    :: a0
 real,    intent(in)    :: R_in
 real,    intent(in)    :: HoverR
 real,    intent(in)    :: Mstar
 real,    intent(in)    :: q_index
 real,    intent(in)    :: gamma
 real,    intent(inout) :: Ratm_in
 real,    intent(inout) :: Ratm_out
 real,    intent(in)    :: r_surface
 integer, intent(inout) :: npart
 integer, intent(inout) :: npart_planet_atm
 integer, intent(inout) :: npart_disc
 real,    intent(in)    :: hfact

 integer(kind=8)    :: nptot
 integer            :: i,nx
 real               :: xyz_orig(3)
 real               :: a_orbit
 real               :: psep,vol_sphere
 real               :: cs0,cs
 procedure(rho_func), pointer :: density_func
 !
 ! place particles in sphere
 !
 Ratm_in   = Ratm_in*r_surface
 Ratm_out  = Ratm_out*r_surface

 if (ramp) then
    xyz_orig(:) = (/a0,0.,0./)
 else
    a_orbit = a0 - mass2/Mstar
    xyz_orig(:) = (/a_orbit,0.,0./)
 endif

 vol_sphere  = 4./3.*pi*Ratm_out**3
 nx          = int(npart_planet_atm**(1./3.))
 psep        = vol_sphere**(1./3.)/real(nx)
 nptot       = npart
 density_func => atm_dens

 call set_sphere('closepacked',id,master,Ratm_in,Ratm_out,psep,hfact,npart,xyzh, &
                 rhofunc=density_func,nptot=nptot, &
                 np_requested=npart_planet_atm,xyz_origin=xyz_orig)

 npart_planet_atm = npart-npart_disc
 npartoftype(igas) = npart
 do i=npart_disc+1,npart
    !--set the particle type for the atmosphere particles
    call set_particle_type(i,itype)
    !--------------------------------------------------------------------------
    !  Set thermal energy
    !  utherm generally should not be stored
    !  for an isothermal equation of state
    if (maxvxyzu >= 4) then
       if (itype==igas) then
          cs0 = sqrt(1.0/R_in)*(HoverR)*sqrt(Mstar)*(1.0/R_in)**(-q_index)
          cs = cs_func(cs0,a0,q_index)
          if (gamma > 1.) then
             vxyzu(4,i) = cs**2/(gamma - 1.)/gamma
          else
             vxyzu(4,i) = 1.5*cs**2
          endif
       else
          vxyzu(4,i) = 0.
       endif
    endif
 enddo

end subroutine set_planet_atm

!--------------------------------------------------------------------------
!
! Initialise the dustprop array
!
!--------------------------------------------------------------------------
subroutine initialise_dustprop(npart)
 use physcon,     only:fourpi
 integer, intent(in) :: npart

 integer :: i,iam

 if (use_dustgrowth) then
    do i=1,npart
       iam = iamtype(iphase(i))
       if (iam==idust .or. (use_dustfrac .and. iam==igas)) then
          dustprop(1,i) = fourpi/3.*graindens(1)*grainsize(1)**3 
          dustprop(2,i) = graindens(1)
       else
          dustprop(:,i) = 0.
       endif
       filfac(i) = 0.
       probastick(i) = 1.
       dustgasprop(:,i) = 0.
       VrelVf(i)        = 0.
    enddo
 endif

end subroutine initialise_dustprop

!--------------------------------------------------------------------------
!
! Print angular momentum information
!
!--------------------------------------------------------------------------
subroutine print_angular_momentum(npart,xyzh,vxyzu)
 use setbinary, only:get_mean_angmom_vector
 integer, intent(in) :: npart
 real,    intent(in) :: xyzh(:,:)
 real,    intent(in) :: vxyzu(:,:)

!!!real :: ldisc(maxdiscs),lcentral(maxdiscs)
 real :: ldisc(3),lcentral(3)

 ldisc = get_mean_angmom_vector(npart,xyzh,vxyzu)
 print "(a,'(',3(es10.2,1x),')')",' Disc specific angular momentum = ',ldisc
 if (nptmass > 1) then
    lcentral = get_mean_angmom_vector(nptmass,xyzmh_ptmass,vxyz_ptmass)
    print "(a,'(',3(es10.2,1x),')')",' Binary specific angular momentum = ',lcentral
    ! make unit vectors
    lcentral = lcentral/sqrt(dot_product(lcentral,lcentral))
    ldisc    = ldisc/sqrt(dot_product(ldisc,ldisc))
    print "(a,f6.1,a)",' Angle between disc and binary = ',acos(dot_product(lcentral,ldisc))*180./pi,' deg'
 endif

end subroutine print_angular_momentum

!--------------------------------------------------------------------------
!
! Print dust information
!
!--------------------------------------------------------------------------
subroutine print_dust()

 character(len=20) :: duststring(maxdusttypes)
 integer           :: i,j
 real              :: Sigma
 real              :: Sigmadust
 real              :: Stokes(maxdusttypes)
 real              :: R_midpoint


 if (use_dust) then

    print "(/,a)",' --------------------- added dust ---------------------'

    if (use_dustgrowth) then
       print "(a,g10.3,a)", ' initial grain size: ',grainsize(1)*udist,' cm'
    else
       duststring = 'grain size'
       call make_tags_unique(ndusttypes,duststring)
       do i=1,ndusttypes
          print*,adjustr(duststring(i))//' : ',grainsize(i)*udist,' cm'
       enddo
       duststring = 'grain density'
       call make_tags_unique(ndusttypes,duststring)
       do i=1,ndusttypes
          print*,adjustr(duststring(i))//' : ',graindens(i)*umass/udist**3,' g/cm^3'
       enddo
    endif

    do i=1,maxdiscs
       if (iuse_disc(i)) then
          R_midpoint = (R_in(i) + R_out(i))/2
          Sigma = sig_norm(i) * &
                  scaled_sigma(R_midpoint,sigmaprofilegas(i),pindex(i),R_ref(i),R_in(i),R_out(i),R_c(i))
          Sigmadust = 0.
          do j=1,ndusttypes
             Sigmadust = Sigmadust + sig_normdust(i,j) * &
                         scaled_sigma(R_midpoint,sigmaprofiledust(i,j),pindex_dust(i,j),&
                                      R_ref(i),R_indust(i,j),R_outdust(i,j),R_c_dust(i,j))
          enddo
          Stokes = 0.5*pi*graindens*grainsize/(Sigma+Sigmadust)
          duststring = 'approx. Stokes'
          call make_tags_unique(ndusttypes,duststring)
          if (ndiscs > 1) then
             print "(/,a,i2,a)",' ---------------------   disc',i,'   ---------------------'
          endif
          do j=1,ndusttypes
             print*,'',adjustr(duststring(j))//' : ',Stokes(j)
          enddo
       endif
    enddo
    print "(1x,54('-'),/)"

 else
    print "(/,a,/)",' There is no dust here!'
 endif

end subroutine print_dust

!--------------------------------------------------------------------------
!
! Set up planets
!
!--------------------------------------------------------------------------
subroutine set_planets(npart,massoftype,xyzh)
 use vectorutils, only:rotatevec
 integer, intent(in) :: npart
 real,    intent(in) :: massoftype(:)
 real,    intent(in) :: xyzh(:,:)

 integer :: i,j,itype
 real    :: dist_bt_sinks
 real    :: phi,vphi,sinphi,cosphi,omega,r2,disc_m_within_r
 real    :: Hill(maxplanets)
 real    :: u(3)

 period_planet_longest = 0.
 if (nplanets > 0) then
    print "(a,i2,a)",' --------- added ',nplanets,' planets ------------'
    do i=1,nplanets
       nptmass = nptmass + 1
       phi = 0.
       cosphi = cos(phi*deg_to_rad)
       sinphi = sin(phi*deg_to_rad)
       disc_m_within_r = 0.

       !--disc mass correction
       do j=1,npart
          r2 = xyzh(1,j)**2 + xyzh(2,j)**2 + xyzh(3,j)**2
          if (r2 < rplanet(i)**2) then
             itype = iamtype(iphase(j))
             disc_m_within_r = disc_m_within_r + massoftype(itype)
          endif
       enddo

       !--inner planet mass correction
       if (nplanets>1) then
          do j=1,nplanets
             if (rplanet(j)<rplanet(i)) disc_m_within_r = disc_m_within_r + mplanet(j)*jupiterm/umass
          enddo
       endif

       !--set sink particles
       Hill(i) = (mplanet(i)*jupiterm/umass/(3.*mcentral))**(1./3.) * rplanet(i)
       if (nsinks == 2) then
          dist_bt_sinks = sqrt(dot_product(xyzmh_ptmass(1:3,1),xyzmh_ptmass(1:3,2)))
          if (rplanet(i) > dist_bt_sinks) Hill(i) = (mplanet(i)*jupiterm/umass/(3.*m1))**(1./3.) * rplanet(i)
       endif
       xyzmh_ptmass(1:3,nptmass)    = (/rplanet(i)*cosphi,rplanet(i)*sinphi,0./)
       xyzmh_ptmass(4,nptmass)      = mplanet(i)*jupiterm/umass
       xyzmh_ptmass(ihacc,nptmass)  = accrplanet(i)*Hill(i)
       xyzmh_ptmass(ihsoft,nptmass) = 0.
       vphi                         = sqrt((mcentral + disc_m_within_r)/rplanet(i))
       if (nsinks == 2 .and. rplanet(i) < dist_bt_sinks) vphi = sqrt((m1 + disc_m_within_r)/rplanet(i))
       vxyz_ptmass(1:3,nptmass)     = (/-vphi*sinphi,vphi*cosphi,0./)
       if (nsinks == 2 .and. rplanet(i) < dist_bt_sinks) then
          vxyz_ptmass(1:3,nptmass) = vxyz_ptmass(1:3,nptmass) + vxyz_ptmass(1:3,1)
          xyzmh_ptmass(1:3,nptmass) = xyzmh_ptmass(1:3,nptmass) + xyzmh_ptmass(1:3,1)
       endif

       !--incline positions and velocities
       inclplan(i) = inclplan(i)*deg_to_rad
       u = (/-sin(phi),cos(phi),0./)
       call rotatevec(xyzmh_ptmass(1:3,nptmass),u,-inclplan(i))
       call rotatevec(vxyz_ptmass(1:3,nptmass), u,-inclplan(i))

       !--compute obliquity and spin angular momentum
       if (abs(J2planet(i)) > 0.) then
          call set_sink_oblateness(nptmass,J2planet(i),planet_size(i),spin_period(i),kfac(i),obliquity(i))
       endif

       !--print planet information
       omega = vphi/rplanet(i)
       print "(a,i2,a)",             ' >>> planet ',i,' <<<'
       print "(a,g10.3,a)",          ' orbital radius: ',rplanet(i)*udist/au,' au'
       print "(a,g10.3,a,2pf7.3,a)", '          M(<R): ',(disc_m_within_r + mcentral)*umass/solarm, &
                                     ' MSun, disc mass correction is ',disc_m_within_r/mcentral,'%'
       print "(a,g10.3,a)",          '    planet mass: ',mplanet(i),' MJup'
       print "(a,g10.3,a)",          '    planet mass: ',mplanet(i)*jupiterm/earthm,' MEarth'
       print "(a,g10.3,a)",          '    planet mass: ',mplanet(i)*jupiterm/solarm,' MSun'
       print "(a,2(g10.3,a))",       ' orbital period: ',2.*pi*rplanet(i)/vphi*utime/years,' years or ', &
                                                 2*pi*rplanet(i)/vphi,' in code units'
       print "(a,g10.3,a)",          '    Hill radius: ',Hill(i),' au'
       print "(a,g10.3,a,i3,a)",     '   accr. radius: ',xyzmh_ptmass(ihacc,nptmass),' au or ', &
                                                 int(100*xyzmh_ptmass(ihacc,nptmass)/Hill(i)), ' % of Hill radius'
       print "(a,g10.3,a)",          '     resonances:'
       print "(a,g10.3,a)",   '    3:1 : ',(sqrt(mcentral)/(3.*omega))**(2./3.)*udist/au,' au'
       print "(a,g10.3,a)",   '    4:1 : ',(sqrt(mcentral)/(4.*omega))**(2./3.)*udist/au,' au'
       print "(a,g10.3,a)",   '    5:1 : ',(sqrt(mcentral)/(5.*omega))**(2./3.)*udist/au,' au'
       print "(a,g10.3,a)",   '    9:1 : ',(sqrt(mcentral)/(9.*omega))**(2./3.)*udist/au,' au'
       call print_oblateness_info(nptmass,spin_period(i))

       !--check planet accretion radii
       if (accrplanet(i) < 0.05) then
          call warning('setup_disc','accretion radius of planet < 1/20 Hill radius: unnecessarily small')
       elseif (accrplanet(i) > 0.5) then
          call warning('setup_disc','accretion radius of planet > Hill radius: too large')
       elseif (accrplanet(i)*Hill(i) > accr1) then
          call warning('setup_disc','accretion radius of planet > accretion radius of primary star: this is unphysical')
       endif
       if (xyzmh_ptmass(iReff,nptmass) > 0.25*Hill(i)) then
          call warning('setup_disc','planet size exceeds 1/4 of Hill radius: too large')
       endif
       if (xyzmh_ptmass(iReff,nptmass) > max(xyzmh_ptmass(ihacc,nptmass),xyzmh_ptmass(ihsoft,nptmass))) then
          call warning('setup_disc','planet size exceeds accretion radius: too large')
       endif
       print *, ''

       !--determine longest period
       period_planet_longest = max(period_planet_longest, 2.*pi/omega)

    enddo
    print "(1x,45('-'))"
    print *, ''
 endif

end subroutine set_planets

!--------------------------------------------------------------------------
!
!  Set properties needed for geopotential forces from sink particles
!
!--------------------------------------------------------------------------
subroutine set_sink_oblateness(isink,J2,planet_size,spin_period_hrs,kfac,obliquity)
 use physcon, only:jupiterr
 integer, intent(in) :: isink
 real, intent(in) :: J2,planet_size,spin_period_hrs,kfac,obliquity
 real :: spin_am,planet_radius,planet_spin_period

 xyzmh_ptmass(iJ2,isink) = J2
 ! compute spin angular momentum of the body
 planet_radius = planet_size*jupiterr/udist
 planet_spin_period = spin_period_hrs*hours/utime
 spin_am = twopi*kfac*(xyzmh_ptmass(4,isink)*planet_radius**2)/planet_spin_period
 xyzmh_ptmass(ispinx,isink) = spin_am*sin(obliquity*deg_to_rad)
 xyzmh_ptmass(ispinz,isink) = spin_am*cos(obliquity*deg_to_rad)
 xyzmh_ptmass(iReff,isink) = planet_radius

end subroutine set_sink_oblateness

!--------------------------------------------------------------------------
!
!  Reset centre of mass to origin
!
!--------------------------------------------------------------------------
subroutine set_centreofmass(npart,xyzh,vxyzu)
 use centreofmass, only:reset_centreofmass
 integer, intent(in)    :: npart
 real,    intent(inout) :: xyzh(:,:)
 real,    intent(inout) :: vxyzu(:,:)

 integer :: npart_recentre

 if (iexternalforce == iext_corot_binary) then
    npart_recentre = npart - npart_planet_atm
 else
    npart_recentre = npart
 endif
 call reset_centreofmass(npart_recentre,xyzh,vxyzu,nptmass,xyzmh_ptmass,vxyz_ptmass)

end subroutine set_centreofmass

!--------------------------------------------------------------------------
!
!  Set tmax and dtmax for infile
!
!--------------------------------------------------------------------------
subroutine set_tmax_dtmax()
 use setflyby, only:get_T_flyby
 use timestep, only:tmax,dtmax

 real :: period, period1, period2

 period2 = 0.
 if (icentral==1 .and. nsinks==2 .and. ibinary==0) then
    !--binary orbital period
    period = sqrt(4.*pi**2*binary_a**3/mcentral)
 elseif (icentral==1 .and. nsinks==3 .and. ibinary==0) then
    !--wide binary orbital period
    period = sqrt(4.*pi**2*binary_a**3/mcentral)
    !--tight binary orbital period
    period2 = sqrt(4.*pi**2*binary2_a**3/m2)
 elseif (icentral==1 .and. nsinks==4 .and. ibinary==0) then
    !--wide binary orbital period
    period = sqrt(4.*pi**2*binary_a**3/mcentral)
    !--tight binary 1 orbital period
    period1 = sqrt(4.*pi**2*binary1_a**3/m1)
    !--tight binary 2 orbital period
    period2 = sqrt(4.*pi**2*binary2_a**3/m2)
 elseif (icentral==1 .and. nsinks==2 .and. ibinary==1) then
    !--time of flyby
    period = get_T_flyby(m1,m2,flyby_a,flyby_d)
 elseif (nplanets > 0) then
    !--outer planet orbital period
    period = period_planet_longest
 elseif (iwarp(onlydisc)) then
    !--warp period
    period = sqrt(4.*pi**2*R_warp(onlydisc)**3/mcentral)
 else
    !--outer disc orbital period
    period = sqrt(4.*pi**2*R_out(onlydisc)**3/mcentral)
 endif

 if (period > 0. .and. nsinks<3) then
    if (deltat > 0.) dtmax = deltat*period
    if (norbits >= 0) tmax = norbits*period
 elseif (period > 0. .and. nsinks==3) then
    if (deltat < 0. .and. period2 > 0.) then
       dtmax = -deltat*period2
    elseif (deltat > 0.) then
       dtmax = deltat*period
    endif
 elseif (nsinks==4) then
    dtmax = deltat*period
    if (norbits < 0 .and. period2 > 0.) then
       tmax = -norbits*period2
    elseif (norbits >= 0) then
       tmax = norbits*period
    endif
 endif


end subroutine set_tmax_dtmax

!--------------------------------------------------------------------------
!
!  Prompt user for desired setup options
!
!--------------------------------------------------------------------------
subroutine setup_interactive(id)
 use prompting,        only:prompt
 use set_dust_options, only:set_dust_interactively
 use sethierarchical, only:set_hierarchical_default_options, get_hier_level_mass
 use sethierarchical, only:hs, hierarchy, print_chess_logo, generate_hierarchy_string!sink_num, hl_num, sink_labels, hl_labels

 integer, intent(in) :: id
 integer :: i
 real    :: disc_mfac(maxdiscs)

 !--central object(s)
 print "(a)",'==========================='
 print "(a)",'+++  CENTRAL OBJECT(S)  +++'
 print "(a)",'==========================='
 call prompt('Do you want to use sink particles or an external potential?'// &
             new_line('A')//' 0=potential'//new_line('A')//' 1=sinks'// &
             new_line('A'),icentral,0,1)
 select case (icentral)
 case (0)
    !--external potential
    call prompt('Which potential?'//new_line('A')// &
               ' 1=central point mass'//new_line('A')// &
               ' 2=binary potential'//new_line('A')// &
               ' 3=spinning black hole'//new_line('A'),ipotential,1,3)
    select case (ipotential)
    case (1)
       !--point mass
       iexternalforce = iext_star
       m1       = 1.
       accr1    = 1.
    case (2)
       !--fixed binary
       call prompt('Do you want model a surface on one mass (i.e. planet)?',surface_force)
       if (surface_force) then
          iexternalforce = iext_corot_binary
          !--binary
          m1       = 0.001 ! Planet
          m2       = 1.    ! Central star
          accr1    = 0.    ! Surface force, so we don't need an accretion radius
          accr2    = 0.1

          call prompt('Enter orbital radius of the planet (e.g. 5.2au)',dist_unit)
          call prompt('Enter average core density for the planet (g/cm^3)',rho_core_cgs,0.)
          call prompt('Enter inner atmosphere radius in planet radii',Ratm_in,1.,10.)
          call prompt('Enter outer atmosphere radius in planet radii',Ratm_out,Ratm_in,10.)
          call prompt('Enter atmosphere type (1:r**(-3); 2:r**(-1./(gamma-1.)))',atm_type,1,2)
          call prompt('Enter fraction of particles to be used in planet atmosphere',Natmfrac,0.,1.)
          call prompt('Do you want to ramp up the planet mass slowly?',ramp)
       else
          iexternalforce = iext_binary
          m1       = 1.
          m2       = 1.
          accr1    = 1.
          accr2    = 1.
       endif
    case (3)
       !--spinning black hole (Lense-Thirring)
       iexternalforce = iext_lensethirring
       call prompt('Include Einstein precession?',einst_prec)
       if (einst_prec) iexternalforce = iext_einsteinprec
       m1          = 1.
       accr1       = 30.
       bhspin      = 1.
       bhspinangle = 0.
    end select
 case (1)
    !--sink particle(s)
    call prompt('How many sinks?',nsinks,1)
    select case (nsinks)
    case (1)
       !--single star
       m1       = 1.
       accr1    = 1.
    case (2)
       !--binary
       call prompt('Do you want the binary orbit to be bound (elliptic) or'// &
                  ' unbound (parabolic/hyperbolic) [flyby]?'//new_line('A')// &
                  ' 0=bound'//new_line('A')//' 1=unbound'//new_line('A'),ibinary,0,1)
       select case (ibinary)
       case (0)
          !--bound
          m1       = 1.
          m2       = 0.2
          binary_a = 10.
          binary_e = 0.
          binary_i = 0.
          binary_O = 0.
          binary_w = 270.
          binary_f = 180.
          accr1    = 1.
          accr2    = 0.5
       case (1)
          !--unbound (flyby)
          m1       = 1.
          m2       = 1.
          accr1    = 1.
          accr2    = 1.
          flyby_a  = 200.
          flyby_d  = 10.
          flyby_O  = 0.
          flyby_i  = 0.
       end select

    case (5:)

       call print_chess_logo()!id)

       ibinary = 0

       call generate_hierarchy_string(nsinks)

       call prompt('What is the hierarchy?',hierarchy)
       !call set_hierarchical_interactively()
       call set_hierarchical_default_options()

    case (3)
       !-- hierarchical triple --!
       print "(/,a)",'================================'
       print "(a)",  '+++   HIERARCHICAL TRIPLE    +++'
       print "(a)",  '================================'
       ibinary = 0

       !-- Wide binary
       m1       = 1.
       m2       = 0.2
       binary_a = 10.
       binary_e = 0.
       binary_i = 0.
       binary_O = 0.
       binary_w = 270.
       binary_f = 180.
       accr1    = 1.

       !-- Tight binary
       subst    = 12
       q2       = 1
       m2a      = m2/(q2+1)
       m2b      = m2*q2/(q2+1)
       binary2_a = 1.
       binary2_e = 0.
       binary2_i = 0.
       binary2_O = 0.
       binary2_w = 270.
       binary2_f = 180.
       accr2a    = 0.1
       accr2b    = 0.1
    case(4)
       !-- hierarchical quadruple --!
       print "(/,a)",'================================'
       print "(a)",  '+++   HIERARCHICAL QUADRUPLE    +++'
       print "(a)",  '================================'
       ibinary = 0

       !-- Wide binary
       m1       = 1.
       m2       = 0.2
       binary_a = 10.
       binary_e = 0.
       binary_i = 0.
       binary_O = 0.
       binary_w = 270.
       binary_f = 180.
       accr1    = 1.

       !-- Tight binary 1
       subst1    = 11
       q1        = 1
       m1a       = m1/(q1+1)
       m1b       = m1*q1/(q1+1)
       binary1_a = 1.
       binary1_e = 0.
       binary1_i = 0.
       binary1_O = 0.
       binary1_w = 270.
       binary1_f = 180.
       accr1a    = 0.1
       accr1b    = 0.1

       !-- Tight binary 2
       subst2    = 12
       q2       = 1
       m2a      = m2/(q2+1)
       m2b      = m2*q2/(q2+1)
       binary2_a = 1.
       binary2_e = 0.
       binary2_i = 0.
       binary2_O = 0.
       binary2_w = 270.
       binary2_f = 180.
       accr2a    = 0.1
       accr2b    = 0.1


    end select
 end select

 !--multiple disc options
 print "(/,a)",'================='
 print "(a)",  '+++  DISC(S)  +++'
 print "(a)",  '================='
 if ((icentral==1) .and. (nsinks>=2)) then
    !--multiple discs possible
    if (ibinary==0 .and. nsinks==2) then
       !--bound binary: circum-binary, -primary, -secondary
       iuse_disc(1) = .true.
       iuse_disc(2) = .false.
       iuse_disc(3) = .false.
       call prompt('Do you want a circumbinary disc?',iuse_disc(1))
       call prompt('Do you want a circumprimary disc?',iuse_disc(2))
       call prompt('Do you want a circumsecondary disc?',iuse_disc(3))
    elseif (ibinary==1) then
       !--unbound binary (flyby): circum-primary, -secondary
       iuse_disc(1) = .false.
       iuse_disc(2) = .true.
       iuse_disc(3) = .false.
       call prompt('Do you want a circumprimary disc?',iuse_disc(2))
       call prompt('Do you want a circumsecondary disc?',iuse_disc(3))
    elseif (nsinks==3) then
       !--bound binary: circum-triple
       iuse_disc(1) = .false.
       iuse_disc(2) = .false.
       iuse_disc(3) = .false.
       iuse_disc(4) = .true.
       call prompt('Do you want a circum-triple disc?',iuse_disc(4))
       if (.not.iuse_disc(4)) then
          call prompt('Do you want a circumbinary disc around the first hierarchical level secondary?',iuse_disc(1))
       else
          print "(/,a)",'Setting circum-triple disc.'
       endif
    elseif (nsinks==4) then
       !--2 bound binaries: circumbinary
       iuse_disc(1) = .true.
       iuse_disc(2) = .false.
       iuse_disc(3) = .false.
       iuse_disc(4) = .false.
       print "(/,a)",'Setting circumbinary disc around the first hierarchical level secondary.'
    elseif (nsinks>=5) then
       !--2 bound binaries: circumbinary
       iuse_disc(:) = .false.

       do i=1,hs%labels%sink_num
          call prompt('Do you want a disc orbiting '//trim(hs%labels%sink(i))//' star?',iuse_disc(i))
       enddo

       do i=1,hs%labels%hl_num
          call prompt('Do you want a disc orbiting '//trim(hs%labels%hl(i))//' hierarchical level?',iuse_disc(i+hs%labels%sink_num))
       enddo

    endif
    if (.not.any(iuse_disc)) iuse_disc(1) = .true.
    !--number of discs
    ndiscs = count(iuse_disc)
    if (ndiscs > 1) then
       use_global_iso = .false.
    endif
 endif

 !--gas disc
 R_in  = accr1
 R_ref = min(10.*R_in,R_out)
 R_c   = R_out
 disc_mfac = 1.
 if (ndiscs > 1) qindex = 0.
 if (maxalpha==0) alphaSS = 0.005
 if (surface_force) then
    R_in  = 0.1
    R_out = 3.
    R_ref = 1.
 endif
 if ((icentral==1 .and. nsinks>=2) .and. (ibinary==0)) then
    !--don't smooth circumbinary, by default
    ismoothgas(1) = .false.
    !--set appropriate disc radii for bound binary
    R_in(1:4)      = (/2.5*binary_a, accr1, accr2, 2.5*binary_a /)
    R_out(1:4)     = (/5.*R_in(1), 5.*accr1, 5.*accr2, 5.*R_in(1) /)
    R_ref     = R_in
    R_c       = R_out
    disc_mfac(1:4) = (/1., 0.1, 0.01, 1./)
    if (ndiscs > 1) then
       !--set H/R so temperature is globally constant
       call prompt('Do you want a globally isothermal disc (if not Farris et al. 2014)?',use_global_iso)
       !--------------------------------------------------------------------------
       ! N.B. The initializations of multiple discs is not done using the
       ! implementation of the eos a radial profile centred on CM, primary and
       ! secondary is used. The value of H_R used in setpart to set cs0 is the
       ! one of the circumbinary if cb disc is present, otherwise it uses the
       ! circumprimary. The values of H_R used for the other discs are set using
       ! the equations below, however changing them here is not enough. They need
       ! to be changed also in the the setpart function.
       !--------------------------------------------------------------------------
       if (.not. use_global_iso) then
          call prompt('Enter q_index',qindex(1))
          qindex=qindex(1)
          if (nsinks<5) then
             if (iuse_disc(1)) then
                call prompt('Enter H/R of circumbinary at R_ref',H_R(1))
                H_R(2) = (R_ref(2)/R_ref(1)*(m1+m2)/m1)**(0.5-qindex(1)) * H_R(1)
                H_R(3) = (R_ref(3)/R_ref(1)*(m1+m2)/m2)**(0.5-qindex(1)) * H_R(1)
             else
                if (iuse_disc(2)) then
                   call prompt('Enter H/R of circumprimary at R_ref',H_R(2))
                   H_R(1) = (R_ref(1)/R_ref(2)*m1/(m1+m2))**(0.5-qindex(2)) * H_R(2)
                   H_R(3) = (R_ref(3)/R_ref(2)*m2/m1)**(0.5-qindex(2)) * H_R(2)
                else
                   call prompt('Enter H/R of circumsecondary at R_ref',H_R(3))
                   H_R(1) = sqrt(R_ref(1)/R_ref(3)*m2/(m1+m2))**(0.5-qindex(3)) * H_R(3)
                   H_R(2) = sqrt(R_ref(2)/R_ref(3)*m2/m1)**(0.5-qindex(3)) * H_R(3)
                endif
             endif
             !H_R(2) = nint(H_R(2)*10000.)/10000.
             !H_R(3) = nint(H_R(3)*10000.)/10000.
          else
             higher_disc_index = findloc(iuse_disc, .true., 1)
             call get_hier_disc_label(higher_disc_index, disclabel)
             call prompt('Enter H/R of circum-'//trim(disclabel)//' at R_ref',H_R(higher_disc_index))

             higher_mass = get_hier_level_mass(trim(disclabel))!, mass, sink_num, sink_labels)
             !return
             do i=1,maxdiscs
                if (iuse_disc(i) .and. i /= higher_disc_index) then
                   call get_hier_disc_label(i, disclabel)
                   current_mass = get_hier_level_mass(trim(disclabel))
                   H_R(i) = (R_ref(i)/R_ref(higher_disc_index) * &
                        higher_mass/current_mass)**(0.5-qindex(higher_disc_index)) * &
                        H_R(higher_disc_index)
                endif
             enddo
          endif
          do i=1, maxdiscs
             if (iuse_disc(i)) then
                H_R(i) = nint(H_R(i)*10000.)/10000.
             endif
          enddo
       else
          if (iuse_disc(1)) then
             H_R(2) = sqrt(R_ref(2)/R_ref(1)*(m1+m2)/m1) * H_R(1)
             H_R(3) = sqrt(R_ref(3)/R_ref(1)*(m1+m2)/m2) * H_R(1)
             qindex(2) = qindex(1)
             qindex(3) = qindex(1)
             call warning('setup_disc','using circumbinary (H/R)_ref to set global temperature')
          elseif (iuse_disc(2)) then
             H_R(3) = sqrt(R_ref(3)/R_ref(2)*m1/m2) * H_R(2)
             qindex(3) = qindex(2)
             call warning('setup_disc','using circumprimary (H/R)_ref to set global temperature')
          endif
          H_R(2) = nint(H_R(2)*10000.)/10000.
          H_R(3) = nint(H_R(3)*10000.)/10000.
       endif
    endif
 endif
 do i=1,maxdiscs
    if (iuse_disc(i)) then
       if (ndiscs > 1) then
          if (nsinks<5) then
             print "(/,a)",' >>>  circum'//trim(disctype(i))//' disc  <<<'
          elseif (nsinks>4) then
             call get_hier_disc_label(i, disclabel)
             print "(/,a)",' >>>  circum'//trim(disclabel)//' disc  <<<'
          endif
       endif
       call prompt('How do you want to set the gas disc mass?'//new_line('A')// &
                  ' 0=total disc mass'//new_line('A')// &
                  ' 1=mass within annulus'//new_line('A')// &
                  ' 2=surface density normalisation'//new_line('A')// &
                  ' 3=surface density at reference radius'//new_line('A')// &
                  ' 4=minimum Toomre Q'//new_line('A'),isetgas(i),0,4)
       call prompt('Do you want to exponentially taper the outer gas disc profile?',itapergas(i))
       call prompt('Do you want to warp the disc?',iwarp(i))
       select case (isetgas(i))
       case (0)
          disc_m(i)    = 0.05   * disc_mfac(i)
       case (1)
          annulus_m(i) = 0.05   * disc_mfac(i)
          R_inann(i)   = R_in(i)
          R_outann(i)  = R_out(i)
       case (2)
          sig_norm(i)  = 1.E-02 * disc_mfac(i)
       case (3)
          sig_ref(i)   = 1.E-02 * disc_mfac(i)
       case (4)
          Q_min(i)     = 1.0
       end select
       if (iwarp(i)) then
          R_warp = 0.5*(R_in + R_out)
          H_warp = 20.
          incl   = 30.
       endif
    endif
 enddo

 !--dust disc
 if (use_dust) then
    print "(/,a)",'=============='
    print "(a)",  '+++  DUST  +++'
    print "(a)",  '=============='
    !--dust distribution
    call set_dust_interactively()
    !--dust discs
    do i=1,maxdusttypes
       R_indust(:,i)    = R_in
       R_outdust(:,i)   = R_out
       qindex_dust(:,i) = qindex
       H_R_dust(:,i)    = H_R
       ismoothdust(:,i) = ismoothgas
       R_c_dust(:,i)    = R_c
    enddo
    !--dust growth
    if (use_dustgrowth .and. dust_method == 2) then
       print "(/,a)",'================================'
       print "(a)",  '+++  GROWTH & FRAGMENTATION  +++'
       print "(a)",  '================================'
       call prompt('Enter fragmentation model (0=off,1=on,2=Kobayashi)',ifrag,-1,2)
       if (ifrag > 0) then
          call prompt('Enter minimum allowed grain size in cm',gsizemincgs)
          call prompt('Do you want a snow line ? (0=no,1=position based,2=temperature based)',isnow,0,2)
          if (isnow == 0) then
             call prompt('Enter uniform vfrag in m/s',vfragSI,1.)
          else
             if (isnow == 1) call prompt('How far from the star in AU ?',rsnow,0.)
             if (isnow == 2) call prompt('Enter snow line condensation temperature in K',Tsnow,0.)
             call prompt('Enter inward vfragin in m/s',vfraginSI,1.)
             call prompt('Enter outward vfragout in m/s',vfragoutSI,1.)
          endif
       endif
       call prompt('Enter porosity switch (0=off,1=on)',iporosity,0,1)
       if (iporosity == 1) use_porosity = .true.
    endif
 endif

 !--resolution
 if (use_dust .and. .not.use_dustfrac) then
    np_dust = np/ndusttypesinp/5
    !elseif (use_dust .and. use_hybrid) then
    !np_dust = np/ndustlargeinp/5
 else
    np_dust = 0
 endif

 !--planets
 print "(/,a)",'================='
 print "(a)",  '+++  PLANETS  +++'
 print "(a)",  '================='
 call prompt('How many planets?',nplanets,0,maxplanets)

 !--simulation time
 print "(/,a)",'================'
 print "(a)",  '+++  OUTPUT  +++'
 print "(a)",  '================'
 if (nplanets > 0) then
    call prompt('Enter time between dumps as fraction of outer planet period',deltat,0.)
    call prompt('Enter number of orbits to simulate',norbits,0)
 elseif (icentral==1 .and. nsinks==2 .and. ibinary==0) then
    call prompt('Enter time between dumps as fraction of binary period',deltat,0.)
    call prompt('Enter number of orbits to simulate',norbits,0)
 elseif (icentral==1 .and. nsinks>=3 .and. ibinary==0) then
    call prompt('Enter time between dumps as fraction of binary period'//new_line('A')// &
         '(enter a negative number to refer to the shorter period)',deltat)
    call prompt('Enter number of orbits to simulate'//new_line('A')// &
         '(enter a negative number to refer to the shorter period)',norbits)
 elseif (icentral==1 .and. nsinks==2 .and. ibinary==1) then
    deltat  = 0.01
    norbits = 1
    call prompt('Enter time between dumps as fraction of flyby time',deltat,0.)
 elseif (any(iwarp)) then
    call prompt('Enter time between dumps as fraction of orbital time at warp',deltat,0.)
    call prompt('Enter number of orbits to simulate',norbits,0)
 else
    call prompt('Enter time between dumps as fraction of outer disc orbital time',deltat,0.)
    call prompt('Enter number of orbits to simulate',norbits,0)
 endif

end subroutine setup_interactive

!--------------------------------------------------------------------------
!
! Write setup file
!
!--------------------------------------------------------------------------
subroutine write_setupfile(filename)
 use eos,              only:istrat,alpha_z,beta_z,qfacdisc2
 use infile_utils,     only:write_inopt
 use set_dust_options, only:write_dust_setup_options
 use sethierarchical, only:write_hierarchical_setupfile
 use sethierarchical, only:hs!sink_num, hl_num, sink_labels, hl_labels
 character(len=*), intent(in) :: filename

 integer, parameter :: iunit = 20
 logical            :: done_alpha
 integer            :: i,j,n_possible_discs
 character(len=20)  :: duststring(maxdusttypes)
 character(len=20)  :: taper_string
 character(len=20)  :: smooth_string
 character(len=40)  :: tmpstr

 done_alpha = .false.
 n_possible_discs = 1
 if ((icentral==1) .and. (nsinks>=2)) n_possible_discs = 3

 print "(/,a)",' writing setup options file '//trim(filename)
 open(unit=iunit,file=filename,status='replace',form='formatted')
 write(iunit,"(a)") '# input file for disc setup routine'
 !--resolution
 write(iunit,"(/,a)") '# resolution'
 call write_inopt(np,'np','number of gas particles',iunit)
 if (use_dust .and. (.not.use_dustfrac .or. use_hybrid)) then
    duststring = 'np_dust'
    call make_tags_unique(ndustlargeinp,duststring)
    do i=1,ndustlargeinp
       call write_inopt(np_dust(i),trim(duststring(i)),'number of large dust particles',iunit)
    enddo
 endif
 !--units
 write(iunit,"(/,a)") '# units'
 call write_inopt(dist_unit,'dist_unit','distance unit (e.g. au,pc,kpc,0.1pc)',iunit)
 call write_inopt(mass_unit,'mass_unit','mass unit (e.g. solarm,jupiterm,earthm)',iunit)
 !--central objects(s)/potential
 write(iunit,"(/,a)") '# central object(s)/potential'
 call write_inopt(icentral,'icentral', &
    'use sink particles or external potential (0=potential,1=sinks)',iunit)
 select case (icentral)
 case (0)
    !--external potential
    call write_inopt(ipotential,'ipotential','potential (1=central point mass,'// &
                     '2=binary potential,3=spinning black hole)',iunit)
    select case (ipotential)
    case (1)
       !--point mass
       call write_inopt(m1,'m1','star mass',iunit)
       call write_inopt(accr1,'accr1','star accretion radius',iunit)
    case (2)
       !--fixed binary
       call write_inopt(m1,'m1','primary mass',iunit)
       call write_inopt(m2,'m2','secondary mass',iunit)
       call write_inopt(accr1,'accr1','primary accretion radius',iunit)
       call write_inopt(accr2,'accr2','secondary accretion radius',iunit)

       !--options of planet surface/atmosphere
       write(iunit,"(/,a)") '# options for planet surface/atmosphere'
       call write_inopt(surface_force,'surface_force','model m1 as planet with surface',iunit)
       if (surface_force) then
          call write_inopt(rho_core_cgs,'rho_core','planet core density (cgs units)',iunit)
          call write_inopt(Ratm_in,'Ratm_in','inner atmosphere radius (planet radii)',iunit)
          call write_inopt(Ratm_out,'Ratm_out','outer atmosphere radius (planet radii)',iunit)
          call write_inopt(atm_type,'atm_type','atmosphere type (1:r**(-3); 2:r**(-1./(gamma-1.)))',iunit)
          call write_inopt(Natmfrac,'Natm/Npart','fraction of particles for planet atmosphere',iunit)
          call write_inopt(ramp,'ramp','Do you want to ramp up the planet mass slowly?',iunit)
          if (.not.ramp .and. Natmfrac == 0.) then
             print*,'Warning! Not ramping the mass or initialising an atmosphere will'// &
                     'likely cause explosive collisions between particles'
          elseif (ramp .and. Natmfrac /= 0.) then
             print*,'Warning! The atmosphere will be lost while ramping up the planet mass...'
             print*,'         ...try using one or the other'
          endif
       endif
    case (3)
       !--spinning black hole: Lense-Thirring (+ Einstein precession)
       call write_inopt(einst_prec,'einst_prec','include Einstein precession',iunit)
       call write_inopt(m1,'m1','black hole mass',iunit)
       call write_inopt(accr1,'accr1','black hole accretion radius',iunit)
       call write_inopt(bhspin,'bhspin','black hole spin',iunit)
       call write_inopt(bhspinangle,'bhspinangle','black hole spin angle (deg)',iunit)
    end select
 case (1)
    !--sink particle(s)
    call write_inopt(nsinks,'nsinks','number of sinks',iunit)
    select case (nsinks)
    case (1)
       !--single star
       write(iunit,"(/,a)") '# options for central star'
       call write_inopt(m1,'m1','star mass',iunit)
       call write_inopt(accr1,'accr1','star accretion radius',iunit)
    case (2)
       !--binary
       call write_inopt(ibinary,'ibinary','binary orbit (0=bound,1=unbound [flyby])',iunit)
       select case (ibinary)
       case (0)
          !--bound
          write(iunit,"(/,a)") '# options for binary'
          call write_inopt(m1,'m1','primary mass',iunit)
          call write_inopt(m2,'m2','secondary mass',iunit)
          call write_inopt(binary_a,'binary_a','binary semi-major axis',iunit)
          call write_inopt(binary_e,'binary_e','binary eccentricity',iunit)
          call write_inopt(binary_i,'binary_i','i, inclination (deg)',iunit)
          call write_inopt(binary_O,'binary_O','Omega, PA of ascending node (deg)',iunit)
          call write_inopt(binary_w,'binary_w','w, argument of periapsis (deg)',iunit)
          call write_inopt(binary_f,'binary_f','f, initial true anomaly (deg,180=apastron)',iunit)
          call write_inopt(accr1,'accr1','primary accretion radius',iunit)
          call write_inopt(accr2,'accr2','secondary accretion radius',iunit)
       case (1)
          !--unbound (flyby)
          !--central star
          write(iunit,"(/,a)") '# options for central star'
          call write_inopt(m1,'m1','central star mass',iunit)
          call write_inopt(accr1,'accr1','central star accretion radius',iunit)
          !--perturber
          write(iunit,"(/,a)") '# options for perturber'
          call write_inopt(m2,'m2','perturber mass',iunit)
          call write_inopt(accr2,'accr2','perturber accretion radius',iunit)
          call write_inopt(flyby_a,'flyby_a','distance of minimum approach',iunit)
          call write_inopt(flyby_d,'flyby_d','initial distance (units of dist. min. approach)',iunit)
          call write_inopt(flyby_O,'flyby_O','position angle of ascending node (deg)',iunit)
          call write_inopt(flyby_i,'flyby_i','inclination (deg)',iunit)
       end select

    case (5:)

       call write_hierarchical_setupfile(iunit)

    case (3)
       !-- hierarchical triple
       write(iunit,"(/,a)") '# options for hierarchical triple'

       !-- masses
       call write_inopt(m1,'m1','first hierarchical level primary mass',iunit)
       call write_inopt(m2,'m2','first hierarchical level secondary mass',iunit)
       call write_inopt(q2,'q2','tight binary mass ratio',iunit)
       call write_inopt(subst,'subst','star to substitute',iunit)

       !-- wide binary parameters
       call write_inopt(binary_a,'binary_a','wide binary semi-major axis',iunit)
       call write_inopt(binary_e,'binary_e','wide binary eccentricity',iunit)
       call write_inopt(binary_i,'binary_i','wide binary i, inclination (deg)',iunit)
       call write_inopt(binary_O,'binary_O','wide binary Omega, PA of ascending node (deg)',iunit)
       call write_inopt(binary_w,'binary_w','wide binary w, argument of periapsis (deg)',iunit)
       call write_inopt(binary_f,'binary_f','wide binary f, initial true anomaly (deg,180=apastron)',iunit)

       !-- tight parameters
       call write_inopt(binary2_a,'binary2_a','tight binary semi-major axis',iunit)
       call write_inopt(binary2_e,'binary2_e','tight binary eccentricity',iunit)
       call write_inopt(binary2_i,'binary2_i','tight binary i, inclination (deg)',iunit)
       call write_inopt(binary2_O,'binary2_O','tight binary Omega, PA of ascending node (deg)',iunit)
       call write_inopt(binary2_w,'binary2_w','tight binary w, argument of periapsis (deg)',iunit)
       call write_inopt(binary2_f,'binary2_f','tight binary f, initial true anomaly (deg,180=apastron)',iunit)

       !-- accretion radii
       call write_inopt(accr1,'accr1','single star accretion radius',iunit)
       call write_inopt(accr2a,'accr2a','tight binary primary accretion radius',iunit)
       call write_inopt(accr2b,'accr2b','tight binary secondary accretion radius',iunit)
    case(4)
       !-- hierarchical quadruple
       write(iunit,"(/,a)") '# options for hierarchical quadruple'

       !-- masses
       call write_inopt(m1,'m1','first hierarchical level primary mass',iunit)
       call write_inopt(m2,'m2','first hierarchical level secondary mass',iunit)
       call write_inopt(q1,'q1','tight binary 1 mass ratio',iunit)
       call write_inopt(q2,'q2','tight binary 2 mass ratio',iunit)
       call write_inopt(subst1,'subst1','first star to substitute',iunit)
       call write_inopt(subst2,'subst2','second star to substitute',iunit)

       !-- wide binary parameters
       call write_inopt(binary_a,'binary_a','wide binary semi-major axis',iunit)
       call write_inopt(binary_e,'binary_e','wide binary eccentricity',iunit)
       call write_inopt(binary_i,'binary_i','wide binary i, inclination (deg)',iunit)
       call write_inopt(binary_O,'binary_O','wide binary Omega, PA of ascending node (deg)',iunit)
       call write_inopt(binary_w,'binary_w','wide binary w, argument of periapsis (deg)',iunit)
       call write_inopt(binary_f,'binary_f','wide binary f, initial true anomaly (deg,180=apastron)',iunit)

       !-- tight binary 1 parameters
       call write_inopt(binary1_a,'binary1_a','tight binary 1 semi-major axis',iunit)
       call write_inopt(binary1_e,'binary1_e','tight binary 1 eccentricity',iunit)
       call write_inopt(binary1_i,'binary1_i','tight binary 1 i, inclination (deg)',iunit)
       call write_inopt(binary1_O,'binary1_O','tight binary 1 Omega, PA of ascending node (deg)',iunit)
       call write_inopt(binary1_w,'binary1_w','tight binary 1 w, argument of periapsis (deg)',iunit)
       call write_inopt(binary1_f,'binary1_f','tight binary 1 f, initial true anomaly (deg,180=apastron)',iunit)

       !-- tight binary 2 parameters
       call write_inopt(binary2_a,'binary2_a','tight binary 2 semi-major axis',iunit)
       call write_inopt(binary2_e,'binary2_e','tight binary 2 eccentricity',iunit)
       call write_inopt(binary2_i,'binary2_i','tight binary 2 i, inclination (deg)',iunit)
       call write_inopt(binary2_O,'binary2_O','tight binary 2 Omega, PA of ascending node (deg)',iunit)
       call write_inopt(binary2_w,'binary2_w','tight binary 2 w, argument of periapsis (deg)',iunit)
       call write_inopt(binary2_f,'binary2_f','tight binary 2 f, initial true anomaly (deg,180=apastron)',iunit)

       !-- accretion radii
       call write_inopt(accr1a,'accr1a','single star accretion radius',iunit)
       call write_inopt(accr1b,'accr1b','single star accretion radius',iunit)
       call write_inopt(accr2a,'accr2a','tight binary primary accretion radius',iunit)
       call write_inopt(accr2b,'accr2b','tight binary secondary accretion radius',iunit)


    end select

    !--options for oblateness
    write(iunit,"(/,a)") '# oblateness'
    do i=1,nsinks
       call write_oblateness_options(iunit,'_body'//trim(num(i)), &
            J2star(i),size_star(i),spin_period_star(i),kfac_star(i),obliquity_star(i))
    enddo

 end select
 !--multiple disc options
 if (n_possible_discs > 1) then
    if (nsinks == 2) then
       write(iunit,"(/,a)") '# options for multiple discs'
       do i=1,3!maxdiscs-1
          call write_inopt(iuse_disc(i),'use_'//trim(disctype(i))//'disc','setup circum' &
               //trim(disctype(i))//' disc',iunit)
       enddo
    elseif (nsinks == 3) then
       write(iunit,"(/,a)") '# options for multiple discs'
       call write_inopt(iuse_disc(1),'use_'//trim(disctype(1))//'disc','setup circum' &
            //trim(disctype(1))//' disc',iunit)
       call write_inopt(iuse_disc(4),'use_'//trim(disctype(4))//'disc','setup circum' &
            //trim(disctype(4))//' disc',iunit)
    elseif (nsinks == 4) then
       write(iunit,"(/,a)") '# options for multiple discs'
       call write_inopt(iuse_disc(1),'use_'//trim(disctype(1))//'disc','setup circum' &
            //trim(disctype(1))//' disc',iunit)
    elseif (nsinks >= 5) then
       write(iunit,"(/,a)") '# options for multiple discs'

       do i=1,hs%labels%sink_num
          call write_inopt(iuse_disc(i),'use_'//trim(hs%labels%sink(i))//'disc','setup circum-' &
            //trim(hs%labels%sink(i))//' disc',iunit)
       enddo

       do i=1,hs%labels%hl_num
          call write_inopt(iuse_disc(i+hs%labels%sink_num),'use_'//trim(hs%labels%hl(i))//'disc','setup circum-' &
            //trim(hs%labels%hl(i))//' disc',iunit)
       enddo
    endif
    call write_inopt(use_global_iso,'use_global_iso',&
        'globally isothermal or Farris et al. (2014)',iunit)

 endif
 !--individual disc(s)
 do i=1,maxdiscs
    if (iuse_disc(i)) then
       if (n_possible_discs > 1) then
          disclabel = disctype(i)
          if (nsinks > 4) then
             call get_hier_disc_label(i, disclabel)
          endif
       else
          disclabel = ''
       endif
       !--gas disc
       if (n_possible_discs > 1) then
          write(iunit,"(/,a)") '# options for circum-'//trim(disclabel)//' gas disc'
       else
          write(iunit,"(/,a)") '# options for gas accretion disc'
       endif
       call write_inopt(isetgas(i),'isetgas'//trim(disclabel),'how to set gas density profile' // &
          ' (0=total disc mass,1=mass within annulus,2=surface density normalisation,' // &
          '3=surface density at reference radius,4=minimum Toomre Q)',iunit)
       call write_inopt(itapergas(i),'itapergas'//trim(disclabel), &
          'exponentially taper the outer disc profile',iunit)
       if (itapergas(i)) call write_inopt(itapersetgas(i),'itapersetgas'//trim(disclabel), &
          'how to set taper (0=exp[-(R/R_c)^(2-p)], 1=[1-exp(R-R_out)]',iunit)
       call write_inopt(ismoothgas(i),'ismoothgas'//trim(disclabel),'smooth inner disc',iunit)
       call write_inopt(iwarp(i),'iwarp'//trim(disclabel),'warp disc',iunit)
       call write_inopt(R_in(i),'R_in'//trim(disclabel),'inner radius',iunit)
       call write_inopt(R_ref(i),'R_ref'//trim(disclabel),'reference radius',iunit)
       call write_inopt(R_out(i),'R_out'//trim(disclabel),'outer radius',iunit)
       if (itapergas(i) .and. itapersetgas(i)==0) call write_inopt(R_c(i),'R_c'//trim(disclabel), &
          'characteristic radius of the exponential taper',iunit)
       select case (isetgas(i))
       case (0)
          call write_inopt(disc_m(i),'disc_m'//trim(disclabel),'disc mass',iunit)
       case (1)
          call write_inopt(annulus_m(i),'annulus_m'//trim(disclabel),'mass within annulus',iunit)
          call write_inopt(R_inann(i),'R_inann'//trim(disclabel),'inner annulus radius',iunit)
          call write_inopt(R_outann(i),'R_outann'//trim(disclabel),'outer annulus radius',iunit)
       case (2)
          taper_string = ''
          smooth_string = ''
          if (itapergas(i)) then
             if (itapersetgas(i)==0) then
                taper_string = 'exp[-(R/R_c)^(2-p)]'
             elseif (itapersetgas(i)==1) then
                taper_string = '[1-exp(R-R_out)]'
             endif
          endif
          if (ismoothgas(i)) then
             smooth_string = '(1-sqrt(R_in/R))'
          endif
          call write_inopt(sig_norm(i),'sig_norm'//trim(disclabel), &
             'sigma = sig_norm (R/R_ref)^-p '//trim(taper_string)//' '//trim(smooth_string),iunit)
       case (3)
          call write_inopt(sig_ref(i),'sig_ref'//trim(disclabel),'sigma at reference radius',iunit)
       case (4)
          call write_inopt(Q_min(i),'Q_min'//trim(disclabel),'minimum Toomre Q',iunit)
       end select
       call write_inopt(pindex(i),'pindex'//trim(disclabel),'power law index of surface density sig=sig0*r^-p',iunit)
       call write_inopt(qindex(i),'qindex'//trim(disclabel),'power law index of sound speed cs=cs0*r^-q',iunit)
       call write_inopt(posangl(i),'posangl'//trim(disclabel),'position angle (deg)',iunit)
       call write_inopt(incl(i),'incl'//trim(disclabel),'inclination (deg)',iunit)
       if (discstrat == 0) call write_inopt(H_R(i),'H_R'//trim(disclabel),'H/R at R=R_ref',iunit)
       if (iwarp(i)) then
          call write_inopt(R_warp(i),'R_warp'//trim(disclabel),'warp radius',iunit)
          call write_inopt(H_warp(i),'H_warp'//trim(disclabel),'warp smoothing length',iunit)
       endif
       if (.not.done_alpha) then
          if (maxalpha==0) call write_inopt(alphaSS,'alphaSS','desired alphaSS',iunit)
          done_alpha = .true.
       endif
       !--dust disc
       if (use_dust .and. (isetdust == 1 .or. isetdust == 2)) then
          duststring = 'dust'
          call make_tags_unique(ndusttypesinp,duststring)
          do j=1,ndusttypesinp
             if (n_possible_discs > 1) then
                write(iunit,"(/,a)") '# options for circum'//trim(disclabel)//' '//trim(duststring(j))//' disc'
             else
                write(iunit,"(/,a)") '# options for '//trim(duststring(j))//' accretion disc'
             endif
             tmpstr = trim(duststring(j))//trim(disclabel)
             call write_inopt(itaperdust(i,j),'itaper'//trim(tmpstr), &
                'exponentially taper the outer disc profile',iunit)
             if (itaperdust(i,j)) call write_inopt(itapersetdust(i,j),'itapersetdust'//trim(tmpstr), &
                'how to set taper (0=exp[-(R/R_c)^(2-p)], 1=[1-exp(R-R_out)]',iunit)
             call write_inopt(ismoothdust(i,j),'ismooth'//trim(tmpstr),'smooth inner disc',iunit)
             call write_inopt(R_indust(i,j),'R_in'//trim(tmpstr),'inner radius',iunit)
             call write_inopt(R_outdust(i,j),'R_out'//trim(tmpstr),'outer radius',iunit)
             if (itaperdust(i,j) .and. itapersetdust(i,j)==0) then
                call write_inopt(R_c_dust(i,j),'R_c_'//trim(tmpstr), &
                'characteristic radius of the exponential taper',iunit)
             endif
             call write_inopt(pindex_dust(i,j),'pindex_'//trim(tmpstr),'p index',iunit)
             call write_inopt(qindex_dust(i,j),'qindex_'//trim(tmpstr),'q index',iunit)
             call write_inopt(H_R_dust(i,j),'H_R_'//trim(tmpstr),'H/R at R=R_ref',iunit)
          enddo
       endif
    endif
 enddo
 !--dust & growth options
 if (use_dust) then
    call write_dust_setup_options(iunit)
 endif
 !--planets
 write(iunit,"(/,a)") '# set planets'
 call write_inopt(nplanets,'nplanets','number of planets',iunit)
 if (nplanets > 0) then
    do i=1,nplanets
       write(iunit,"(/,a)") '# planet:'//trim(num(i))
       call write_inopt(mplanet(i),'mplanet'//trim(num(i)),'planet mass (in Jupiter mass)',iunit)
       call write_inopt(rplanet(i),'rplanet'//trim(num(i)),'planet distance from star',iunit)
       call write_inopt(inclplan(i),'inclplanet'//trim(num(i)),'planet orbital inclination (deg)',iunit)
       call write_inopt(accrplanet(i),'accrplanet'//trim(num(i)),'planet accretion radius (in Hill radius)',iunit)
       call write_oblateness_options(iunit,'_planet'//trim(num(i)), &
            J2planet(i),planet_size(i),spin_period(i),kfac(i),obliquity(i))
    enddo
 endif
 ! stratification
 write(iunit,"(/,a)") '# thermal stratification'
 call write_inopt(discstrat,'discstrat','stratify disc? (0=no,1=yes)',iunit)
 if (discstrat==1) then
    call write_inopt(istrat,'istrat','temperature prescription (0=MAPS, 1=Dartois)',iunit)
    call write_inopt(z0_ref,'z0', 'z scaling factor',iunit)
    call write_inopt(alpha_z,'alpha_z', 'height of transition in tanh vertical temperature profile',iunit)
    call write_inopt(beta_z,'beta_z', 'variation in transition height over radius',iunit)
    call write_inopt(temp_mid0,'temp_mid0', 'midplane temperature scaling factor',iunit)
    call write_inopt(temp_atm0,'temp_atm0', 'atmosphere temperature scaling factor',iunit)
    call write_inopt(qfacdisc2,'qatm', 'sound speed power law index of atmosphere',iunit)

 endif
 !--timestepping
 write(iunit,"(/,a)") '# timestepping'
 if (nplanets > 0) then
    call write_inopt(norbits,'norbits','maximum number of outer planet orbits',iunit)
 elseif (icentral==1 .and. nsinks>=2 .and. ibinary==0) then
    call write_inopt(norbits,'norbits','maximum number of binary orbits',iunit)
 else
    call write_inopt(norbits,'norbits','maximum number of orbits at outer disc',iunit)
 endif
 call write_inopt(deltat,'deltat','output interval as fraction of orbital period',iunit)

 !--mcfost
 if (compiled_with_mcfost) then
    write(iunit,"(/,a)") '# mcfost'
    call write_inopt(use_mcfost,'use_mcfost','use the mcfost library',iunit)
    call write_inopt(use_mcfost_stellar_parameters,'use_mcfost_stars',&
        'Fix the stellar parameters to mcfost values or update using sink mass',iunit)
 endif

 if (do_radiation) call write_inopt(iradkappa,'radkappa','constant radiation opacity kappa',iunit)

 close(iunit)

end subroutine write_setupfile

!--------------------------------------------------------------------------
!
! Read setup file
!
!--------------------------------------------------------------------------
subroutine read_setupfile(filename,ierr)
 use eos,              only:istrat,alpha_z,beta_z,qfacdisc2
 use dust,             only:ilimitdustflux
 use infile_utils,     only:open_db_from_file,inopts,read_inopt,close_db
 use set_dust_options, only:read_dust_setup_options,ilimitdustfluxinp
 use sethierarchical, only:read_hierarchical_setupfile
 use sethierarchical, only:hs!sink_num, hl_num, sink_labels, hl_labels
 character(len=*), intent(in)  :: filename
 integer,          intent(out) :: ierr

 type(inopts), allocatable :: db(:)
 integer,      parameter   :: iunit = 21
 integer                   :: nerr,i,j
 character(len=20)         :: duststring(maxdusttypes)
 character(len=40)         :: tmpstr

 print "(a)",' reading setup options from '//trim(filename)

 call open_db_from_file(db,filename,iunit,ierr)

 nerr = 0

 !--units
 call read_inopt(mass_unit,'mass_unit',db,errcount=nerr)
 call read_inopt(dist_unit,'dist_unit',db,errcount=nerr)
 !--central objects(s)/potential
 call read_inopt(icentral,'icentral',db,min=0,max=1,errcount=nerr)
 select case (icentral)
 case (0)
    !--external potential
    call read_inopt(ipotential,'ipotential',db,min=1,max=3,errcount=nerr)
    select case (ipotential)
    case (1)
       !--point mass
       iexternalforce = iext_star
       call read_inopt(m1,'m1',db,min=0.,errcount=nerr)
       call read_inopt(accr1,'accr1',db,min=0.,errcount=nerr)
    case (2)
       !--fixed binary
       iexternalforce = iext_binary
       call read_inopt(m1,'m1',db,min=0.,errcount=nerr)
       call read_inopt(m2,'m2',db,min=0.,errcount=nerr)
       call read_inopt(accr1,'accr1',db,min=0.,errcount=nerr)
       call read_inopt(accr2,'accr2',db,min=0.,errcount=nerr)

       !--options of planet surface/atmosphere
       call read_inopt(surface_force,'surface_force',db,errcount=nerr)
       if (surface_force) then
          iexternalforce = iext_corot_binary
          call read_inopt(rho_core_cgs,'rho_core',db,min=0.,errcount=nerr)
          call read_inopt(Ratm_in,'Ratm_in',db,min=1.,errcount=nerr)
          call read_inopt(Ratm_out,'Ratm_out',db,min=1.,max=10.,errcount=nerr)
          call read_inopt(atm_type,'atm_type',db,min=1,max=2,errcount=nerr)
          call read_inopt(Natmfrac,'Natm/Npart',db,min=0.,max=1.,errcount=nerr)
          call read_inopt(ramp,'ramp',db,errcount=nerr)
       endif
    case (3)
       !--spinning black hole (Lense-Thirring)
       iexternalforce = iext_lensethirring
       call read_inopt(einst_prec,'einst_prec',db,errcount=nerr)
       if (einst_prec) iexternalforce = iext_einsteinprec
       call read_inopt(m1,'m1',db,min=0.,errcount=nerr)
       call read_inopt(accr1,'accr1',db,min=0.,errcount=nerr)
       call read_inopt(bhspin,'bhspin',db,min=0.,errcount=nerr)
       call read_inopt(bhspinangle,'bhspinangle',db,min=0.,errcount=nerr)
    end select
 case (1)
    iexternalforce = 0
    !--sink particles
    call read_inopt(nsinks,'nsinks',db,min=1,errcount=nerr)
    select case (nsinks)
    case (1)
       !--single star
       call read_inopt(m1,'m1',db,min=0.,errcount=nerr)
       call read_inopt(accr1,'accr1',db,min=0.,errcount=nerr)
    case (2)
       !--binary
       call read_inopt(ibinary,'ibinary',db,min=0,max=1,errcount=nerr)
       select case (ibinary)
       case (0)
          !--bound
          call read_inopt(m1,'m1',db,min=0.,errcount=nerr)
          call read_inopt(m2,'m2',db,min=0.,errcount=nerr)
          call read_inopt(binary_a,'binary_a',db,errcount=nerr)
          call read_inopt(binary_e,'binary_e',db,min=0.,errcount=nerr)
          call read_inopt(binary_i,'binary_i',db,errcount=nerr)
          call read_inopt(binary_O,'binary_O',db,errcount=nerr)
          call read_inopt(binary_w,'binary_w',db,errcount=nerr)
          call read_inopt(binary_f,'binary_f',db,errcount=nerr)
          call read_inopt(accr1,'accr1',db,min=0.,errcount=nerr)
          call read_inopt(accr2,'accr2',db,min=0.,errcount=nerr)
       case (1)
          !--unbound (flyby)
          !--central star
          call read_inopt(m1,'m1',db,min=0.,errcount=nerr)
          call read_inopt(accr1,'accr1',db,min=0.,errcount=nerr)
          !--perturber
          call read_inopt(m2,'m2',db,min=0.,errcount=nerr)
          call read_inopt(accr2,'accr2',db,min=0.,errcount=nerr)
          call read_inopt(flyby_a,'flyby_a',db,min=0.,errcount=nerr)
          call read_inopt(flyby_d,'flyby_d',db,min=0.,errcount=nerr)
          call read_inopt(flyby_O,'flyby_O',db,min=0.,errcount=nerr)
          call read_inopt(flyby_i,'flyby_i',db,min=0.,errcount=nerr)
       end select
    case (5:)

       call read_hierarchical_setupfile(db, nerr)

    case (3)
       !-- hierarchical triple

       !-- masses
       call read_inopt(m1,'m1',db,min=0.,errcount=nerr)
       call read_inopt(m2,'m2',db,min=0.,errcount=nerr)
       call read_inopt(q2,'q2',db,min=0.,max=1.,errcount=nerr)
       call read_inopt(subst,'subst',db,errcount=nerr)

       !-- wide binary parameters
       call read_inopt(binary_a,'binary_a',db,errcount=nerr)
       call read_inopt(binary_e,'binary_e',db,errcount=nerr)
       call read_inopt(binary_i,'binary_i',db,errcount=nerr)
       call read_inopt(binary_O,'binary_O',db,errcount=nerr)
       call read_inopt(binary_w,'binary_w',db,errcount=nerr)
       call read_inopt(binary_f,'binary_f',db,errcount=nerr)

       !-- tight parameters
       call read_inopt(binary2_a,'binary2_a',db,errcount=nerr)
       call read_inopt(binary2_e,'binary2_e',db,errcount=nerr)
       call read_inopt(binary2_i,'binary2_i',db,errcount=nerr)
       call read_inopt(binary2_O,'binary2_O',db,errcount=nerr)
       call read_inopt(binary2_w,'binary2_w',db,errcount=nerr)
       call read_inopt(binary2_f,'binary2_f',db,errcount=nerr)

       !-- accretion radii
       call read_inopt(accr1,'accr1',db,errcount=nerr)
       call read_inopt(accr2a,'accr2a',db,errcount=nerr)
       call read_inopt(accr2b,'accr2b',db,errcount=nerr)
    case(4)
       !-- hierarchical quadruple

       !-- masses
       call read_inopt(m1,'m1',db,min=0.,errcount=nerr)
       call read_inopt(m2,'m2',db,min=0.,errcount=nerr)
       call read_inopt(q1,'q1',db,min=0.,max=1.,errcount=nerr)
       call read_inopt(q2,'q2',db,min=0.,max=1.,errcount=nerr)
       call read_inopt(subst1,'subst1',db,errcount=nerr)
       call read_inopt(subst2,'subst2',db,errcount=nerr)

       !-- wide binary parameters
       call read_inopt(binary_a,'binary_a',db,errcount=nerr)
       call read_inopt(binary_e,'binary_e',db,errcount=nerr)
       call read_inopt(binary_i,'binary_i',db,errcount=nerr)
       call read_inopt(binary_O,'binary_O',db,errcount=nerr)
       call read_inopt(binary_w,'binary_w',db,errcount=nerr)
       call read_inopt(binary_f,'binary_f',db,errcount=nerr)

       !-- tight binary 1 parameters
       call read_inopt(binary1_a,'binary1_a',db,errcount=nerr)
       call read_inopt(binary1_e,'binary1_e',db,errcount=nerr)
       call read_inopt(binary1_i,'binary1_i',db,errcount=nerr)
       call read_inopt(binary1_O,'binary1_O',db,errcount=nerr)
       call read_inopt(binary1_w,'binary1_w',db,errcount=nerr)
       call read_inopt(binary1_f,'binary1_f',db,errcount=nerr)

       !-- tight binary 2 parameters
       call read_inopt(binary2_a,'binary2_a',db,errcount=nerr)
       call read_inopt(binary2_e,'binary2_e',db,errcount=nerr)
       call read_inopt(binary2_i,'binary2_i',db,errcount=nerr)
       call read_inopt(binary2_O,'binary2_O',db,errcount=nerr)
       call read_inopt(binary2_w,'binary2_w',db,errcount=nerr)
       call read_inopt(binary2_f,'binary2_f',db,errcount=nerr)

       !-- accretion radii
       call read_inopt(accr1a,'accr1a',db,errcount=nerr)
       call read_inopt(accr1b,'accr1b',db,errcount=nerr)
       call read_inopt(accr2a,'accr2a',db,errcount=nerr)
       call read_inopt(accr2b,'accr2b',db,errcount=nerr)

    end select
    do i=1,nsinks
       call read_oblateness_options(db,nerr,'_body'//trim(num(i)),&
            J2star(i),size_star(i),spin_period_star(i),kfac_star(i),obliquity_star(i))
    enddo
 end select

 call read_inopt(discstrat,'discstrat',db,errcount=nerr)
 if (discstrat==1) then
    call read_inopt(istrat,'istrat',db,errcount=nerr)
    call read_inopt(z0_ref,'z0',db,errcount=nerr)
    call read_inopt(alpha_z,'alpha_z',db,errcount=nerr)
    call read_inopt(beta_z,'beta_z',db,errcount=nerr)
    call read_inopt(temp_mid0,'temp_mid0',db,errcount=nerr)
    call read_inopt(temp_atm0,'temp_atm0',db,errcount=nerr)
    call read_inopt(qfacdisc2,'qatm',db,errcount=nerr)
 endif

 !--dust
 if (use_dust) then
    call read_dust_setup_options(db,nerr)
    !--dust method
    select case(dust_method)
    case(1)
       use_dustfrac = .true.
       ilimitdustflux = ilimitdustfluxinp
       ndustsmall = ndusttypesinp
    case(2)
       use_dustfrac = .false.
       ndustlarge = ndusttypesinp
    case(3)
       use_dustfrac   = .true.
       use_hybrid     = .true.
       ndustlarge     = ndustlargeinp
       ndustsmall     = ndustsmallinp
       ilimitdustflux = ilimitdustfluxinp
    end select
    ndusttypes = ndusttypesinp
 endif

 !--resolution
 call read_inopt(np,'np',db,min=0,errcount=nerr)
 if (use_dust .and. (.not.use_dustfrac .or. use_hybrid)) then
    duststring = 'np_dust'
    call make_tags_unique(ndustlargeinp,duststring)
    do i=1,ndustlargeinp
       call read_inopt(np_dust(i),duststring(i),db,min=0,errcount=nerr)
    enddo
 endif

 !--multiple discs
 iuse_disc = .false.
 if ((icentral==1) .and. (nsinks>=2)) then
    if (nsinks==2) then
       if (ibinary==0) then
          call read_inopt(iuse_disc(1),'use_binarydisc',db,errcount=nerr)
       endif
       call read_inopt(iuse_disc(2),'use_primarydisc',db,errcount=nerr)
       call read_inopt(iuse_disc(3),'use_secondarydisc',db,errcount=nerr)
    elseif (nsinks == 3) then
       call read_inopt(iuse_disc(4),'use_tripledisc',db,errcount=nerr)
       call read_inopt(iuse_disc(1),'use_binarydisc',db,errcount=nerr)
    elseif (nsinks == 4) then
       call read_inopt(iuse_disc(1),'use_binarydisc',db,errcount=nerr)
    elseif (nsinks >= 5) then
       do i=1,hs%labels%sink_num
          call read_inopt(iuse_disc(i),'use_'//trim(hs%labels%sink(i))//'disc',db,errcount=nerr)
       enddo

       do i=1,hs%labels%hl_num
          call read_inopt(iuse_disc(i+hs%labels%sink_num),'use_'//trim(hs%labels%hl(i))//'disc',db,errcount=nerr)
       enddo
    endif
 else
    iuse_disc(1) = .true.
 endif
 ndiscs = count(iuse_disc)
 if (ndiscs > 1) then
    call read_inopt(use_global_iso,'use_global_iso',db,errcount=nerr)
 endif

 do i=1,maxdiscs
    if (iuse_disc(i)) then
       if (nsinks >= 2) then
          disclabel = disctype(i)
          if (nsinks > 4) then
             call get_hier_disc_label(i, disclabel)
          endif
       else
          disclabel = ''
       endif
       !--gas disc
       call read_inopt(R_in(i),'R_in'//trim(disclabel),db,min=0.,errcount=nerr)
       call read_inopt(R_out(i),'R_out'//trim(disclabel),db,min=R_in(i),errcount=nerr)
       call read_inopt(R_ref(i),'R_ref'//trim(disclabel),db,min=R_in(i),errcount=nerr)
       call read_inopt(itapergas(i),'itapergas'//trim(disclabel),db,errcount=nerr)
       if (itapergas(i)) call read_inopt(itapersetgas(i),'itapersetgas'//trim(disclabel),db,errcount=nerr)
       call read_inopt(ismoothgas(i),'ismoothgas'//trim(disclabel),db,errcount=nerr)
       call read_inopt(isetgas(i),'isetgas'//trim(disclabel),db,min=0,max=4,errcount=nerr)
       if (itapergas(i)) then
          if (itapersetgas(i)==0) then
             call read_inopt(R_c(i),'R_c'//trim(disclabel),db,min=0.,errcount=nerr)
          endif
       endif
       select case (isetgas(i))
       case (0)
          call read_inopt(disc_m(i),'disc_m'//trim(disclabel),db,min=0.,errcount=nerr)
       case (1)
          call read_inopt(annulus_m(i),'annulus_m'//trim(disclabel),db,min=0.,errcount=nerr)
          call read_inopt(R_inann(i),'R_inann'//trim(disclabel),db,min=R_in(i),errcount=nerr)
          call read_inopt(R_outann(i),'R_outann'//trim(disclabel),db,min=R_in(i),errcount=nerr)
       case (2)
          call read_inopt(sig_norm(i),'sig_norm'//trim(disclabel),db,min=0.,errcount=nerr)
       case (3)
          call read_inopt(sig_ref(i),'sig_ref'//trim(disclabel),db,min=0.,errcount=nerr)
       case (4)
          call read_inopt(Q_min(i),'Q_min'//trim(disclabel),db,min=0.,errcount=nerr)
       end select
       call read_inopt(pindex(i),'pindex'//trim(disclabel),db,errcount=nerr)
       call read_inopt(qindex(i),'qindex'//trim(disclabel),db,errcount=nerr)
       call read_inopt(posangl(i),'posangl'//trim(disclabel),db,min=0.,max=360.,errcount=nerr)
       call read_inopt(incl(i),'incl'//trim(disclabel),db,min=0.,max=180.,errcount=nerr)
       if (discstrat == 0) call read_inopt(H_R(i),'H_R'//trim(disclabel),db,min=0.,errcount=nerr)
       call read_inopt(iwarp(i),'iwarp'//trim(disclabel),db,errcount=nerr)
       if (iwarp(i)) then
          call read_inopt(R_warp(i),'R_warp'//trim(disclabel),db,min=0.,errcount=nerr)
          call read_inopt(H_warp(i),'H_warp'//trim(disclabel),db,min=0.,errcount=nerr)
       endif
       !--dust disc
       if (use_dust) then
          call read_inopt(isetdust,'isetdust',db,errcount=nerr)
          duststring = 'dust'
          call make_tags_unique(ndusttypes,duststring)
          do j=1,ndusttypes
             select case (isetdust)
             case (0)
                R_indust(i,j)    = R_in(i)
                R_outdust(i,j)   = R_out(i)
                pindex_dust(i,j) = pindex(i)
                qindex_dust(i,j) = qindex(i)
                H_R_dust(i,j)    = H_R(i)
                itaperdust(i,j)  = itapergas(i)
                ismoothdust(i,j) = ismoothgas(i)
                R_c_dust(i,j)    = R_c(i)
             case (1,2)
                tmpstr = trim(duststring(j))//trim(disclabel)
                call read_inopt(R_indust(i,j),'R_in'//trim(tmpstr),db,min=R_in(i),err=ierr,errcount=nerr)
                if (ierr /= 0) R_indust(i,j) = R_in(i)

                call read_inopt(R_outdust(i,j),'R_out'//trim(tmpstr),db,min=R_indust(i,j),max=R_out(i),err=ierr,errcount=nerr)
                if (ierr /= 0) R_outdust(i,j) = R_out(i)
                call read_inopt(pindex_dust(i,j),'pindex_'//trim(tmpstr),db,err=ierr,errcount=nerr)
                if (ierr /= 0) pindex_dust(i,j) = pindex(i)
                call read_inopt(itaperdust(i,j),'itaper'//trim(tmpstr),db,err=ierr,errcount=nerr)
                if (itaperdust(i,j)) call read_inopt(itapersetdust(i,j),'itapersetdust'//trim(tmpstr),db,errcount=nerr)
                call read_inopt(ismoothdust(i,j),'ismooth'//trim(tmpstr),db,err=ierr,errcount=nerr)
                if (itaperdust(i,j)) then
                   if (itapersetdust(i,j)==0) then
                      call read_inopt(R_c_dust(i,j),'R_c_'//trim(tmpstr),db,min=0.,err=ierr,errcount=nerr)
                   endif
                   if (ierr /= 0) R_c_dust(i,j) = R_c(i)
                endif
                call read_inopt(qindex_dust(i,j),'qindex_'//trim(tmpstr),db,min=qindex(i),err=ierr,errcount=nerr)
                if (ierr /= 0) qindex_dust(i,j) = qindex(i)
                call read_inopt(H_R_dust(i,j),'H_R_'//trim(tmpstr),db,min=0.,max=H_R(i),err=ierr,errcount=nerr)
                if (ierr /= 0) H_R_dust(i,j) = H_R(i)
             end select
          enddo
       endif
    endif
 enddo
 if (maxalpha==0 .and. any(iuse_disc)) call read_inopt(alphaSS,'alphaSS',db,min=0.,errcount=nerr)
 !--planets
 call read_inopt(nplanets,'nplanets',db,min=0,max=maxplanets,errcount=nerr)
 do i=1,nplanets
    call read_inopt(mplanet(i),'mplanet'//trim(num(i)),db,min=0.,errcount=nerr)
    call read_inopt(rplanet(i),'rplanet'//trim(num(i)),db,min=0.,errcount=nerr)
    call read_inopt(inclplan(i),'inclplanet'//trim(num(i)),db,min=0.,max=180.,errcount=nerr)
    call read_inopt(accrplanet(i),'accrplanet'//trim(num(i)),db,min=0.,errcount=nerr)
    call read_oblateness_options(db,nerr,'_planet'//trim(num(i)),&
         J2planet(i),planet_size(i),spin_period(i),kfac(i),obliquity(i))
 enddo
 !--timestepping
 !  following two are optional: not an error if not present
 call read_inopt(norbits,'norbits',db,err=ierr)
 call read_inopt(deltat,'deltat',db,err=ierr)

 !--mcfost
 if (compiled_with_mcfost) then
    call read_inopt(use_mcfost,'use_mcfost',db,err=ierr)
    if (ierr /= 0) use_mcfost = .false. ! no mcfost by default
    call read_inopt(use_mcfost_stellar_parameters,'use_mcfost_stars',db,err=ierr)
    if (ierr /= 0) use_mcfost_stellar_parameters = .false. ! update stellar parameters by default
 endif

 if (do_radiation) call read_inopt(iradkappa,'radkappa',db,err=ierr)

 call close_db(db)
 ierr = nerr
 if (nerr > 0) then
    print "(1x,i2,a)",nerr,' error(s) during read of setup file: re-writing...'
 endif

end subroutine read_setupfile

!--------------------------------------------------------------------------
!
! write options needed for oblate sink particles
!
!--------------------------------------------------------------------------
subroutine write_oblateness_options(iunit,label,J2i,sizei,spin_periodi,kfaci,obliquityi)
 use infile_utils, only:write_inopt
 integer,          intent(in) :: iunit
 character(len=*), intent(in) :: label
 real,             intent(in) :: J2i,sizei,spin_periodi,kfaci,obliquityi

 call write_inopt(J2i,'J2'//trim(label),'J2 moment (oblateness)',iunit)
 if (abs(J2i) > 0.) then
    call write_inopt(sizei,'size'//trim(label),'radius (Jupiter radii)',iunit)
    call write_inopt(spin_periodi,'spin_period'//trim(label),'spin period (hrs)',iunit)
    call write_inopt(kfaci,'kfac'//trim(label),'concentration parameter',iunit)
    call write_inopt(obliquityi,'obliquity'//trim(label),'obliquity (degrees)',iunit)
 endif

end subroutine write_oblateness_options

!--------------------------------------------------------------------------
!
! read options needed for oblate sink particles
!
!--------------------------------------------------------------------------
subroutine read_oblateness_options(db,nerr,label,J2i,sizei,spin_periodi,kfaci,obliquityi)
 use infile_utils, only:inopts,read_inopt
 type(inopts), allocatable, intent(inout) :: db(:)
 integer,          intent(inout) :: nerr
 character(len=*), intent(in)    :: label
 real,             intent(inout) :: J2i,sizei,spin_periodi,kfaci,obliquityi

 call read_inopt(J2i,'J2'//trim(label),db,min=-1.0,max=1.0) ! optional, no error if not read
 if (abs(J2i) > 0.) then
    call read_inopt(sizei,'size'//trim(label),db,errcount=nerr)
    call read_inopt(spin_periodi,'spin_period'//trim(label),db,errcount=nerr)
    call read_inopt(kfaci,'kfac'//trim(label),db,min=0.,max=1.,errcount=nerr)
    call read_inopt(obliquityi,'obliquity'//trim(label),db,min=0.,max=180.,errcount=nerr)
 endif

end subroutine read_oblateness_options

!--------------------------------------------------------------------------
!
! print information about oblateness on sink particles
!
!--------------------------------------------------------------------------
subroutine print_oblateness_info(isink,spin_period_hrs)
 use vectorutils, only:unitvec,mag
 use units,       only:unit_angmom
 use physcon,     only:earthr,jupiterr,au
 integer, intent(in) :: isink
 real,    intent(in) :: spin_period_hrs
 real :: u(3)

 if (abs(xyzmh_ptmass(iJ2,isink)) > 0.) then
    print "(a,g10.3)",      '      J2 moment: ',xyzmh_ptmass(iJ2,isink)
    print "(a,g10.3,a)",    '           size: ',xyzmh_ptmass(iReff,isink)*udist/jupiterr,' Jupiter radii'
    print "(a,g10.3,a)",    '           size: ',xyzmh_ptmass(iReff,isink)*udist/earthr,' Earth radii'
    print "(a,g10.3,a)",    '           size: ',xyzmh_ptmass(iReff,isink)*udist/au,' au'
    u = unitvec(xyzmh_ptmass(ispinx:ispinz,isink))
    print "(a,g10.3,a)",    '      obliquity: ',acos(u(3))/deg_to_rad,' degrees to z=0 plane'
    print "(a,g10.3,a)",    '         period: ',spin_period_hrs,' hrs'
    print "(a,3(g10.3,1x))",'       spin vec: ',u
    print "(/,a,g10.3,a)",    '# spin angular momentum =  ',&
           mag(xyzmh_ptmass(ispinx:ispinz,isink))*unit_angmom,' g cm^2 / s'
    print "(/,a,'(',3(es10.2,1x),')')",' specific spin angular momentum = ',&
                   xyzmh_ptmass(ispinx:ispinz,isink)/xyzmh_ptmass(4,isink)
 endif

end subroutine print_oblateness_info

!--------------------------------------------------------------------------
!
! Set dustfrac
!
!--------------------------------------------------------------------------
subroutine set_dustfrac(disc_index,ipart_start,ipart_end,xyzh,xorigini)
 integer, intent(in) :: disc_index
 integer, intent(in) :: ipart_start
 integer, intent(in) :: ipart_end
 real,    intent(in) :: xyzh(:,:)
 real,    intent(in) :: xorigini(3)

 integer :: i,j
 real    :: R,z
 real    :: dust_to_gasi(maxdusttypes)
 real    :: dust_to_gas_disc
 real    :: Hg,Hd
 real    :: sigma_gas,sigma_gas_sum
 real    :: sigma_dust,sigma_dust_sum
 real, parameter :: tol = 1.e-10

 dust_to_gasi   = 0.
 sigma_gas_sum  = 0.
 sigma_dust_sum = 0.
 do i=ipart_start,ipart_end

    R = sqrt(dot_product(xyzh(1:2,i)-xorigini(1:2),xyzh(1:2,i)-xorigini(1:2)))
    z = xyzh(3,i) - xorigini(3)

    Hg = get_H(H_R(disc_index)*R_ref(disc_index),qindex(disc_index),R/R_ref(disc_index))
    sigma_gas = sig_norm(disc_index) * scaled_sigma(R,&
                                                    sigmaprofilegas(disc_index),&
                                                    pindex(disc_index),&
                                                    R_ref(disc_index),&
                                                    R_in(disc_index),&
                                                    R_out(disc_index),&
                                                    R_c(disc_index))
    !--Sum the gas masses
    if ((sigma_gas < huge(sigma_gas)) .and. (sigma_gas == sigma_gas)) then
       sigma_gas_sum = sigma_gas_sum + sigma_gas
    endif

    do j=1,ndustsmall
       if (isetdust > 0 .and. (R<R_indust(disc_index,j) .or. R>R_outdust(disc_index,j))) then
          dust_to_gasi(j) = tiny(dust_to_gasi(j))
          sigma_dust = 0.
       else
          Hd = get_H(H_R_dust(disc_index,j)*R_ref(disc_index),qindex_dust(disc_index,j),R/R_ref(disc_index))
          sigma_dust = sig_normdust(disc_index,j) * scaled_sigma(R,&
                                           sigmaprofiledust(disc_index,j),&
                                           pindex_dust(disc_index,j),&
                                           R_ref(disc_index),&
                                           R_indust(disc_index,j),&
                                           R_outdust(disc_index,j),&
                                           R_c_dust(disc_index,j))

          dust_to_gasi(j) = (sigma_dust/sigma_gas) * (Hg/Hd) * exp(-0.5d0*((z/Hd)**2.-(z/Hg)**2.))
       endif
       !--Sum the dust masses
       if ((sigma_dust < huge(sigma_dust)) .and. (sigma_dust == sigma_dust)) then
          sigma_dust_sum = sigma_dust_sum + sigma_dust
       endif
    enddo
    !--Calculate the final dustfrac that will be output to the dump file
    !  Note: dust density and dust fraction have the same dependence on grain size
    !  ===>  dustfrac(:) = sum(dustfrac)*rhodust(:)/sum(rhodust)
    dustfrac(1:ndustsmall,i) = (sum(dust_to_gasi)/(1.+sum(dust_to_gasi)))*dustbinfrac(1:ndustsmall)
 enddo
 !--Check if the total dust-to-gas ratio is equal to the requested ratio in the setup file
 dust_to_gas_disc = sigma_dust_sum/sigma_gas_sum
 if (abs(dust_to_gas_disc-dust_to_gas)/dust_to_gas > tol) then
    write(*,"(a,es15.8)") ' Requested dust-to-gas ratio is ',dust_to_gas
    write(*,"(a,es15.8)") '    Actual dust-to-gas ratio is ',dust_to_gas_disc
    call fatal('setup_disc','dust-to-gas ratio is not correct')
 endif

end subroutine set_dustfrac
!--------------------------------------------------------------------------
!
! Scale height as a function of radius
!
!--------------------------------------------------------------------------
real function get_H(h0,qindex,r)
 real, intent(in) :: h0
 real, intent(in) :: qindex
 real, intent(in) :: r

 get_H = h0*(r**(-qindex+1.5))

end function get_H
!--------------------------------------------------------------------------
!
! Spherical density profile as a function of radius
!
!--------------------------------------------------------------------------
real function atm_dens(r)
 use eos, only:gamma
 real, intent(in) :: r

 select case(atm_type)
 case(1)
    atm_dens = r**(-3)
 case(2)
    atm_dens = r**(-1./(gamma - 1.))
 case default
    !atm_dens = exp(-(r-r_planet)/scaleheight)
    stop 'atmosphere not yet implemented...stopping!'
 end select

end function atm_dens

!--------------------------------------------------------------------------
!
! Return the sound speed given the radius
!
!--------------------------------------------------------------------------
pure real function cs_func(cs0,r,q_index)
 real, intent(in) :: cs0
 real, intent(in) :: r
 real, intent(in) :: q_index

 cs_func = cs0*r**(-q_index)

end function cs_func

!--------------------------------------------------------------------------
!
! Convert to a corotating frame around one of the binary masses
!
!--------------------------------------------------------------------------
subroutine make_corotate(xyzh,vxyzu,a0,Mstar,npart,npart_disc)
 use extern_corotate, only:omega_corotate
 real,    intent(in)    :: xyzh(:,:)
 real,    intent(inout) :: vxyzu(:,:)
 real,    intent(in)    :: a0
 real,    intent(in)    :: Mstar
 integer, intent(in)    :: npart
 integer, intent(in)    :: npart_disc

 integer :: i
 real    :: phipart,r
 real    :: v_0(3),vmag,omega0

 !
 !--Change to corotating frame
 !
 ! Calculate velocity at planet
 vmag   = sqrt(Mstar/a0)
 omega0 = sqrt(Mstar/a0**3)

 ! v_phi = v_y at y=0
 ! Obtain the true v_phi at any point (r,phi) via rotation in z axis

 v_0 = (/0.0,vmag,0.0/)

 print *, 'Transforming to corotating frame: angular velocity ', omega0

 do i=1,npart_disc
    r          = sqrt(xyzh(1,i)**2 + xyzh(2,i)**2)
    phipart    = atan2(xyzh(2,i),xyzh(1,i))
    vxyzu(1,i) = vxyzu(1,i) - r*(-omega0)*sin(phipart)
    vxyzu(2,i) = vxyzu(2,i) + r*(-omega0)*cos(phipart)
 enddo
 vxyzu(1:3,npart_disc+1:npart) = 0.

 omega_corotate = omega0

end subroutine make_corotate


subroutine temp_to_HR(temp,H_R,radius,M,cs)
 use units,  only:get_kbmh_code
 use eos,    only:gmw
 real,    intent(in)    :: temp,radius,M
 real,    intent(out)   :: H_R,cs
 real                   :: omega

 cs = sqrt(temp*get_kbmh_code()/gmw)
 omega = sqrt(M/radius**3)
 H_R = cs/(omega*radius)


end subroutine temp_to_HR

subroutine get_hier_disc_label(i, disclabel)
 use sethierarchical, only:hs!sink_num, sink_labels, hl_labels
 character(len=10), intent(out)  :: disclabel
 integer, intent(in) :: i

 if (i <= hs%labels%sink_num) then
    disclabel = trim(hs%labels%sink(i))
 else
    disclabel = trim(hs%labels%hl(i-hs%labels%sink_num))
 endif

end subroutine get_hier_disc_label


end module setup<|MERGE_RESOLUTION|>--- conflicted
+++ resolved
@@ -111,15 +111,9 @@
                             iJ2,ispinx,ispinz,iReff,igas,&
                             idust,iphase,dustprop,dustfrac,ndusttypes,ndustsmall,&
                             ndustlarge,grainsize,graindens,nptmass,iamtype,dustgasprop,&
-<<<<<<< HEAD
-                            VrelVf,filfac,probastick,rad,radprop,ikappa,iradxi
- use physcon,          only:au,solarm,jupiterm,earthm,pi,years
- use setdisc,          only:scaled_sigma,get_disc_mass
-=======
-                            VrelVf,rad,radprop,ikappa,iradxi
+                            VrelVf,,filfac,probastick,rad,radprop,ikappa,iradxi
  use physcon,          only:au,solarm,jupiterm,earthm,pi,twopi,years,hours,deg_to_rad
  use setdisc,          only:scaled_sigma,get_disc_mass,maxbins
->>>>>>> e01f76c3
  use set_dust_options, only:set_dust_default_options,dust_method,dust_to_gas,&
                             ndusttypesinp,ndustlargeinp,ndustsmallinp,isetdust,&
                             dustbinfrac,check_dust_method
