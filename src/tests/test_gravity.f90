--- conflicted
+++ resolved
@@ -295,11 +295,7 @@
        npart_total = 0
        ! only set up particles on master, otherwise we will end up with n duplicates
        if (id==master) then
-<<<<<<< HEAD
           call set_sphere('random',id,master,rmin,rmax,psep,hfact,npart,xyzh,np_requested=np)
-=======
-          call set_sphere('cubic',id,master,rmin,rmax,psep,hfact,npart,xyzh,npart_total)
->>>>>>> 6b52ee51
        endif
        np       = npart
 !
