--- conflicted
+++ resolved
@@ -260,11 +260,7 @@
  use dim,       only:maxp,periodic,maxtypes,mhd,ndusttypes
  use part,      only:hfact,npart,npartoftype,massoftype,igas,dustfrac,ddustfrac,dustevol, &
                      xyzh,vxyzu,Bevol,dBevol,divcurlv,divcurlB,fext,fxyzu,set_particle_type,rhoh,temperature,&
-<<<<<<< HEAD
-                                         dustprop,ddustprop,pxyzu,dens,metrics
-=======
-                     dustprop,ddustprop
->>>>>>> 3cb93776
+                     dustprop,ddustprop,pxyzu,dens,metrics
  use options,   only:use_dustfrac
  use kernel,    only:hfact_default
  use eos,       only:gamma,polyk,ieos
