--- conflicted
+++ resolved
@@ -128,12 +128,9 @@
  use kernel,         only:hfact_default
  use part,           only:igas,idust,npart,xyzh,vxyzu,npartoftype,massoftype,set_particle_type,&
                           fxyzu,fext,divcurlv,divcurlB,Bevol,dBevol,dustprop,ddustprop,&
-<<<<<<< HEAD
-                          dustfrac,dustevol,ddustfrac,temperature,iphase,iamdust,maxtypes,pxyzu,dens,metrics
-=======
                           dustfrac,dustevol,ddustevol,temperature,iphase,iamdust,maxtypes,&
                           ndusttypes,alphaind
->>>>>>> bffc57ed
+ use part,           only:pxyzu,dens,metrics
  use step_lf_global, only:step,init_step
  use deriv,          only:derivs
  use energies,       only:compute_energies,ekin
@@ -249,11 +246,7 @@
  t = 0
  dtmax = nsteps*dt
  call derivs(1,npart,npart,xyzh,vxyzu,fxyzu,fext,divcurlv,divcurlB,&
-<<<<<<< HEAD
-             Bevol,dBevol,dustprop,ddustprop,dustfrac,ddustfrac,temperature,t,0.,dtext_dum,pxyzu,dens,metrics)
-=======
-             Bevol,dBevol,dustprop,ddustprop,dustfrac,ddustevol,temperature,t,0.,dtext_dum)
->>>>>>> bffc57ed
+             Bevol,dBevol,dustprop,ddustprop,dustfrac,ddustevol,temperature,t,0.,dtext_dum,pxyzu,dens,metrics)
  !
  ! run dustybox problem
  !
@@ -303,19 +296,12 @@
 !+
 !----------------------------------------------------
 subroutine test_dustydiffuse(ntests,npass)
-<<<<<<< HEAD
- use dim,       only:maxp,periodic,maxtypes,mhd,ndusttypes,use_dust
- use part,      only:hfact,npart,npartoftype,massoftype,igas,dustfrac,ddustfrac,dustevol, &
-                     xyzh,vxyzu,Bevol,dBevol,divcurlv,divcurlB,fext,fxyzu,set_particle_type,rhoh,temperature,&
-                     dustprop,ddustprop
- use part,      only:pxyzu,dens,metrics
-=======
  use dim,       only:maxp,periodic,maxtypes,mhd,use_dust,maxdustsmall,maxalpha
  use part,      only:hfact,npart,npartoftype,massoftype,igas,dustfrac,ddustevol,dustevol,&
                      xyzh,vxyzu,Bevol,dBevol,divcurlv,divcurlB,fext,fxyzu,&
                      set_particle_type,rhoh,temperature,dustprop,ddustprop,&
                      ndusttypes,ndustsmall,alphaind
->>>>>>> bffc57ed
+ use part,      only:pxyzu,dens,metrics
  use kernel,    only:hfact_default
  use eos,       only:gamma,polyk,ieos
  use dust,      only:K_code,idrag
@@ -432,11 +418,7 @@
  fxyzu = 0.
  fext = 0.
  call derivs(1,npart,npart,xyzh,vxyzu,fxyzu,fext,divcurlv,divcurlB,Bevol,dBevol,dustprop,ddustprop,&
-<<<<<<< HEAD
-             dustfrac,ddustfrac,temperature,time,dt,dtnew,pxyzu,dens,metrics)
-=======
-             dustfrac,ddustevol,temperature,time,dt,dtnew)
->>>>>>> bffc57ed
+             dustfrac,ddustevol,temperature,time,dt,dtnew,pxyzu,dens,metrics)
 
  if (do_output) call write_file(time,xyzh,dustfrac,npart)
  do i=1,npart
@@ -474,11 +456,7 @@
     enddo
     !$omp end parallel do
     call derivs(1,npart,npart,xyzh,vxyzu,fxyzu,fext,divcurlv,divcurlB,Bevol,dBevol,&
-<<<<<<< HEAD
-                dustprop,ddustprop,dustfrac,ddustfrac,temperature,time,dt,dtnew,pxyzu,dens,metrics)
-=======
-                dustprop,ddustprop,dustfrac,ddustevol,temperature,time,dt,dtnew)
->>>>>>> bffc57ed
+                dustprop,ddustprop,dustfrac,ddustevol,temperature,time,dt,dtnew,pxyzu,dens,metrics)
     !$omp parallel do private(i)
     do i=1,npart
        dustevol(:,i) = dustevol(:,i) + 0.5*dt*(ddustevol(:,i) - ddustevol_prev(:,i))
@@ -529,28 +507,12 @@
 !+
 !---------------------------------------------------------------------------------
 subroutine test_drag(ntests,npass)
-<<<<<<< HEAD
- use dim,       only:maxp,periodic,maxtypes,mhd,ndusttypes,maxvxyzu
- use part,      only:hfact,npart,npartoftype,massoftype,igas,dustfrac,ddustfrac, &
-                     xyzh,vxyzu,Bevol,dBevol,divcurlv,divcurlB,fext,fxyzu,set_particle_type,rhoh,temperature,&
-                     dustprop,ddustprop,idust,iphase,iamtype
- use part,      only:pxyzu,dens,metrics
- use options,   only:use_dustfrac
- use eos,       only:polyk,ieos
- use kernel,    only:hfact_default
- use dust,      only:K_code,idrag
- use boundary,  only:dxbound,dybound,dzbound,xmin,xmax,ymin,ymax,zmin,zmax,set_boundary
- use io,        only:iverbose
- use unifdis,   only:set_unifdis
- use deriv,     only:derivs
- use mpiutils,  only:reduceall_mpi
- use random,    only:ran2
-=======
  use dim,         only:maxp,periodic,maxtypes,mhd,maxvxyzu,maxdustlarge,maxalpha
  use part,        only:hfact,npart,npartoftype,massoftype,igas,dustfrac,ddustevol,&
                        xyzh,vxyzu,Bevol,dBevol,divcurlv,divcurlB,fext,fxyzu,&
                        set_particle_type,rhoh,temperature,dustprop,ddustprop,&
                        idust,iphase,iamtype,ndusttypes,grainsize,graindens,alphaind
+ use part,        only:pxyzu,dens,metrics
  use options,     only:use_dustfrac
  use eos,         only:polyk,ieos
  use kernel,      only:hfact_default
@@ -561,7 +523,6 @@
  use deriv,       only:derivs
  use mpiutils,    only:reduceall_mpi
  use random,      only:ran2
->>>>>>> bffc57ed
  use vectorutils, only:cross_product3D
  use units,       only:udist,unit_density
  integer, intent(inout) :: ntests,npass
@@ -638,11 +599,7 @@
 
  fext = 0.
  call derivs(1,npart,npart,xyzh,vxyzu,fxyzu,fext,divcurlv,divcurlB,Bevol,dBevol,dustprop,ddustprop,&
-<<<<<<< HEAD
-             dustfrac,ddustfrac,temperature,time,0.,dtnew,pxyzu,dens,metrics)
-=======
-             dustfrac,ddustevol,temperature,time,0.,dtnew)
->>>>>>> bffc57ed
+             dustfrac,ddustevol,temperature,time,0.,dtnew,pxyzu,dens,metrics)
 
 !
 ! check that momentum and energy are conserved
