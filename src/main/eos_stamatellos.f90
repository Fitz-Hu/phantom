--- conflicted
+++ resolved
@@ -20,11 +20,7 @@
  implicit none
  real,allocatable,public :: optable(:,:,:)
  real,allocatable,public :: Gpot_cool(:),duFLD(:),gradP_cool(:),lambda_FLD(:),urad_FLD(:) !gradP_cool=gradP/rho
-<<<<<<< HEAD
- real,allocatable,public :: ttherm_store(:),teqi_store(:),opac_store(:)
-=======
  real,allocatable,public :: ttherm_store(:),teqi_store(:),opac_store(:),duSPH(:)
->>>>>>> 4e3c1b11
  character(len=25), public :: eos_file= 'myeos.dat' !default name of tabulated EOS file
  logical,public :: doFLD = .True., floor_energy = .False.
  integer,public :: iunitst=19
@@ -42,14 +38,6 @@
  allocate(Gpot_cool(npart))
  allocate(duFLD(npart))
  allocate(lambda_fld(npart))
-<<<<<<< HEAD
- allocate(urad_FLD(npart))    
- allocate(ttherm_store(npart))    
- allocate(teqi_store(npart))    
- allocate(opac_store(npart))    
- urad_FLD(:) = 0d0
- open (unit=iunitst,file='EOSinfo.dat',status='replace')    
-=======
  allocate(urad_FLD(npart))
  allocate(ttherm_store(npart))
  allocate(teqi_store(npart))
@@ -64,7 +52,6 @@
  opac_store(:) = 0d0
  duSPH(:) = 0d0
  open (unit=iunitst,file='EOSinfo.dat',status='replace')
->>>>>>> 4e3c1b11
  if (doFLD) then
     print *, "Using Forgan+ 2009 hybrid cooling method (FLD)"
  else
@@ -82,10 +69,7 @@
  if (allocated(ttherm_store)) deallocate(ttherm_store)
  if (allocated(teqi_store)) deallocate(teqi_store)
  if (allocated(opac_store)) deallocate(opac_store)
-<<<<<<< HEAD
-=======
  if (allocated(duSPH)) deallocate(duSPH)
->>>>>>> 4e3c1b11
  close(iunitst)
 end subroutine finish_S07cool
 
