--- conflicted
+++ resolved
@@ -10,11 +10,7 @@
 !
 ! :References: None
 !
-<<<<<<< HEAD
-! :Owner: Yann BERNARD
-=======
 ! :Owner: Yann Bernard
->>>>>>> acc832d8
 !
 ! :Runtime parameters: None
 !
