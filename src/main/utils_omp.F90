!--------------------------------------------------------------------------!
! The Phantom Smoothed Particle Hydrodynamics code, by Daniel Price et al. !
! Copyright (c) 2007-2021 The Authors (see AUTHORS)                        !
! See LICENCE file for usage and distribution conditions                   !
! http://phantomsph.bitbucket.io/                                          !
!--------------------------------------------------------------------------!
module omputils
!
! Utility subroutines specific to openMP parallelisation
!
! :References: None
!
! :Owner: Daniel Price
!
! :Runtime parameters: None
!
! :Dependencies: None
!

!$ use dim, only:maxp_hard,maxptmass
 implicit none
!$ integer, parameter :: nlockgrp = 10
!$ integer, parameter :: nlocks = max(maxp_hard/nlockgrp,maxptmass)
!$ integer(kind=8), dimension(0:nlocks) :: ipart_omp_lock

contains
!----------------------------------------------------------------
!+
!  info routine
!+
!----------------------------------------------------------------
subroutine info_omp
#ifdef _OPENMP
 integer omp_get_num_threads

!$omp parallel
!$omp master
!$ print "(a,i4,a)",' Running in openMP on',omp_get_num_threads(),' threads'
!$omp end master
!$omp end parallel

#else

 print "(a)",' openMP parallelisation is OFF'

#endif

end subroutine info_omp

!----------------------------------------------------------------
!+
!  initialisation routine necessary if locks are used
!+
!----------------------------------------------------------------
subroutine init_omp
!$ integer :: i

!$ do i = 0, nlocks
!$  call omp_init_lock(ipart_omp_lock(i))
!$ enddo

end subroutine init_omp

!----------------------------------------------------------------
!+
! routine to compute OpenMP loop limits
! required by some analysis routines
! originally by Aake Nordlund
!+
!----------------------------------------------------------------
subroutine limits_omp (n1,n2,i1,i2)
 integer, intent(in)  :: n1,n2
 integer, intent(out) :: i1,i2
#ifdef _OPENMP
 integer :: omp_get_num_threads, omp_get_thread_num
 logical :: omp_in_parallel

 if (omp_in_parallel()) then
    i1 = n1 + ((omp_get_thread_num()  )*n2)/omp_get_num_threads()
    i2 =      ((omp_get_thread_num()+1)*n2)/omp_get_num_threads()
 else
    i1 = max(1,n1)
    i2 = n2
 endif
#else
 i1 = max(1,n1)
 i2 = n2
#endif
end subroutine limits_omp

!----------------------------------------------------------------
!+
! routine to compute OpenMP loop limits
! when the work per iteration is known
!+
!----------------------------------------------------------------
subroutine limits_omp_work (n1,n2,i1,i2,work,mask,iskip)
 integer, intent(in)  :: n1,n2
 integer, intent(out) :: i1,i2,iskip
 real, intent(in) :: work(n2)
 integer, intent(in) :: mask(n2)
<<<<<<< HEAD

#ifdef _OPENMP
=======
>>>>>>> 52d415d1
 integer :: omp_get_num_threads, omp_get_thread_num, num_threads,id
 real :: chunk,my_chunk
 integer :: my_thread,i

 num_threads = omp_get_num_threads()
 id = omp_get_thread_num()
 iskip = 1

 chunk = sum(work,mask=(mask>0))/num_threads
 if (chunk < epsilon(0.)) then
<<<<<<< HEAD
    ! default to static scheduling
    !call limits_omp(n1,n2,i1,i2)
=======
    ! default to interleaved static scheduling
>>>>>>> 52d415d1
    i1 = 1 + id
    i2 = n2
    iskip = num_threads
    return
 endif
 i1 = 1
 i2 = 0
 my_chunk = 0.
 my_thread = -1
 do i=n1,n2
    if (mask(i) > 0) my_chunk = my_chunk + work(mask(i))
    if (my_chunk >= chunk) then
       my_thread = my_thread + 1
       if (my_thread == id) then
          i2 = i
          exit
       else
          i1 = i+1
          my_chunk = 0.
       endif
    endif
 enddo
 if (id==num_threads-1) i2 = n2
<<<<<<< HEAD
 print*,'thread ',id,' limits  = ',i1,i2,my_chunk,' out of ',n1,n2,chunk*num_threads
#else
 i1 = max(1,n1)
 i2 = n2
 iskip = 1
#endif
=======
 !print*,'thread ',id,' limits  = ',i1,i2,my_chunk,' out of ',n1,n2,chunk*num_threads
>>>>>>> 52d415d1

end subroutine limits_omp_work

end module omputils<|MERGE_RESOLUTION|>--- conflicted
+++ resolved
@@ -99,11 +99,8 @@
  integer, intent(out) :: i1,i2,iskip
  real, intent(in) :: work(n2)
  integer, intent(in) :: mask(n2)
-<<<<<<< HEAD
 
 #ifdef _OPENMP
-=======
->>>>>>> 52d415d1
  integer :: omp_get_num_threads, omp_get_thread_num, num_threads,id
  real :: chunk,my_chunk
  integer :: my_thread,i
@@ -114,12 +111,8 @@
 
  chunk = sum(work,mask=(mask>0))/num_threads
  if (chunk < epsilon(0.)) then
-<<<<<<< HEAD
     ! default to static scheduling
     !call limits_omp(n1,n2,i1,i2)
-=======
-    ! default to interleaved static scheduling
->>>>>>> 52d415d1
     i1 = 1 + id
     i2 = n2
     iskip = num_threads
@@ -143,16 +136,12 @@
     endif
  enddo
  if (id==num_threads-1) i2 = n2
-<<<<<<< HEAD
- print*,'thread ',id,' limits  = ',i1,i2,my_chunk,' out of ',n1,n2,chunk*num_threads
 #else
  i1 = max(1,n1)
  i2 = n2
  iskip = 1
 #endif
-=======
  !print*,'thread ',id,' limits  = ',i1,i2,my_chunk,' out of ',n1,n2,chunk*num_threads
->>>>>>> 52d415d1
 
 end subroutine limits_omp_work
 
