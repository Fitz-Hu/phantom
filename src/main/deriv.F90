!--------------------------------------------------------------------------!
! The Phantom Smoothed Particle Hydrodynamics code, by Daniel Price et al. !
! Copyright (c) 2007-2019 The Authors (see AUTHORS)                        !
! See LICENCE file for usage and distribution conditions                   !
! http://phantomsph.bitbucket.io/                                          !
!--------------------------------------------------------------------------!
!+
!  MODULE: deriv
!
!  DESCRIPTION:
!  this module is a wrapper for the main derivative evaluation
!
!  REFERENCES: None
!
!  OWNER: Daniel Price
!
!  $Id$
!
!  RUNTIME PARAMETERS: None
!
!  DEPENDENCIES: densityforce, dim, externalforces, forces, forcing,
!    growth, io, linklist, mpiutils, part, photoevap, ptmass,
!    ptmass_radiation, timestep, timing
!+
!--------------------------------------------------------------------------
module deriv
 implicit none
 character(len=80), parameter, public :: &  ! module version
    modid="$Id$"

 public :: derivs
 real, private :: stressmax

 private

contains

!-------------------------------------------------------------
!+
!  calculates derivatives of all particle quantities
!  (wrapper for call to density and rates, calls neighbours etc first)
!+
!-------------------------------------------------------------
subroutine derivs(icall,npart,nactive,xyzh,vxyzu,fxyzu,fext,divcurlv,divcurlB,Bevol,dBevol,dustprop,ddustprop,&
                  dustfrac,ddustevol,temperature,time,dt,dtnew)
 use dim,            only:maxvxyzu
 use io,             only:iprint,fatal
 use linklist,       only:set_linklist
 use densityforce,   only:densityiterate
 use timestep,       only:dtcourant,dtforce,dtmax
 use ptmass,         only:ipart_rhomax
 use externalforces, only:externalforce
 use part,           only:dustgasprop
#ifdef DRIVING
 use forcing,        only:forceit
#endif
#ifdef PHOTO
 use photoevap,      only:find_ionfront,photo_ionize
 use part,           only:massoftype
#endif
#ifdef DUSTGROWTH
 use growth,         only:get_growth_rate
 use part,           only:VrelVf
#endif
#ifdef SINK_RADIATION
 use ptmass_radiation, only:get_dust_temperature_from_ptmass
 use part,             only:dust_temp,nptmass,xyzmh_ptmass
#endif
 use part,         only:mhd,gradh,alphaind,igas
 use timing,       only:get_timings
 use forces,       only:force
 integer,      intent(in)    :: icall
 integer,      intent(inout) :: npart
 integer,      intent(in)    :: nactive
 real,         intent(inout) :: xyzh(:,:)
 real,         intent(inout) :: vxyzu(:,:)
 real,         intent(inout) :: fxyzu(:,:)
 real,         intent(in)    :: fext(:,:)
 real(kind=4), intent(out)   :: divcurlv(:,:)
 real(kind=4), intent(out)   :: divcurlB(:,:)
 real,         intent(in)    :: Bevol(:,:)
 real,         intent(out)   :: dBevol(:,:)
 real,         intent(in)    :: dustfrac(:,:)
 real,         intent(inout) :: dustprop(:,:)
 real,         intent(out)   :: ddustevol(:,:),ddustprop(:,:)
 real,         intent(inout) :: temperature(:)
 real,         intent(in)    :: time,dt
 real,         intent(out)   :: dtnew
 real(kind=4)       :: t1,tcpu1,tlast,tcpulast

 t1 = 0.
 tcpu1 = 0.
 call get_timings(t1,tcpu1)
 tlast = t1
 tcpulast = tcpu1
!
!--check for errors in input options
!
 if (icall < 0 .or. icall > 2) call fatal('deriv','invalid icall on input')
!
! icall is a flag to say whether or not positions have changed
! since the last call to derivs.
!
! icall = 1 is the "standard" call to derivs: calculates all derivatives
! icall = 2 does not remake the link list and does not recalculate density
!           (ie. only re-evaluates the SPH force term using updated values
!            of the input variables)
!
! call link list to find neighbours
!
 if (icall==1 .or. icall==0) call set_linklist(npart,nactive,xyzh,vxyzu)

 call do_timing('link',tlast,tcpulast,start=.true.)

#ifdef PHOTO
 !
 ! update location of particles on grid and calculate the location of the ionization front
 !
 call find_ionfront(time,npart,xyzh,massoftype(igas))
 !
 ! update the temperatures of the particles depending on whether ionized or not
 !
 call photo_ionize(vxyzu,npart)
#endif
!
! calculate density by direct summation
!
 if (icall==1) then
    call densityiterate(1,npart,nactive,xyzh,vxyzu,divcurlv,divcurlB,Bevol,&
                        stressmax,fxyzu,fext,alphaind,gradh)
    call do_timing('dens',tlast,tcpulast)
 endif
!
! compute forces
!
#ifdef DRIVING
 ! forced turbulence -- call driving routine
 call forceit(time,npart,xyzh,vxyzu,fxyzu)
 call do_timing('driving',tlast,tcpulast)
#endif
 stressmax = 0.
 call force(icall,npart,xyzh,vxyzu,fxyzu,divcurlv,divcurlB,Bevol,dBevol,dustprop,&
            dustgasprop,dustfrac,ddustevol,ipart_rhomax,dt,stressmax,temperature)
 call do_timing('force',tlast,tcpulast)

#ifdef DUSTGROWTH
 ! compute growth rate of dust particles
<<<<<<< HEAD
 call get_growth_rate(npart,xyzh,dustgasprop,VrelVf,dustprop,ddustprop(1,:))!--we only get ds/dt (i.e 1st dimension of ddustprop)
=======
 !
 call get_growth_rate(npart,xyzh,vxyzu,dustgasprop,VrelVf,dustprop,ddustprop(1,:))!--we only get ds/dt (i.e 1st dimension of ddustprop)
>>>>>>> 6e93932f
#endif

#ifdef SINK_RADIATION
 !compute dust temperature
 if (maxvxyzu >= 4) call get_dust_temperature_from_ptmass(npart,xyzh,nptmass,xyzmh_ptmass,dust_temp)
#endif
!
! set new timestep from Courant/forces condition
!
 dtnew = min(dtforce,dtcourant,dtmax)


 call do_timing('total',t1,tcpu1,lunit=iprint)

 return

contains

!-------------------------------------------------------------
!+
!  interface to timing routines
!+
!-------------------------------------------------------------
subroutine do_timing(label,tlast,tcpulast,start,lunit)
 use io,       only:iverbose,id,master
 use mpiutils, only:reduce_mpi
 use timing,   only:timer,increment_timer,log_timing,timer_dens,timer_force,timer_link
 character(len=*), intent(in)    :: label
 real(kind=4),     intent(inout) :: tlast,tcpulast
 logical,          intent(in), optional :: start
 integer,          intent(in), optional :: lunit
 real(kind=4) :: t2,tcpu2,tcpu,twall

 call get_timings(t2,tcpu2)
 twall = reduce_mpi('+',t2-tlast)
 tcpu  = reduce_mpi('+',tcpu2-tcpulast)

 if (label=='dens') then
    call increment_timer(timer_dens,t2-tlast,tcpu2-tcpulast)
 elseif (label=='force') then
    call increment_timer(timer_force,t2-tlast,tcpu2-tcpulast)
 elseif (label=='link') then
    call increment_timer(timer_link,t2-tlast,tcpu2-tcpulast)
 endif

 if (iverbose >= 2 .and. id==master) then
    if (present(start)) then
       call log_timing(label,t2-tlast,tcpu,start=.true.)
    elseif (present(lunit)) then
       call log_timing(label,t2-tlast,tcpu,iunit=lunit)
    else
       call log_timing(label,t2-tlast,tcpu)
    endif
 endif
 tlast = t2
 tcpulast = tcpu2

end subroutine do_timing

end subroutine derivs

end module deriv<|MERGE_RESOLUTION|>--- conflicted
+++ resolved
@@ -145,12 +145,7 @@
 
 #ifdef DUSTGROWTH
  ! compute growth rate of dust particles
-<<<<<<< HEAD
- call get_growth_rate(npart,xyzh,dustgasprop,VrelVf,dustprop,ddustprop(1,:))!--we only get ds/dt (i.e 1st dimension of ddustprop)
-=======
- !
  call get_growth_rate(npart,xyzh,vxyzu,dustgasprop,VrelVf,dustprop,ddustprop(1,:))!--we only get ds/dt (i.e 1st dimension of ddustprop)
->>>>>>> 6e93932f
 #endif
 
 #ifdef SINK_RADIATION
