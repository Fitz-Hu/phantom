!--------------------------------------------------------------------------!
! The Phantom Smoothed Particle Hydrodynamics code, by Daniel Price et al. !
! Copyright (c) 2007-2022 The Authors (see AUTHORS)                        !
! See LICENCE file for usage and distribution conditions                   !
! http://phantomsph.bitbucket.io/                                          !
!--------------------------------------------------------------------------!
module dim
!
! Module to determine storage based on compile-time configuration
!
! :References: None
!
! :Owner: Daniel Price
!
! :Runtime parameters: None
!
! :Dependencies: None
!
 implicit none
#include "../../build/phantom-version.h"
 integer, parameter, public :: phantom_version_major = PHANTOM_VERSION_MAJOR
 integer, parameter, public :: phantom_version_minor = PHANTOM_VERSION_MINOR
 integer, parameter, public :: phantom_version_micro = PHANTOM_VERSION_MICRO
 character(len=*), parameter, public :: phantom_version_string = PHANTOM_VERSION_STRING
 character(len=80), parameter :: &  ! module version
    modid="$Id$"

 public

 character(len=80), parameter :: &
    tagline='Phantom v'//phantom_version_string//' (c) 2007-2020 The Authors'

 ! maximum number of particles
 integer :: maxp = 0 ! memory not allocated initially
#ifdef MAXP
 integer, parameter :: maxp_hard = MAXP
#else
 integer, parameter :: maxp_hard = 5200000
#endif

 ! maximum number of point masses
#ifdef MAXPTMASS
 integer, parameter :: maxptmass = MAXPTMASS
#else
 integer, parameter :: maxptmass = 1000
#endif
 integer, parameter :: nsinkproperties = 18

 ! storage of thermal energy or not
#ifdef ISOTHERMAL
 integer, parameter :: maxvxyzu = 3
#else
 integer, parameter :: maxvxyzu = 4
#endif

 integer :: maxTdust = 0
 logical :: store_dust_temperature = .false.
#ifdef SINK_RADIATION
 logical, parameter :: sink_radiation = .true.
#else
 logical, parameter :: sink_radiation = .false.
#endif

 ! maximum allowable number of neighbours (safest=maxp)
#ifdef MAXNEIGH
 integer, parameter :: maxneigh = MAXNEIGH
#else
 integer, parameter :: maxneigh = maxp_hard
#endif

! maxmimum storage in linklist
 integer         :: ncellsmax
 integer(kind=8) :: ncellsmaxglobal

!------
! Dust
!------
 integer :: maxp_dustfrac = 0
 integer :: maxp_growth = 0
#ifdef DUST
 logical, parameter :: use_dust = .true.

#ifdef MAXDUSTLARGE
 integer, parameter :: maxdustlarge = MAXDUSTLARGE
#else
 integer, parameter :: maxdustlarge = 11
#endif
#ifdef MAXDUSTSMALL
 integer, parameter :: maxdustsmall = MAXDUSTSMALL
#else
 integer, parameter :: maxdustsmall = 11
#endif

#ifdef DUSTGROWTH
 logical, parameter :: use_dustgrowth = .true.
#else
 logical, parameter :: use_dustgrowth = .false.
#endif
#else
 logical, parameter :: use_dust = .false.
 ! integer, parameter :: ndustfluids = 0
 ! integer, parameter :: ndusttypes = 1 ! to avoid seg faults
 integer, parameter :: maxdustlarge = 1
 integer, parameter :: maxdustsmall = 1
 logical, parameter :: use_dustgrowth = .false.
#endif
 integer, parameter :: maxdusttypes = maxdustsmall + maxdustlarge

 ! kdtree
 integer, parameter :: minpart = 10

 integer :: maxprad = 0

 integer, parameter :: &
 radensumforce      = 1,&
 radenxpartvecforce = 7,&
 radensumden        = 3,&
 radenxpartvetden   = 1
#ifdef RADIATION
 logical, parameter :: do_radiation = .true.
#else
 logical, parameter :: do_radiation = .false.
#endif

 ! rhosum
 integer, parameter :: maxrhosum = 39 + &
                                   maxdustlarge - 1 + &
                                   radensumden

 ! fsum
 integer, parameter :: fsumvars = 20 ! Number of scalars in fsum
 integer, parameter :: fsumarrs = 5  ! Number of arrays  in fsum
 integer, parameter :: maxfsum  = fsumvars + &                  ! Total number of values
                                  fsumarrs*(maxdusttypes-1) + &
                                  radensumforce

! xpartveci
 integer, parameter :: maxxpartvecidens = 14 + radenxpartvetden

 integer, parameter :: maxxpartvecvars = 57 ! Number of scalars in xpartvec
 integer, parameter :: maxxpartvecarrs = 2  ! Number of arrays in xpartvec
 integer, parameter :: maxxpartvecGR   = 33 ! Number of GR values in xpartvec (1 for dens, 16 for gcov, 16 for gcon)
 integer, parameter :: maxxpartveciforce = maxxpartvecvars + &              ! Total number of values
                                           maxxpartvecarrs*(maxdusttypes-1) + &
                                           radenxpartvecforce + &
                                           maxxpartvecGR

#ifdef MPI
 logical, parameter :: mpi = .true.
#else
 logical, parameter :: mpi = .false.
#endif

 ! storage for artificial viscosity switch
 integer :: maxalpha = 0
#ifdef DISC_VISCOSITY
 integer, parameter :: nalpha = 1
#else
#ifdef CONST_AV
 integer, parameter :: nalpha = 1
#else
#ifdef USE_MORRIS_MONAGHAN
 integer, parameter :: nalpha = 1
#else
 integer, parameter :: nalpha = 3
#endif
#endif
#endif

 ! optional storage of curl v
#ifdef CURLV
 integer, parameter :: ndivcurlv = 4
#else
 integer, parameter :: ndivcurlv = 1
#endif
 ! storage of velocity derivatives
 integer :: maxdvdx = 0  ! set to maxp when memory allocated

 ! periodic boundaries
#ifdef PERIODIC
 logical, parameter :: periodic = .true.
#else
 logical, parameter :: periodic = .false.
#endif

 ! Maximum number of particle types
 !
 integer, parameter :: maxtypes = 7 + 2*maxdustlarge - 1

 !
 ! Number of dimensions, where it is needed
 ! (Phantom is hard wired to ndim=3 in a lot of
 !  places; changing this does NOT change the
 !  code dimensionality, it just allows routines
 !  to be written in a way that are agnostic to
 !  the number of dimensions)
 !
 integer, parameter :: ndim = 3


!-----------------
! KROME chemistry
!-----------------
 integer :: maxp_krome = 0
 logical :: store_gamma = .false.
#ifdef KROME
 logical, parameter :: use_krome = .true.
#else
 logical, parameter :: use_krome = .false.
#endif

!-----------------
! Magnetic fields
!-----------------
 integer :: maxmhd = 0
#ifdef MHD
 logical, parameter :: mhd = .true.
#else
 logical, parameter :: mhd = .false.
#endif
 integer, parameter :: maxBevol  = 4  ! size of B-arrays (Bx,By,Bz,psi)
 integer, parameter :: ndivcurlB = 4

! Non-ideal MHD
! if fast_divcurlB=true, then divcurlB is calculated simultaneous with density which leads to a race condition and errors (typically less than a percent)
! divcurlB is only used as diagnostics & divergence cleaning in ideal MHD, so fast_divcurlB=true is reasonable
! divcurlB is used to update the non-ideal terms, so fast_divcurlB=false is required for accuracy (especially if there will be jumps in density)
 integer :: maxmhdni = 0
#ifdef NONIDEALMHD
 logical, parameter :: mhd_nonideal    = .true.
 logical, parameter :: fast_divcurlB   = .false.
 integer, parameter :: n_nden_phantom  = 13      ! number density of chemical species, electrons & n_grains; defined in nicil == 11+2*na
#else
 logical, parameter :: mhd_nonideal    = .false.
 logical, parameter :: fast_divcurlB   = .true.
 integer, parameter :: n_nden_phantom  = 0
#endif
 logical            :: calculate_density  = .true.  ! do not toggle; initialised for efficiency
 logical            :: calculate_divcurlB = .true.  ! do not toggle; initialised for efficiency

!--------------------
! H2 Chemistry
!--------------------
 integer :: maxp_h2 = 0
#ifdef H2CHEM
 logical, parameter :: h2chemistry = .true.
#else
 logical, parameter :: h2chemistry = .false.
#endif
 integer, parameter :: nabundances = 5

!--------------------
! Self-gravity
!--------------------
 integer :: maxgrav = 0
#ifdef GRAVITY
 logical, parameter :: gravity = .true.
 integer, parameter :: ngradh = 2
#else
 logical, parameter :: gravity = .false.
 integer, parameter :: ngradh = 1
#endif

!--------------------
! General relativity
!--------------------
 integer :: maxgr = 0
#ifdef GR
 logical, parameter :: gr = .true.
#else
 logical, parameter :: gr = .false.
#endif

!--------------------
! Supertimestepping
!--------------------
 integer :: maxsts = 1

!--------------------
! Dust formation
!--------------------
 logical :: do_nucleation = .false.
<<<<<<< HEAD
 integer :: inucleation   = 0
 integer :: itau_alloc    = 0
=======
 integer :: inucleation = 0
 !number of elements considered in the nucleation chemical network
 integer, parameter :: nElements = 10
>>>>>>> e03c4a18
#ifdef DUST_NUCLEATION
#ifdef STAR
 logical :: star_radiation = .true.
#else
 logical :: star_radiation = .false.
#endif
 logical :: nucleation = .true.
 integer :: maxsp = maxp_hard
#else
 logical :: star_radiation = .false.
 logical :: nucleation = .false.
 integer :: maxsp = 0
#endif

!--------------------
! MCFOST library
!--------------------
#ifdef MCFOST
 logical, parameter :: compiled_with_mcfost = .true.
#else
 logical, parameter :: compiled_with_mcfost = .false.
#endif

!--------------------
! Light curve stuff
!--------------------
 integer :: maxlum = 0
#ifdef LIGHTCURVE
 logical, parameter :: lightcurve = .true.
#else
 logical, parameter :: lightcurve = .false.
#endif

!--------------------
! logical for bookkeeping
!--------------------
#ifdef INJECT_PARTICLES
 logical, parameter :: particles_are_injected = .true.
#else
 logical, parameter :: particles_are_injected = .false.
#endif

!--------------------
! individual timesteps
!--------------------
#ifdef IND_TIMESTEPS
 logical, parameter :: ind_timesteps = .true.
#else
 logical, parameter :: ind_timesteps = .false.
#endif

 !--------------------
 ! Analysis array sizes
 !--------------------
 integer :: maxan = 0
 integer :: maxmhdan = 0
 integer :: maxdustan = 0
 integer :: maxgran = 0

 !--------------------
 ! Phase and gradh sizes - inconsistent with everything else, but keeping to original logic
 !--------------------
 integer :: maxphase = 0
 integer :: maxgradh = 0

contains

subroutine update_max_sizes(n,ntot)
 integer,                   intent(in) :: n
 integer(kind=8), optional, intent(in) :: ntot

 maxp = n

#ifdef KROME
 maxp_krome = maxp
#endif

#ifdef SINK_RADIATION
 maxTdust = maxp
#endif

#ifdef NCELLSMAX
 ncellsmax       = NCELLSMAX
 ncellsmaxglobal = NCELLSMAX
#else
 ncellsmax = 2*maxp
 if (present(ntot)) then
    ncellsmaxglobal = 2*ntot
 else
    ncellsmaxglobal = ncellsmax
 endif
#endif

#ifdef DUST
 maxp_dustfrac = maxp
#ifdef DUSTGROWTH
 maxp_growth = maxp
#endif
#endif

#ifdef DISC_VISCOSITY
 maxalpha = 0
#else
#ifdef CONST_AV
 maxalpha = 0
#else
#ifdef USE_MORRIS_MONAGHAN
 maxalpha = maxp
#else
 maxalpha = maxp
#endif
#endif
#endif

#ifdef MHD
 maxmhd = maxp
#ifdef NONIDEALMHD
 maxmhdni = maxp
#endif
#endif

#ifdef H2CHEM
 maxp_h2 = maxp
#endif

#ifdef GRAVITY
 maxgrav = maxp
#endif

#ifdef GR
 maxgr = maxp
#endif

#ifdef STS_TIMESTEPS
#ifdef IND_TIMESTEPS
 maxsts = maxp
#endif
#endif

#if LIGHTCURVE
 maxlum = maxp
#endif

#ifndef ANALYSIS
 maxan = maxp
 maxmhdan = maxmhd
 maxdustan = maxp_dustfrac
 maxgran = maxgr
#endif

#ifdef RADIATION
 maxprad = maxp
#endif
! Very convoluted, but follows original logic...
 maxphase = maxan
 maxgradh = maxan
 maxdvdx = maxan

end subroutine update_max_sizes

end module dim<|MERGE_RESOLUTION|>--- conflicted
+++ resolved
@@ -280,14 +280,10 @@
 ! Dust formation
 !--------------------
  logical :: do_nucleation = .false.
-<<<<<<< HEAD
+ integer :: itau_alloc    = 0
  integer :: inucleation   = 0
- integer :: itau_alloc    = 0
-=======
- integer :: inucleation = 0
  !number of elements considered in the nucleation chemical network
  integer, parameter :: nElements = 10
->>>>>>> e03c4a18
 #ifdef DUST_NUCLEATION
 #ifdef STAR
  logical :: star_radiation = .true.
