--- conflicted
+++ resolved
@@ -30,21 +30,11 @@
 !+
 !--------------------------------------------------------------------------
 module part
-<<<<<<< HEAD
- use dim, only:ndim,maxp,maxsts,ndivcurlv,ndivcurlB,maxvxyzu, &
-          maxalpha,maxptmass,maxdvdx, &
-          mhd,maxmhd,maxBevol,maxp_h2,maxtemp,periodic, &
-          maxgrav,ngradh,maxtypes,h2chemistry,gravity, &
-          maxp_dustfrac,use_dust, &
-          store_temperature,lightcurve,maxlum,nalpha,maxmhdni, &
-          maxne,maxp_growth,ndusttypes,gr,maxgr
-=======
  use dim, only:ndim,maxp,maxsts,ndivcurlv,ndivcurlB,maxvxyzu,maxalpha,&
                maxptmass,maxdvdx,mhd,maxmhd,maxBevol,maxp_h2,maxtemp,periodic,&
                maxgrav,ngradh,maxtypes,h2chemistry,gravity,maxp_dustfrac,&
                use_dust,store_temperature,lightcurve,maxlum,nalpha,maxmhdni,&
-               maxne,maxp_growth,maxdustlarge,maxdustsmall,maxdusttypes
->>>>>>> bffc57ed
+               maxne,maxp_growth,maxdustlarge,maxdustsmall,maxdusttypes,gr,maxgr
  implicit none
  character(len=80), parameter, public :: &  ! module version
     modid="$Id$"
@@ -198,12 +188,8 @@
 !--storage associated with/dependent on timestepping
 !
  real               :: vpred(maxvxyzu,maxan)
-<<<<<<< HEAD
  real               :: ppred(maxvxyzu,maxgran)
- real               :: dustpred(ndusttypes,maxdustan)
-=======
  real               :: dustpred(maxdustsmall,maxdustan)
->>>>>>> bffc57ed
  real               :: Bpred(maxBevol,maxmhdan)
  real               :: dustproppred(4,maxp_growth)
 #ifdef IND_TIMESTEPS
