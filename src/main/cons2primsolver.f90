!--------------------------------------------------------------------------!
! The Phantom Smoothed Particle Hydrodynamics code, by Daniel Price et al. !
! Copyright (c) 2007-2023 The Authors (see AUTHORS)                        !
! See LICENCE file for usage and distribution conditions                   !
! http://phantomsph.bitbucket.io/                                          !
!--------------------------------------------------------------------------!
module cons2primsolver
!
! None
!
! :References: None
!
! :Owner: David Liptai
!
! :Runtime parameters: None
!
! :Dependencies: eos, io, metric_tools, part, physcon, units, utils_gr
!
 use eos, only:ieos,polyk
 use part, only:ien_etotal,ien_entropy,ien_entropy_s
 implicit none

 public :: conservative2primitive,primitive2conservative

 private :: get_u


!!!!!!====================================================
!
!
! NOTE: cons2prim has been written for only adiabatic & idealplusrad eos.
!
!
!!!!!!====================================================
 private

contains

!
! A few subroutines to compute stuff to do with the equation of state.
! They assume an adiabatic eos (ideal gas).
! These subroutines will need to be different for a different eos.
! (Should really exist in the eos module)
!
!=========================

pure subroutine get_u(u,P,dens,gamma)
 real, intent(in)  :: dens,P,gamma
 real, intent(out) :: u
 real :: uthermconst

 ! Needed in dust case when dens = 0 causes P/dens = NaN and therefore enth = NaN
 ! or gamma=1 gives divide-by-zero

 if (P==0. .or. abs(p)<tiny(p)) then
    u = 0.
 else
    u = (P/dens)/(gamma-1.)
 endif

 uthermconst = polyk
 if (ieos==4) u=uthermconst

end subroutine get_u

!----------------------------------------------------------------
!+
!  Construct conserved variables from the primitive variables
!  primitive variables are (v^i,d,u,P); v i
!  conserved variables are (rho,pmom_i,en)
!+
!----------------------------------------------------------------
subroutine primitive2conservative(x,metrici,v,dens,u,P,rho,pmom,en,ien_type)
 use utils_gr,     only:get_u0, get_sqrtg
 use metric_tools, only:unpack_metric
 use io,           only:error
 use eos,          only:gmw,get_entropy
 real, intent(in)  :: x(1:3),metrici(:,:,:)
 real, intent(in)  :: dens,v(1:3),u,P
 real, intent(out) :: rho,pmom(1:3),en
 integer, intent(in) :: ien_type
 real, dimension(0:3,0:3) :: gcov
 real :: sqrtg, enth, gvv, U0, v4U(0:3)
 real :: gam1
 integer :: i, mu, ierror

 v4U(0) = 1.
 v4U(1:3) = v(:)

 enth = 1. + u + P/dens

 ! Hard coded sqrtg=1 since phantom is always in cartesian coordinates
 ! NO BAD!! 
 !sqrtg = 1.
 call unpack_metric(metrici,gcov=gcov)
 call get_sqrtg(gcov,sqrtg)

 call get_u0(gcov,v,U0,ierror)
 if (ierror > 0) call error('get_u0 in prim2cons','1/sqrt(-v_mu v^mu) ---> non-negative: v_mu v^mu')
 rho = sqrtg*dens*U0
 do i=1,3
    pmom(i) = U0*enth*dot_product(gcov(i,:),v4U(:))
 enddo

 gvv = 0.
 do mu=0,3
    do i=1,3
       gvv = gvv + gcov(i,mu)*v4U(mu)*v4U(i)
    enddo
 enddo

 if (ien_type == ien_etotal) then
    en = U0*enth*gvv + (1.+u)/U0
 elseif (ien_type == ien_entropy_s) then
    en = get_entropy(dens,P,gmw,ieos)
 else
    if (u > 0) then
       gam1 = 1. + P/(dens*u)
       en = P/(dens**gam1)
    else
       ! handle the case for u = 0
       en = P/dens
    endif
 endif

end subroutine primitive2conservative

!----------------------------------------------------------------
!+
<<<<<<< HEAD
!  solve for primitive variables from the conseerved variables
!  primitive variables are (v^i,d,u,P); v i
!  conserved variables are (rho,pmom_i,en)
!+
!----------------------------------------------------------------
subroutine conservative2primitive(x,metrici,v,dens,u,P,rho,pmom,en,ierr,ien_type)
 use eos,     only:ieos,gamma
 use io,      only:fatal
 real, intent(in)     :: x(1:3),metrici(:,:,:)
 real, intent(inout)  :: dens,P,u
 real, intent(out)    :: v(1:3)
 real, intent(in)     :: rho,pmom(1:3),en
 integer, intent(out) :: ierr
 integer, intent(in)  :: ien_type
 real                 :: enth

 select case (ieos)
 case (12)
    if (ien_type == ien_entropy) then
       call fatal('cons2primsolver','gasplusrad (ieos=12) only works with ien_type=ien_etotal for the moment')
    endif
    call conservative2primitive_var_gamma(x,metrici,v,dens,u,P,rho,pmom,en,ierr,ien_type)
 case default
    call conservative2primitive_con_gamma(x,metrici,v,dens,u,P,gamma,enth,rho,pmom,en,ierr,ien_type)
 end select
end subroutine conservative2primitive

!----------------------------------------------------------------
!+
=======
>>>>>>> cf159115
!  solve for primitive variables from the conserved variables
!  for equations of state where gamma is constant
!+
!----------------------------------------------------------------
<<<<<<< HEAD
subroutine conservative2primitive_var_gamma(x,metrici,v,dens,u,P,rho,pmom,en,ierr,ien_type)
 use utils_gr,     only:get_sqrtg, get_sqrt_gamma
=======
subroutine conservative2primitive(x,metrici,v,dens,u,P,temp,gamma,rho,pmom,en,ierr,ien_type)
>>>>>>> cf159115
 use metric_tools, only:unpack_metric
 use eos,          only:ieos,gmw,get_entropy,get_p_from_rho_s,gamma_global=>gamma
 use io,           only:fatal
 use physcon,      only:radconst,Rg
 use units,        only:unit_density,unit_ergg
 real, intent(in)    :: x(1:3),metrici(:,:,:)
 real, intent(inout) :: dens,P,u,temp,gamma
 real, intent(out)   :: v(1:3)
 real, intent(in)    :: rho,pmom(1:3),en
 integer, intent(out) :: ierr
 integer, intent(in)  :: ien_type
 real, dimension(1:3,1:3) :: gammaijUP
<<<<<<< HEAD
 real :: sqrtg,sqrtg_inv,enth,lorentz_LEO,pmom2,alpha,betadown(1:3),betaUP(1:3),enth_old,v3d(1:3)
 real :: f,term,lorentz_LEO2,gamfac,pm_dot_b,gamma,gamma_old,temp,sqrt_gamma_inv,sqrt_gamma
 real :: u_in,P_in,dens_in,ucgs,Pcgs,denscgs,enth0,gamma0,enth_min,enth_max
 real :: enth_rad,enth_gas,gamma_rad,gamma_gas
 integer :: niter,i,ierr1,ierr2
 real, parameter :: tol = 1.e-3
 integer, parameter :: nitermax = 100000
 logical :: converged
 real    :: gcov(0:3,0:3)
 ierr = 0
 
 ! Get metric components from metric array
 call unpack_metric(metrici,gcov=gcov,gammaijUP=gammaijUP,alpha=alpha,betadown=betadown,betaUP=betaUP)

 ! Hard coding sqrgt=1 since phantom is always in cartesian coordinates
 !sqrtg = 1.
 call get_sqrtg(gcov,sqrtg)
 sqrtg_inv = 1./sqrtg
 pmom2 = 0.
 do i=1,3
    pmom2 = pmom2 + pmom(i)*dot_product(gammaijUP(:,i),pmom(:))
 enddo

 niter = 0
 converged = .false.
 
 !sqrt_gamma_inv = alpha*sqrtg_inv ! get determinant of 3 spatial metric
 call get_sqrt_gamma(gcov,sqrt_gamma)
 sqrt_gamma_inv = 1./sqrt_gamma
 term = rho*sqrt_gamma_inv
 pm_dot_b = dot_product(pmom,betaUP)

 ! Guess gamma (using previous values of dens and pressure)
 if (u > tiny(0.)) then
    gamma = 1. + P/(dens*u)
 else
    gamma = 5./3. ! use gamma for ideal gas
 endif

 ! NR with const gamma to get boundary value
 P_in = P
 dens_in = dens
 u_in = u

 gamma_gas = 5./3.
 call conservative2primitive_con_gamma(x,metrici,v,dens_in,u_in,P_in,gamma_gas,enth_gas,rho,pmom,en,ierr1,ien_type)

 P_in = P
 dens_in = dens
 u_in = u

 gamma_rad = 4./3.
 call conservative2primitive_con_gamma(x,metrici,v,dens_in,u_in,P_in,gamma_rad,enth_rad,rho,pmom,en,ierr2,ien_type)

 enth_min = enth_rad
 enth_max = enth_gas
 if (enth_min < 1.) enth_min = (enth_max-1.) / 1.6 + 1.

 enth = 0.5*(enth_max+enth_min)

 gamfac = gamma/(gamma-1.)
 enth0 = enth
 gamma0 = gamma

 do while (.not. converged .and. niter < nitermax)
    enth_old = enth
    gamma_old = gamma
    lorentz_LEO2 = 1.+pmom2/enth_old**2
    lorentz_LEO = sqrt(lorentz_LEO2)
    dens = term/lorentz_LEO

    p = max(rho*sqrtg_inv*(enth*lorentz_LEO*alpha-en-pm_dot_b),0.)

    if (P > 0.) then
       ucgs = u*unit_ergg
       Pcgs = P*unit_pressure
       denscgs = dens*unit_density

       call calc_temp_and_ene(ieos,denscgs,Pcgs,ucgs,temp,ierr,guesseint=ucgs)
       if (ierr /= 0) stop 'Did not converge'
       u = ucgs/unit_ergg

       gamma = 1. + P/(u*dens)
       gamfac = gamma/(gamma-1.)
    endif

    f = 1. + u + P/dens - enth_old

    if (f < 0) then
       enth_min = enth_old
    else
       enth_max = enth_old
    endif

    enth = 0.5*(enth_min + enth_max)

    ! Needed in dust case when f/df = NaN casuses enth = NaN
    if (abs(enth_old-1.)<tiny(enth_old)) enth=1.

    niter = niter + 1

    if (abs(enth-enth_old)/enth0 < tol) converged = .true.
 enddo

 if (.not.converged) ierr = 1

 lorentz_LEO = sqrt(1.+pmom2/enth**2)
 dens = term/lorentz_LEO

 if (ien_type == ien_entropy) then
    p = en*dens**gamma
 else
    p = max(rho*sqrtg_inv*(enth*lorentz_LEO*alpha-en-dot_product(pmom,betaUP)),0.)
 endif

 v3d(:) = alpha*pmom(:)/(enth*lorentz_LEO)-betadown(:)

! Raise index from down to up
 do i=1,3
    v(i) = dot_product(gammaijUP(:,i),v3d(:))
 enddo

 call get_u(u,P,dens,gamma)

end subroutine conservative2primitive_var_gamma

!----------------------------------------------------------------
!+
!  solve for primitive variables from the conserved variables
!  for equations of state where gamma is constant
!+
!----------------------------------------------------------------
subroutine conservative2primitive_con_gamma(x,metrici,v,dens,u,P,gamma,enth,rho,pmom,en,ierr,ien_type)
 use utils_gr,     only:get_sqrtg,get_sqrt_gamma
 use metric_tools, only:unpack_metric
 use eos,          only:calc_temp_and_ene,ieos
 real, intent(in)    :: x(1:3),metrici(:,:,:),gamma
 real, intent(inout) :: dens,P,u
 real, intent(out)   :: enth,v(1:3)
 real, intent(in)    :: rho,pmom(1:3),en
 integer, intent(out) :: ierr
 integer, intent(in)  :: ien_type
 real, dimension(1:3,1:3) :: gammaijUP
 real :: sqrtg,sqrtg_inv,lorentz_LEO,pmom2,alpha,betadown(1:3),betaUP(1:3),enth_old,v3d(1:3)
 real :: f,df,term,lorentz_LEO2,gamfac,pm_dot_b,sqrt_gamma_inv,sqrt_gamma
=======
 real :: sqrtg,sqrtg_inv,lorentz_LEO,pmom2,alpha,betadown(1:3),betaUP(1:3),enth_old,v3d(1:3)
 real :: f,df,term,lorentz_LEO2,gamfac,pm_dot_b,sqrt_gamma_inv,enth,gamma1
 real(kind=8) :: cgsdens,cgsu
>>>>>>> cf159115
 integer :: niter, i
 real, parameter :: tol = 1.e-3
 integer, parameter :: nitermax = 100000
 logical :: converged
 real    :: gcov(0:3,0:3)
 ierr = 0

 ! Get metric components from metric array
 call unpack_metric(metrici,gcov=gcov,gammaijUP=gammaijUP,alpha=alpha,betadown=betadown,betaUP=betaUP)
 
 ! Hard coding sqrgt=1 since phantom is always in cartesian coordinates
 call get_sqrtg(gcov, sqrtg)
 sqrtg_inv = 1./sqrtg

 pmom2 = 0.
 do i=1,3
    pmom2 = pmom2 + pmom(i)*dot_product(gammaijUP(:,i),pmom(:))
 enddo

 ! Guess enthalpy (using previous values of dens and pressure)
 ! Use a better guess for dens; dens = dens_old/a^3 
 !enth = 1 + gamma/(gamma-1.)*P/(dens*sqrtg_inv)
 enth = 1 + gamma/(gamma-1.)*P/dens

 niter = 0
 converged = .false.
 call get_sqrt_gamma(gcov,sqrt_gamma)
 sqrt_gamma_inv = alpha*sqrtg_inv ! get determinant of 3 spatial metric
 !sqrt_gamma_inv = 1./sqrt_gamma
 term = rho*sqrt_gamma_inv
 gamfac = gamma/(gamma-1.)
 pm_dot_b = dot_product(pmom,betaUP)

 do while (.not. converged .and. niter < nitermax)
    enth_old = enth
    lorentz_LEO2 = 1.+pmom2/enth_old**2
    lorentz_LEO = sqrt(lorentz_LEO2)
    dens = term/lorentz_LEO

    if (ien_type == ien_etotal) then
       p = max(rho*sqrtg_inv*(enth*lorentz_LEO*alpha-en-pm_dot_b),0.)
    elseif (ieos==4) then
       p = (gamma-1.)*dens*polyk
    elseif (ien_type == ien_entropy_s) then
       call get_p_from_rho_s(ieos,en,dens,gmw,P,temp)
       select case(ieos)
       case (12)
          cgsdens = dens * unit_density
          cgsu = 1.5*rg*temp/gmw + radconst*temp**4/cgsdens
          u = real(cgsu / unit_ergg)
          if (u > 0.) then
             gamma1 = P/(u*dens)
             gamma = 1. + gamma1
             gamfac = gamma/gamma1
          else
             gamma = gamma_global
             gamfac = gamma/(gamma-1.)
          endif
       case (2)
       case default
          call fatal('cons2primsolver','only implemented for eos 2 and 12')
       end select
    else
       p = en*dens**gamma
    endif

    if (ien_type /= ien_entropy_s) f = 1. + gamfac*P/dens - enth_old

    !This line is unique to the equation of state - implemented for adiabatic at the moment
    if (ien_type == ien_etotal) then
       df= -1.+gamfac*(1.-pmom2*p/(enth_old**3*lorentz_LEO2*dens))
    elseif (ieos==4) then
       df = -1. ! Isothermal, I think...
    elseif (ien_type == ien_entropy_s) then
    else
       df = -1. + (gamma*pmom2*P)/(lorentz_LEO2 * enth_old**3 * dens)
    endif

    if (ien_type /= ien_entropy_s) then ! .or. ieos /= 12) then
       enth = enth_old - f/df
    else
       enth = 1. + gamfac*P/dens ! update enth with temp instead of NR
    endif

    ! Needed in dust case when f/df = NaN casuses enth = NaN
    if (enth-1. < tiny(enth)) enth = 1. + 1.5e-6

    niter = niter + 1

    if (abs(enth-enth_old)/enth < tol) converged = .true.
 enddo

 if (.not.converged) ierr = 1


 lorentz_LEO = sqrt(1.+pmom2/enth**2)
 dens = term/lorentz_LEO

 if (ien_type == ien_etotal) then
    p = max(rho*sqrtg_inv*(enth*lorentz_LEO*alpha-en-pm_dot_b),0.)
 elseif (ieos==4) then
    p = (gamma-1.)*dens*polyk
 elseif (ien_type == ien_entropy_s) then
    call get_p_from_rho_s(ieos,en,dens,gmw,P,temp)
    select case(ieos)
    case (12)
       cgsdens = dens * unit_density
       cgsu = 1.5*rg*temp/gmw + radconst*temp**4/cgsdens
       u = real(cgsu / unit_ergg)
       if (u > 0.) then
          gamma = 1. + P/(u*dens)
       else
          gamma = gamma_global
       endif
    case (2)
       call get_u(u,P,dens,gamma)
    end select
 else
    p = en*dens**gamma
 endif

 v3d(:) = alpha*pmom(:)/(enth*lorentz_LEO)-betadown(:)

! Raise index from down to up
 do i=1,3
    v(i) = dot_product(gammaijUP(:,i),v3d(:))
 enddo

 if (ien_type /= ien_entropy_s) call get_u(u,P,dens,gamma)

<<<<<<< HEAD

end subroutine conservative2primitive_con_gamma
=======
end subroutine conservative2primitive
>>>>>>> cf159115

end module cons2primsolver<|MERGE_RESOLUTION|>--- conflicted
+++ resolved
@@ -71,7 +71,7 @@
 !+
 !----------------------------------------------------------------
 subroutine primitive2conservative(x,metrici,v,dens,u,P,rho,pmom,en,ien_type)
- use utils_gr,     only:get_u0, get_sqrtg
+ use utils_gr,     only:get_u0,get_sqrtg
  use metric_tools, only:unpack_metric
  use io,           only:error
  use eos,          only:gmw,get_entropy
@@ -89,9 +89,7 @@
 
  enth = 1. + u + P/dens
 
- ! Hard coded sqrtg=1 since phantom is always in cartesian coordinates
- ! NO BAD!! 
- !sqrtg = 1.
+ ! get determinant of metric
  call unpack_metric(metrici,gcov=gcov)
  call get_sqrtg(gcov,sqrtg)
 
@@ -127,48 +125,12 @@
 
 !----------------------------------------------------------------
 !+
-<<<<<<< HEAD
-!  solve for primitive variables from the conseerved variables
-!  primitive variables are (v^i,d,u,P); v i
-!  conserved variables are (rho,pmom_i,en)
-!+
-!----------------------------------------------------------------
-subroutine conservative2primitive(x,metrici,v,dens,u,P,rho,pmom,en,ierr,ien_type)
- use eos,     only:ieos,gamma
- use io,      only:fatal
- real, intent(in)     :: x(1:3),metrici(:,:,:)
- real, intent(inout)  :: dens,P,u
- real, intent(out)    :: v(1:3)
- real, intent(in)     :: rho,pmom(1:3),en
- integer, intent(out) :: ierr
- integer, intent(in)  :: ien_type
- real                 :: enth
-
- select case (ieos)
- case (12)
-    if (ien_type == ien_entropy) then
-       call fatal('cons2primsolver','gasplusrad (ieos=12) only works with ien_type=ien_etotal for the moment')
-    endif
-    call conservative2primitive_var_gamma(x,metrici,v,dens,u,P,rho,pmom,en,ierr,ien_type)
- case default
-    call conservative2primitive_con_gamma(x,metrici,v,dens,u,P,gamma,enth,rho,pmom,en,ierr,ien_type)
- end select
-end subroutine conservative2primitive
-
-!----------------------------------------------------------------
-!+
-=======
->>>>>>> cf159115
 !  solve for primitive variables from the conserved variables
 !  for equations of state where gamma is constant
 !+
 !----------------------------------------------------------------
-<<<<<<< HEAD
-subroutine conservative2primitive_var_gamma(x,metrici,v,dens,u,P,rho,pmom,en,ierr,ien_type)
- use utils_gr,     only:get_sqrtg, get_sqrt_gamma
-=======
 subroutine conservative2primitive(x,metrici,v,dens,u,P,temp,gamma,rho,pmom,en,ierr,ien_type)
->>>>>>> cf159115
+ use utils_gr,     only:get_sqrtg,get_sqrt_gamma
  use metric_tools, only:unpack_metric
  use eos,          only:ieos,gmw,get_entropy,get_p_from_rho_s,gamma_global=>gamma
  use io,           only:fatal
@@ -181,186 +143,35 @@
  integer, intent(out) :: ierr
  integer, intent(in)  :: ien_type
  real, dimension(1:3,1:3) :: gammaijUP
-<<<<<<< HEAD
- real :: sqrtg,sqrtg_inv,enth,lorentz_LEO,pmom2,alpha,betadown(1:3),betaUP(1:3),enth_old,v3d(1:3)
- real :: f,term,lorentz_LEO2,gamfac,pm_dot_b,gamma,gamma_old,temp,sqrt_gamma_inv,sqrt_gamma
- real :: u_in,P_in,dens_in,ucgs,Pcgs,denscgs,enth0,gamma0,enth_min,enth_max
- real :: enth_rad,enth_gas,gamma_rad,gamma_gas
- integer :: niter,i,ierr1,ierr2
- real, parameter :: tol = 1.e-3
- integer, parameter :: nitermax = 100000
+ real :: sqrtg,sqrtg_inv,lorentz_LEO,pmom2,alpha,betadown(1:3),betaUP(1:3),enth_old,v3d(1:3)
+ real :: f,df,term,lorentz_LEO2,gamfac,pm_dot_b,sqrt_gamma_inv,enth,gamma1
+ real(kind=8) :: cgsdens,cgsu
+ integer :: niter, i
+ real, parameter :: tol = 1.e-12
+ integer, parameter :: nitermax = 100
  logical :: converged
  real    :: gcov(0:3,0:3)
  ierr = 0
- 
+
  ! Get metric components from metric array
  call unpack_metric(metrici,gcov=gcov,gammaijUP=gammaijUP,alpha=alpha,betadown=betadown,betaUP=betaUP)
 
- ! Hard coding sqrgt=1 since phantom is always in cartesian coordinates
- !sqrtg = 1.
+ ! Retrieve sqrt(g)
  call get_sqrtg(gcov,sqrtg)
  sqrtg_inv = 1./sqrtg
+
  pmom2 = 0.
  do i=1,3
     pmom2 = pmom2 + pmom(i)*dot_product(gammaijUP(:,i),pmom(:))
  enddo
 
- niter = 0
- converged = .false.
- 
- !sqrt_gamma_inv = alpha*sqrtg_inv ! get determinant of 3 spatial metric
- call get_sqrt_gamma(gcov,sqrt_gamma)
- sqrt_gamma_inv = 1./sqrt_gamma
- term = rho*sqrt_gamma_inv
- pm_dot_b = dot_product(pmom,betaUP)
-
- ! Guess gamma (using previous values of dens and pressure)
- if (u > tiny(0.)) then
-    gamma = 1. + P/(dens*u)
- else
-    gamma = 5./3. ! use gamma for ideal gas
- endif
-
- ! NR with const gamma to get boundary value
- P_in = P
- dens_in = dens
- u_in = u
-
- gamma_gas = 5./3.
- call conservative2primitive_con_gamma(x,metrici,v,dens_in,u_in,P_in,gamma_gas,enth_gas,rho,pmom,en,ierr1,ien_type)
-
- P_in = P
- dens_in = dens
- u_in = u
-
- gamma_rad = 4./3.
- call conservative2primitive_con_gamma(x,metrici,v,dens_in,u_in,P_in,gamma_rad,enth_rad,rho,pmom,en,ierr2,ien_type)
-
- enth_min = enth_rad
- enth_max = enth_gas
- if (enth_min < 1.) enth_min = (enth_max-1.) / 1.6 + 1.
-
- enth = 0.5*(enth_max+enth_min)
-
- gamfac = gamma/(gamma-1.)
- enth0 = enth
- gamma0 = gamma
-
- do while (.not. converged .and. niter < nitermax)
-    enth_old = enth
-    gamma_old = gamma
-    lorentz_LEO2 = 1.+pmom2/enth_old**2
-    lorentz_LEO = sqrt(lorentz_LEO2)
-    dens = term/lorentz_LEO
-
-    p = max(rho*sqrtg_inv*(enth*lorentz_LEO*alpha-en-pm_dot_b),0.)
-
-    if (P > 0.) then
-       ucgs = u*unit_ergg
-       Pcgs = P*unit_pressure
-       denscgs = dens*unit_density
-
-       call calc_temp_and_ene(ieos,denscgs,Pcgs,ucgs,temp,ierr,guesseint=ucgs)
-       if (ierr /= 0) stop 'Did not converge'
-       u = ucgs/unit_ergg
-
-       gamma = 1. + P/(u*dens)
-       gamfac = gamma/(gamma-1.)
-    endif
-
-    f = 1. + u + P/dens - enth_old
-
-    if (f < 0) then
-       enth_min = enth_old
-    else
-       enth_max = enth_old
-    endif
-
-    enth = 0.5*(enth_min + enth_max)
-
-    ! Needed in dust case when f/df = NaN casuses enth = NaN
-    if (abs(enth_old-1.)<tiny(enth_old)) enth=1.
-
-    niter = niter + 1
-
-    if (abs(enth-enth_old)/enth0 < tol) converged = .true.
- enddo
-
- if (.not.converged) ierr = 1
-
- lorentz_LEO = sqrt(1.+pmom2/enth**2)
- dens = term/lorentz_LEO
-
- if (ien_type == ien_entropy) then
-    p = en*dens**gamma
- else
-    p = max(rho*sqrtg_inv*(enth*lorentz_LEO*alpha-en-dot_product(pmom,betaUP)),0.)
- endif
-
- v3d(:) = alpha*pmom(:)/(enth*lorentz_LEO)-betadown(:)
-
-! Raise index from down to up
- do i=1,3
-    v(i) = dot_product(gammaijUP(:,i),v3d(:))
- enddo
-
- call get_u(u,P,dens,gamma)
-
-end subroutine conservative2primitive_var_gamma
-
-!----------------------------------------------------------------
-!+
-!  solve for primitive variables from the conserved variables
-!  for equations of state where gamma is constant
-!+
-!----------------------------------------------------------------
-subroutine conservative2primitive_con_gamma(x,metrici,v,dens,u,P,gamma,enth,rho,pmom,en,ierr,ien_type)
- use utils_gr,     only:get_sqrtg,get_sqrt_gamma
- use metric_tools, only:unpack_metric
- use eos,          only:calc_temp_and_ene,ieos
- real, intent(in)    :: x(1:3),metrici(:,:,:),gamma
- real, intent(inout) :: dens,P,u
- real, intent(out)   :: enth,v(1:3)
- real, intent(in)    :: rho,pmom(1:3),en
- integer, intent(out) :: ierr
- integer, intent(in)  :: ien_type
- real, dimension(1:3,1:3) :: gammaijUP
- real :: sqrtg,sqrtg_inv,lorentz_LEO,pmom2,alpha,betadown(1:3),betaUP(1:3),enth_old,v3d(1:3)
- real :: f,df,term,lorentz_LEO2,gamfac,pm_dot_b,sqrt_gamma_inv,sqrt_gamma
-=======
- real :: sqrtg,sqrtg_inv,lorentz_LEO,pmom2,alpha,betadown(1:3),betaUP(1:3),enth_old,v3d(1:3)
- real :: f,df,term,lorentz_LEO2,gamfac,pm_dot_b,sqrt_gamma_inv,enth,gamma1
- real(kind=8) :: cgsdens,cgsu
->>>>>>> cf159115
- integer :: niter, i
- real, parameter :: tol = 1.e-3
- integer, parameter :: nitermax = 100000
- logical :: converged
- real    :: gcov(0:3,0:3)
- ierr = 0
-
- ! Get metric components from metric array
- call unpack_metric(metrici,gcov=gcov,gammaijUP=gammaijUP,alpha=alpha,betadown=betadown,betaUP=betaUP)
- 
- ! Hard coding sqrgt=1 since phantom is always in cartesian coordinates
- call get_sqrtg(gcov, sqrtg)
- sqrtg_inv = 1./sqrtg
-
- pmom2 = 0.
- do i=1,3
-    pmom2 = pmom2 + pmom(i)*dot_product(gammaijUP(:,i),pmom(:))
- enddo
-
  ! Guess enthalpy (using previous values of dens and pressure)
- ! Use a better guess for dens; dens = dens_old/a^3 
- !enth = 1 + gamma/(gamma-1.)*P/(dens*sqrtg_inv)
  enth = 1 + gamma/(gamma-1.)*P/dens
 
  niter = 0
  converged = .false.
  call get_sqrt_gamma(gcov,sqrt_gamma)
  sqrt_gamma_inv = alpha*sqrtg_inv ! get determinant of 3 spatial metric
- !sqrt_gamma_inv = 1./sqrt_gamma
  term = rho*sqrt_gamma_inv
  gamfac = gamma/(gamma-1.)
  pm_dot_b = dot_product(pmom,betaUP)
@@ -462,11 +273,6 @@
 
  if (ien_type /= ien_entropy_s) call get_u(u,P,dens,gamma)
 
-<<<<<<< HEAD
-
-end subroutine conservative2primitive_con_gamma
-=======
 end subroutine conservative2primitive
->>>>>>> cf159115
 
 end module cons2primsolver