--- conflicted
+++ resolved
@@ -562,7 +562,44 @@
 
 end subroutine check_setup_growth
 
-<<<<<<< HEAD
+!------------------------------------------------------------------
+!+
+! check dust grain properties are sensible
+!+
+!------------------------------------------------------------------
+subroutine check_setup_dustgrid(nerror,nwarn)
+ use part,    only:grainsize,graindens,ndustsmall,ndustlarge,ndusttypes
+ use units,   only:udist
+ use physcon, only:km
+ integer, intent(inout) :: nerror,nwarn
+ integer :: i
+
+ if (ndusttypes /= ndustsmall + ndustlarge) then
+    print*,'ERROR: nsmall + nlarge ',ndustsmall+ndustlarge,&
+           ' not equal to ndusttypes: ',ndusttypes
+    nerror = nerror + 1
+ endif
+ do i=1,ndusttypes
+    if (grainsize(i) <= 0.) then
+       print*,'ERROR: grainsize = ',grainsize(i),' in dust bin ',i
+       nerror = nerror + 1
+    endif
+ enddo
+ do i=1,ndusttypes
+    if (grainsize(i) > 10.*km/udist) then
+       print*,'WARNING: grainsize is HUGE (>10km) in dust bin ',i,': s = ',grainsize(i)*udist/km,' km'
+       nwarn = nwarn + 1
+    endif
+ enddo
+ do i=1,ndusttypes
+    if (graindens(i) <= 0.) then
+       print*,'ERROR: graindens = ',graindens(i),' in dust bin ',i
+       nerror = nerror + 1
+    endif
+ enddo
+
+end subroutine check_setup_dustgrid
+
 #ifdef GR
 subroutine check_gr(npart,nerror,xyzh,vxyzu)
  use metric_tools, only:pack_metric,unpack_metric
@@ -591,44 +628,5 @@
 
 end subroutine check_gr
 #endif
-=======
-!------------------------------------------------------------------
-!+
-! check dust grain properties are sensible
-!+
-!------------------------------------------------------------------
-subroutine check_setup_dustgrid(nerror,nwarn)
- use part,    only:grainsize,graindens,ndustsmall,ndustlarge,ndusttypes
- use units,   only:udist
- use physcon, only:km
- integer, intent(inout) :: nerror,nwarn
- integer :: i
-
- if (ndusttypes /= ndustsmall + ndustlarge) then
-    print*,'ERROR: nsmall + nlarge ',ndustsmall+ndustlarge,&
-           ' not equal to ndusttypes: ',ndusttypes
-    nerror = nerror + 1
- endif
- do i=1,ndusttypes
-    if (grainsize(i) <= 0.) then
-       print*,'ERROR: grainsize = ',grainsize(i),' in dust bin ',i
-       nerror = nerror + 1
-    endif
- enddo
- do i=1,ndusttypes
-    if (grainsize(i) > 10.*km/udist) then
-       print*,'WARNING: grainsize is HUGE (>10km) in dust bin ',i,': s = ',grainsize(i)*udist/km,' km'
-       nwarn = nwarn + 1
-    endif
- enddo
- do i=1,ndusttypes
-    if (graindens(i) <= 0.) then
-       print*,'ERROR: graindens = ',graindens(i),' in dust bin ',i
-       nerror = nerror + 1
-    endif
- enddo
-
-end subroutine check_setup_dustgrid
->>>>>>> 2d6eb50e
 
 end module checksetup