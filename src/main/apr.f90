--- conflicted
+++ resolved
@@ -14,16 +14,9 @@
 !
 ! :Runtime parameters: None
 !
-<<<<<<< HEAD
-! :Dependencies: apr_region, cons2primsolver, dim, eos, extern_gr,
-!   externalforces, get_apr_level, io, io_summary, kdtree, linklist,
-!   metric_tools, mpiforce, options, part, physcon, quitdump, random,
-!   relaxem, timestep_ind, utils_apr, vectorutils
-=======
 ! :Dependencies: apr_region, dim, get_apr_level, io, io_summary, kdtree,
 !   mpiforce, neighkdtree, part, physcon, quitdump, random, relaxem,
 !   timestep_ind, utils_apr, vectorutils
->>>>>>> 9afee148
 !
  use dim, only:gr,use_apr
  use apr_region
