--- conflicted
+++ resolved
@@ -23,11 +23,8 @@
 !   - flyby         : *use primary for keplerian freq. calculation*
 !   - force_smax    : *(mcfost) set manually maximum size for binning*
 !   - grainsizemin  : *minimum allowed grain size in cm*
-<<<<<<< HEAD
 !   - stokesmin     : *minimum allowed Stokes number when porosity is on*
-=======
 !   - ieros         : *erosion of dust (0=off,1=on)*
->>>>>>> edfe6930
 !   - ifrag         : *fragmentation of dust (0=off,1=on,2=Kobayashi)*
 !   - ieros         : *erosion of dust (0=off,1=on)
 !   - isnow         : *snow line (0=off,1=position based,2=temperature based)*
@@ -36,12 +33,6 @@
 !   - vfrag         : *uniform fragmentation threshold in m/s*
 !   - vfragin       : *inward fragmentation threshold in m/s*
 !   - vfragout      : *inward fragmentation threshold in m/s*
-<<<<<<< HEAD
-!   - cohacc        : *strength of the cohesive acceleration in g/s^2*
-!   - dsize         : *size of ejected grain during erosion in cm*
-!   - wbymass       : *weight dustgasprops by mass rather than mass/density*
-=======
->>>>>>> edfe6930
 !
 ! :Dependencies: checkconserved, dim, dust, eos, infile_utils, io, options,
 !   part, physcon, table_utils, units, viscosity
@@ -73,11 +64,6 @@
  real, public           :: grainsizemin
  real, public           :: cohacc
  real, public           :: dsize
-<<<<<<< HEAD
-
- logical, public        :: wbymass         = .true.
-=======
->>>>>>> edfe6930
 
 #ifdef MCFOST
  logical, public        :: f_smax    = .false.
@@ -209,16 +195,10 @@
     endif
  endif
  if (ieros == 1) then
-<<<<<<< HEAD
     write(iprint,"(a)")    ' Using aeolian-erosion model where ds = -fourpi*rhos*rhog*s*(deltav**3)*(dsize**2)/(3*cohacc)*dt    '
     write(iprint,"(2(a,1pg10.3),a)")' dsize = ',dsizecgs,' cm = ',dsize,' (code units)'
  endif
 
-=======
-    write(iprint,"(a)")    ' Using aeolian-erosion model where ds = -rhog*(deltav**3)*(d**2)/(3*cohacc*s)*dt    '
-    write(iprint,"(2(a,1pg10.3),a)")' dsize = ',dsizecgs,' cm = ',dsize,' (code units)'
- endif
->>>>>>> edfe6930
 end subroutine print_growthinfo
 
 !-----------------------------------------------------------------------
@@ -249,17 +229,13 @@
  rhod = 0.
  rho  = 0.
 
-<<<<<<< HEAD
  !--get dm/dt over all particles
-=======
- !--get ds/dt over all particles
 
  !$omp parallel do default(none) &
- !$omp shared(npart,iphase,ieos,massoftype,use_dustfrac,dustfrac) &
+ !$omp shared(npart,iphase,ieos,massoftype,use_dustfrac,dustfrac,use_porosity) &
  !$omp shared(ifrag,ieros,utime,umass,dsize,cohacc) &
- !$omp shared(xyzh,vxyzu,dustprop,dustgasprop,dsdt,VrelVf,tstop,deltav) &
- !$omp private(i,iam,rho,rhog,rhod,vrel)
->>>>>>> edfe6930
+ !$omp shared(xyzh,vxyzu,dustprop,dustgasprop,dmdt,filfac,VrelVf,tstop,deltav) &
+ !$omp private(i,iam,rho,rhog,rhod,vrel,sdust)
  do i=1,npart
     if (.not.isdead_or_accreted(xyzh(4,i))) then
        iam = iamtype(iphase(i))
@@ -304,9 +280,6 @@
                 dmdt(i) = -fourpi*sdust**2*rhod*vrel*(VrelVf(i)**2)/(1+VrelVf(i)**2) ! Kobayashi model
              end select
           endif                           !sqrt(0.0123)=0.110905    !1.65 -> surface energy in cgs
-          if (ieros == 1 .and. (dustgasprop(4,i) >= 0.110905*utime*sqrt(1.65/umass/dustgasprop(2,i)/dsize))) then
-             dsdt(i) = dsdt(i) - dustgasprop(2,i)*(dustgasprop(4,i)**3)*(dsize**2)/(3.*cohacc*dustprop(1,i)) ! Erosion model
-          endif
           if (ieros == 1 .and. (dustgasprop(4,i) >= 0.110905*sqrt(1.65*utime*utime/umass/dustprop(2,i)/dsize))) then
              dmdt(i) = dmdt(i) - fourpi*sdust*dustprop(2,i)*dustgasprop(2,i)*(dustgasprop(4,i)**3)*(dsize**2)/(3.*cohacc) ! Erosion model
           endif
@@ -420,13 +393,8 @@
     endif
  endif
  if (ieros == 1) then
-<<<<<<< HEAD
-   call write_inopt(cohacccgs,'cohacc','strength of the cohesive acceleration in g/s^2',iunit)
-   call write_inopt(dsizecgs,'dsize','size of ejected grain during erosion in cm',iunit)
-=======
     call write_inopt(cohacccgs,'cohacc','strength of the cohesive acceleration in g/s^2',iunit)
     call write_inopt(dsizecgs,'dsize','size of ejected grain during erosion in cm',iunit)
->>>>>>> edfe6930
  endif
 
 #ifdef MCFOST
@@ -515,16 +483,6 @@
  imcf = 3
 #endif
 
-<<<<<<< HEAD
- if (ieros == 1) goteros = 2
-
- if (nptmass > 1 .or. tmp) then
-    if ((ifrag <= 0) .and. ngot == 3+imcf+goteros) igotall = .true.
-    if (isnow == 0) then
-       if (ngot == 6+imcf+goteros) igotall = .true.
-    elseif (isnow > 0) then
-       if (ngot == 8+imcf+goteros) igotall = .true.
-=======
  if (ieros == 1) goteros = 3
 
  if (nptmass > 1 .or. tmp) then
@@ -533,24 +491,15 @@
        if (ngot == 5+imcf+goteros) igotall = .true.
     elseif (isnow > 0) then
        if (ngot == 7+imcf+goteros) igotall = .true.
->>>>>>> edfe6930
     else
        igotall = .false.
     endif
  else
-<<<<<<< HEAD
-    if ((ifrag <= 0) .and. ngot == 2+imcf+goteros) igotall = .true.
-    if (isnow == 0) then
-       if (ngot == 5+imcf+goteros) igotall = .true.
-    elseif (isnow > 0) then
-       if (ngot == 7+imcf+goteros) igotall = .true.
-=======
     if ((ifrag <= 0) .and. ngot == 1+imcf+goteros) igotall = .true.
     if (isnow == 0) then
        if (ngot == 4+imcf+goteros) igotall = .true.
     elseif (isnow > 0) then
        if (ngot == 6+imcf+goteros) igotall = .true.
->>>>>>> edfe6930
     else
        igotall = .false.
     endif
@@ -637,8 +586,9 @@
  real                      :: stokesnew,sdustprev,sdustmin,sdust
 
  !$omp parallel do default(none) &
- !$omp shared(iamtype,iphase,idust,igas,dustgasprop,use_dustfrac,use_porosity) &
- !$omp shared(npart,dustprop,filfac,mprev,filfacprev) &
+ !$omp shared(iphase,dustgasprop,use_dustfrac,use_porosity) &
+ !$omp shared(npart,ifrag,dustprop,filfac,mprev,filfacprev) &
+ !$omp shared(stokesmin,grainsizemin) &
  !$omp private(i,iam,stokesnew,sdustprev,sdustmin,sdust)
  do i=1,npart
     iam = iamtype(iphase(i))
