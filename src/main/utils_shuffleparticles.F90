--- conflicted
+++ resolved
@@ -21,13 +21,8 @@
 !
 ! :Runtime parameters: None
 !
-<<<<<<< HEAD
-! :Dependencies: allocutils, boundary, densityforce, dim, io, kdtree,
-!   kernel, linklist, mpidomain, part
-=======
 ! :Dependencies: allocutils, boundary, densityforce, io, kdtree, kernel,
 !   mpidomain, neighkdtree, part
->>>>>>> 2bed0d38
 !
  implicit none
  public :: shuffleparticles
@@ -94,11 +89,7 @@
  real,    optional, intent(in)    :: rtab(:),dtab(:)
  logical, optional, intent(in)    :: is_setup
  character(len=*) , optional, intent(in)    :: prefix
-<<<<<<< HEAD
- integer      :: i,j,k,jm1,ip,icell,ineigh,idebug,ishift,nshiftmax,iprofile,nparterr,nneigh,ncross,nlink,n_part
-=======
- integer      :: i,j,jm1,p,ip,icell,ineigh,idebug,ishift,nshiftmax,iprofile,nparterr,nneigh,ncross,ntree,n_part
->>>>>>> 2bed0d38
+ integer      :: i,j,k,jm1,ip,icell,ineigh,idebug,ishift,nshiftmax,iprofile,nparterr,nneigh,ncross,ntree,n_part
  real         :: stressmax,redge,dedge,dmed
  real         :: max_shift2,max_shift_thresh,max_shift_thresh2,tree_shift,treebuild_thresh,radkern12
  real         :: xi,yi,zi,hi,hi12,hi14,radi,radinew,coefi,rhoi,rhoi1,rij2,qi2,qj2,denom,rhoe,drhoe,err
@@ -108,11 +99,7 @@
  real         :: errmin(3,2),errmax(3,2),errave(3,2),stddev(2,2),rthree(3),totalshift(3,npart)
  real         :: kernsum
  real,save    :: xyzcache(maxcellcache,4)
-<<<<<<< HEAD
- logical      :: shuffle,at_interface,use_ref_h,call_linklist
-=======
- logical      :: shuffle,at_interface,use_ref_h,call_treebuild,is_ref
->>>>>>> 2bed0d38
+ logical      :: shuffle,at_interface,use_ref_h,call_treebuild
  character(len=128) :: prefix0,fmt1,fmt2,fmt3
  !$omp threadprivate(xyzcache)
 
@@ -182,31 +169,6 @@
     return
     iprofile = iarray
     redge    = rtab(ntab)
-<<<<<<< HEAD
-=======
- elseif (present(xyzh_ref) .and. present(pmass_ref) .and. present(n_ref)) then
-    if (id==master) write(iprint,'(1x,a)') 'Shuffling: Shuffling to a reference array'
-    if (id==master) write(iprint,'(1x,a)') 'Shuffling: This option is currently not available for public use'
-    if (id==master) write(iprint,'(1x,a)') 'Shuffling: Key features have been removed.  Aborting.'
-    return
-    iprofile = ireference
-    if (pmass > pmass_ref) then
-       use_ref_h = .false.
-    else
-       use_ref_h = .true.
-    endif
-#ifdef SPLITTING
-    !--Ensure maxp_hard is large enough to push the primary & reference simultaneously in the tree
-    n_part = npart + n_ref
-    if (n_part > maxp_hard) call fatal('shuffling','npart + n_ref > maxp_hard',var='n_part',ival=n_part)
-
-#else
-    call fatal('shuffling','SPLITTING==yes is required for iprofile == ireference')
-#endif
-    !--Append the following arrays with the reference particles for tree building
-    xyzh(:,npart+1:n_part) = xyzh_ref(:,1:n_ref)
-    iphase(npart+1:n_part) = igas                ! don't really care what this value is, just can't be zero
->>>>>>> 2bed0d38
  else
     if (id==master) write(iprint,'(1x,a)') 'Shuffling: Density profile undefined.  Aborting.'
     return
@@ -293,26 +255,13 @@
  do while (shuffle .and. ishift < nshiftmax)
 
     ! update densities
-<<<<<<< HEAD
-    if (call_linklist) then
-       call set_linklist(npart,npart,xyzh,vxyzu)
-       nlink      = nlink + 1
-       link_shift = 0.
-    endif
-    call densityiterate(2,npart,npart,xyzh,vxyzu,divcurlv,divcurlB,Bevol,stressmax,&
-                               fxyzu,fext,alphaind,gradh,rad,radprop,dvdx,apr_level)
-=======
-    if (call_treebuild .or. iprofile==ireference) then
+    if (call_treebuild) then
        call build_tree(npart,npart,xyzh,vxyzu)
        ntree      = ntree + 1
        tree_shift = 0.
     endif
     call densityiterate(2,npart,npart,xyzh,vxyzu,divcurlv,divcurlB,Bevol,stressmax,&
                                fxyzu,fext,alphaind,gradh,rad,radprop,dvdx,apr_level)
-    if (iprofile==ireference) then
-       call build_tree(n_part,n_part,xyzh,vxyzu)
-    endif
->>>>>>> 2bed0d38
 
     ! initialise variables for this loop
     dx_shift   = 0.
@@ -328,24 +277,12 @@
     ! determine how much to shift by
 !$omp parallel default (none) &
 !$omp shared(xyzh,npart,pmass,dx_shift,gradh,max_shift_thresh2,redge,iprofile,dedge,dmed,idebug) &
-<<<<<<< HEAD
 !$omp shared(use_ref_h,totalshift,radkern12,ishift) &
-!$omp shared(rtab,dtab,ntab,rinner,router,inodeparts,inoderange,ifirstincell,ncells,ncall) &
-#ifdef PERIODIC
-!$omp shared(dxbound,dybound,dzbound) &
-#endif
-!$omp private(i,j,k,ip,ineigh,icell,jm1,xi,yi,zi,hi,hi12,rij,rij2,runi,qi2,qj2,hi14,rhoi,rhoi1,coefi) &
-=======
-!$omp shared(use_ref_h,n_ref,xyzh_ref,totalshift,pmass_ref,radkern12,ishift) &
 !$omp shared(rtab,dtab,ntab,rinner,router,inodeparts,inoderange,leaf_is_active,ncells,ncall) &
 #ifdef PERIODIC
 !$omp shared(dxbound,dybound,dzbound) &
 #endif
-#ifdef SPLITTING
-!$omp shared(grrhoonrhoe_ref) &
-#endif
 !$omp private(i,j,ip,ineigh,icell,jm1,xi,yi,zi,hi,hi12,rij,rij2,runi,qi2,qj2,hi14,rhoi,rhoi1,coefi) &
->>>>>>> 2bed0d38
 !$omp private(xj,yj,zj,hj,hj1,termi) &
 !$omp private(grrhoonrhoe,grrhoonrhoi,rhoe,drhoe,denom,nneigh) &
 !$omp private(err,maggradi,maggrade,magshift,at_interface) &
