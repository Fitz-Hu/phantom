!--------------------------------------------------------------------------!
! The Phantom Smoothed Particle Hydrodynamics code, by Daniel Price et al. !
! Copyright (c) 2007-2024 The Authors (see AUTHORS)                        !
! See LICENCE file for usage and distribution conditions                   !
! http://phantomsph.github.io/                                             !
!--------------------------------------------------------------------------!
module random
!
! this module contains a motley collection of random number
!  generator routines, used in various particle setups
!
! :References: None
!
! :Owner: Daniel Price
!
! :Runtime parameters: None
!
! :Dependencies: sortutils
!
 implicit none
 public :: ran2,get_random,rayleigh_deviate
<<<<<<< HEAD
 public :: get_random_pos_on_sphere,gauss_random,divide_unit_seg
=======
 public :: get_random_pos_on_sphere,gauss_random,get_gaussian_pos_on_sphere
>>>>>>> 5714d7bc
 real, parameter :: pi = 4.*atan(1.)

 private

contains

!-----------------------------------------------
!+
!  Simplified interface to get_random routine
!  always takes the same seed for seed 2
!  and stores the second seed internally for
!  subsequent calls
!+
!-----------------------------------------------
real function ran2(s1)
 integer, intent(inout) :: s1
 integer, save :: s2 = 123456789

 if (s1 < 0) s2 = 123456789
 ran2 = get_random(s1,s2)

end function ran2

function get_random ( s1, s2 )

!*****************************************************************************
!
!! R8_UNI returns a pseudorandom number between 0 and 1.
!
!  Discussion:
!
!    This function generates uniformly distributed pseudorandom numbers
!    between 0 and 1, using the 32-bit generator from figure 3 of
!    the article by L'Ecuyer.
!
!    The cycle length is claimed to be 2.30584E+18.
!
!  Licensing:
!
!    This code is distributed under the GNU LGPL license.
!
!  Modified:
!
!    08 July 2008
!
!  Author:
!
!    Original Pascal original version by Pierre L'Ecuyer
!    FORTRAN90 version by John Burkardt
!
!  Reference:
!
!    Pierre LEcuyer,
!    Efficient and Portable Combined Random Number Generators,
!    Communications of the ACM,
!    Volume 31, Number 6, June 1988, pages 742-751.
!
!  Parameters:
!
!    Input/output, integer ( kind = 4 ) S1, S2, two values used as the
!    seed for the sequence.  On first call, the user should initialize
!    S1 to a value between 1 and 2147483562;  S2 should be initialized
!    to a value between 1 and 2147483398.
!
!    Output, real ( kind = 8 ) R8_UNI, the next value in the sequence.
!
 integer  :: k
 real     :: get_random
 integer  :: s1
 integer  :: s2
 integer  :: z

 k = s1 / 53668
 s1 = 40014 * ( s1 - k * 53668 ) - k * 12211
 if ( s1 < 0 ) then
    s1 = s1 + 2147483563
 endif

 k = s2 / 52774
 s2 = 40692 * ( s2 - k * 52774 ) - k * 3791
 if ( s2 < 0 ) then
    s2 = s2 + 2147483399
 endif

 z = s1 - s2
 if ( z < 1 ) then
    z = z + 2147483562
 endif

 get_random = real ( z / 2147483563.0D+00 )

end function get_random

!!-------------------------------------------------------------------------
!!
!! Function returns a random number drawn from a Rayleigh distribution
!! P(r) = r*e^(-r^2/(2*s^2))/s^2
!!
!! Useful for drawing amplitudes from a Gaussian distribution,
!! since the modulus is distributed according to a Rayleigh distribution.
!!
!!-------------------------------------------------------------------------
real function rayleigh_deviate(iseed)
 integer :: iseed

 rayleigh_deviate = sqrt(-log(ran2(iseed)))

end function rayleigh_deviate

!-------------------------------------------------------------------------
!
! get random position on sphere
!
!-------------------------------------------------------------------------
function get_random_pos_on_sphere(iseed) result(dx)
 integer, intent(inout) :: iseed
 real  :: phi,theta,sintheta,costheta,sinphi,cosphi
 real  :: dx(3)

 phi = 2.*pi*(ran2(iseed) - 0.5)
 theta = acos(2.*ran2(iseed) - 1.)
 sintheta = sin(theta)
 costheta = cos(theta)
 sinphi   = sin(phi)
 cosphi   = cos(phi)
 dx = (/sintheta*cosphi,sintheta*sinphi,costheta/)

end function get_random_pos_on_sphere

!-------------------------------------------------------------------------
!
! get random number from gaussian
! Using Box-Muller transformation.
! Resulting gaussian has std deviation of unity
!
!-------------------------------------------------------------------------
real function gauss_random(iseed)
 integer, intent(inout) :: iseed
 real :: x1,x2

 x1 = ran2(iseed)
 x2 = ran2(iseed)

 gauss_random = sqrt(2.*log(1./x1))*cos(2.*pi*x2)

end function gauss_random

<<<<<<< HEAD

subroutine divide_unit_seg(lengths,mindist,nlengths,iseed)
 use sortutils, only:indexx
 integer, intent(in)    :: nlengths
 integer, intent(inout) :: iseed
 real,    intent(inout) :: lengths(nlengths)
 real,    intent(inout)    :: mindist
 real,    allocatable :: points(:)
 integer, allocatable :: idx(:)
 integer              :: i,j,np
 logical              :: close
 real                 :: tmp,dist

 np = nlengths+1

 allocate(points(np))
 allocate(idx(np))
 points(np) = 1.
 points(1)  = 0.
 tmp        = 0.

 if (mindist >= 0.1) then ! override the minimum distance if we are in a bricked situation...
    mindist = 0.01  ! we'll have stars less massive than 0.08 solarmasses but it will assure to never brick the sim...
 endif


 do i=2,nlengths
    close =  .true.
    do while (close)
       tmp = ran2(iseed)
       dist = tmp
       do j=2,i-1
          dist = min(abs(points(j)-tmp),dist)
       enddo
       dist = min(abs(points(np)-tmp),dist)
       close = dist<mindist
    enddo
    points(i) = tmp
 enddo

 call indexx(np,points,idx)

 do i=2,np
    lengths(i-1) = points(idx(i)) - points(idx(i-1))
 enddo
 deallocate(points)
 deallocate(idx)

end subroutine divide_unit_seg

=======
!-------------------------------------------------------------------------
!
! get random position on sphere
!
!-------------------------------------------------------------------------
function get_gaussian_pos_on_sphere(iseed, deltheta) result(dx)
 integer, intent(inout) :: iseed
 real, intent(in) :: deltheta
 real  :: phi,theta,sintheta,costheta,sinphi,cosphi,gauss_theta
 real  :: dx(3)

 phi = 2.*pi*(ran2(iseed) - 0.5)
 gauss_theta = gauss_random(iseed) * deltheta
 do while (abs(gauss_theta) > 1.0)
   gauss_theta = gauss_random(iseed) * deltheta
 end do
 theta = acos(gauss_theta)
 sintheta = sin(theta)
 costheta = cos(theta)
 sinphi   = sin(phi)
 cosphi   = cos(phi)
 dx = (/sintheta*cosphi,sintheta*sinphi,costheta/)

end function get_gaussian_pos_on_sphere
>>>>>>> 5714d7bc

end module random<|MERGE_RESOLUTION|>--- conflicted
+++ resolved
@@ -19,11 +19,8 @@
 !
  implicit none
  public :: ran2,get_random,rayleigh_deviate
-<<<<<<< HEAD
- public :: get_random_pos_on_sphere,gauss_random,divide_unit_seg
-=======
- public :: get_random_pos_on_sphere,gauss_random,get_gaussian_pos_on_sphere
->>>>>>> 5714d7bc
+ public :: get_random_pos_on_sphere,get_gaussian_pos_on_sphere
+ public :: gauss_random,divide_unit_seq
  real, parameter :: pi = 4.*atan(1.)
 
  private
@@ -155,6 +152,31 @@
 
 !-------------------------------------------------------------------------
 !
+! get Gaussian random position on sphere
+!
+!-------------------------------------------------------------------------
+function get_gaussian_pos_on_sphere(iseed, deltheta) result(dx)
+ integer, intent(inout) :: iseed
+ real, intent(in) :: deltheta
+ real  :: phi,theta,sintheta,costheta,sinphi,cosphi,gauss_theta
+ real  :: dx(3)
+
+ phi = 2.*pi*(ran2(iseed) - 0.5)
+ gauss_theta = gauss_random(iseed) * deltheta
+ do while (abs(gauss_theta) > 1.0)
+    gauss_theta = gauss_random(iseed) * deltheta
+ end do
+ theta = acos(gauss_theta)
+ sintheta = sin(theta)
+ costheta = cos(theta)
+ sinphi   = sin(phi)
+ cosphi   = cos(phi)
+ dx = (/sintheta*cosphi,sintheta*sinphi,costheta/)
+
+end function get_gaussian_pos_on_sphere
+
+!-------------------------------------------------------------------------
+!
 ! get random number from gaussian
 ! Using Box-Muller transformation.
 ! Resulting gaussian has std deviation of unity
@@ -171,8 +193,11 @@
 
 end function gauss_random
 
-<<<<<<< HEAD
-
+!-------------------------------------------------------------------------
+!
+! divide a unit segment into nlengths segments of random length
+!
+!-------------------------------------------------------------------------
 subroutine divide_unit_seg(lengths,mindist,nlengths,iseed)
  use sortutils, only:indexx
  integer, intent(in)    :: nlengths
@@ -196,7 +221,6 @@
  if (mindist >= 0.1) then ! override the minimum distance if we are in a bricked situation...
     mindist = 0.01  ! we'll have stars less massive than 0.08 solarmasses but it will assure to never brick the sim...
  endif
-
 
  do i=2,nlengths
     close =  .true.
@@ -222,31 +246,4 @@
 
 end subroutine divide_unit_seg
 
-=======
-!-------------------------------------------------------------------------
-!
-! get random position on sphere
-!
-!-------------------------------------------------------------------------
-function get_gaussian_pos_on_sphere(iseed, deltheta) result(dx)
- integer, intent(inout) :: iseed
- real, intent(in) :: deltheta
- real  :: phi,theta,sintheta,costheta,sinphi,cosphi,gauss_theta
- real  :: dx(3)
-
- phi = 2.*pi*(ran2(iseed) - 0.5)
- gauss_theta = gauss_random(iseed) * deltheta
- do while (abs(gauss_theta) > 1.0)
-   gauss_theta = gauss_random(iseed) * deltheta
- end do
- theta = acos(gauss_theta)
- sintheta = sin(theta)
- costheta = cos(theta)
- sinphi   = sin(phi)
- cosphi   = cos(phi)
- dx = (/sintheta*cosphi,sintheta*sinphi,costheta/)
-
-end function get_gaussian_pos_on_sphere
->>>>>>> 5714d7bc
-
 end module random