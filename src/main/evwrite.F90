!--------------------------------------------------------------------------!
! The Phantom Smoothed Particle Hydrodynamics code, by Daniel Price et al. !
! Copyright (c) 2007-2021 The Authors (see AUTHORS)                        !
! See LICENCE file for usage and distribution conditions                   !
! http://phantomsph.bitbucket.io/                                          !
!--------------------------------------------------------------------------!
module evwrite
!
! Calculates conserved quantities etc and writes to .ev file;
!  Also writes log output
!  To Developer: To add values to the .ev file, follow the following procedure.
!     In the init_evfile subroutine in evwrite.F90, add the following command:
!        call fill_ev_label(ev_fmt,ev_tag_int,ev_tag_char,action,i,j)
!     and in compute_energies subroutine in energies.F90, add the following command:
!        call ev_data_update(ev_data_thread,ev_tag_int,value)
!     where
!        ev_fmt,ev_data_thread,i,j: pre-defined quantities to included verbatim
!        ev_tag_char: a string to identify the quantity for use in the header
!                     (e.g. 'c_s' for sound speed)
!        ev_tag_int:  an integer to identify the quantity (e.g. 'iev_cs' for sound speed);
!                     this integer must be included in energies (as a public variable,
!                     and in the openmp declarations), and passed to evwrite via use energies.
!        ev_value: the value of the quantity for particle i (e.g., spsoundi for sound speed)
!        action: a string identifying what action(s) you would like performed
!                on the quantity.  The available options are
!           0: no action taken (e.g. for time)
!           s: sum quantity (e.g. for entropy)
!           x: print the maximum quantity
!           a: print the average (mean) quantity
!           n: print the minimum quantity
!        where any or all of x,a,n can be used as a single action.  Although 0 & s are treated
!        the same, they are kept separate for clarity without added computational cost
!
! :References: None
!
! :Owner: James Wurster
!
! :Runtime parameters: None
!
! :Dependencies: boundary, dim, energies, extern_binary, externalforces,
!   fileutils, io, nicil, options, part, ptmass, timestep, units, viscosity
!
 use io,             only:fatal,iverbose
 use options,        only:iexternalforce
 use timestep,       only:dtmax_dratio
 use externalforces, only:iext_binary,was_accreted
 use energies,       only:inumev,iquantities,ev_data
 use energies,       only:ndead,npartall
 use energies,       only:gas_only,track_mass,track_lum
 use energies,       only:iev_sum,iev_max,iev_min,iev_ave
 use energies,       only:iev_time,iev_ekin,iev_etherm,iev_emag,iev_epot,iev_etot,iev_totmom,iev_com,&
                          iev_angmom,iev_rho,iev_dt,iev_dtx,iev_entrop,iev_rmsmach,iev_vrms,iev_rhop,iev_alpha,&
                          iev_B,iev_divB,iev_hdivB,iev_beta,iev_temp,iev_etao,iev_etah,&
                          iev_etaa,iev_vel,iev_vhall,iev_vion,iev_n,&
                          iev_dtg,iev_ts,iev_dm,iev_momall,iev_angall,iev_angall,iev_maccsink,&
                          iev_macc,iev_eacc,iev_totlum,iev_erot,iev_viscrat,iev_erad,iev_gws

 implicit none
 public                    :: init_evfile, write_evfile, write_evlog
 private                   :: fill_ev_tag, fill_ev_header

 integer,          private :: ielements
 integer,          private :: ev_cmd(inumev)    ! array of the actions to be taken
 character(len=19),private :: ev_label(inumev)  ! to make the header for the .ev file

 private

contains

!----------------------------------------------------------------
!+
!  opens the .ev file for output
!+
!----------------------------------------------------------------
subroutine init_evfile(iunit,evfile,open_file)
<<<<<<< HEAD
 use io,        only: id,master,warning
 use dim,       only: maxtypes,maxalpha,maxp,mhd,mhd_nonideal,lightcurve, &
                      use_CMacIonize!,gws removed for now--for gws
 use options,   only: calc_erot,ishock_heating,ipdv_heating,use_dustfrac,calc_gravitwaves !!!!calculation of gws
 use physcon,   only:c !!add this for gws calculation
 use units,     only:utime, udist !!! add also udist for the check on ccode--gor gws
 use part,      only: igas,idust,iboundary,istar,idarkmatter,ibulge,npartoftype,ndusttypes
 use nicil,     only: use_ohm,use_hall,use_ambi,ion_rays,ion_thermal
 use viscosity, only: irealvisc
=======
 use io,        only:id,master,warning
 use dim,       only:maxtypes,maxalpha,maxp,mhd,mhd_nonideal,lightcurve,gws
 use options,   only:calc_erot,ishock_heating,ipdv_heating,use_dustfrac
 use part,      only:igas,idust,iboundary,istar,idarkmatter,ibulge,npartoftype,ndusttypes
 use nicil,     only:use_ohm,use_hall,use_ambi
 use viscosity, only:irealvisc
>>>>>>> cbef20c1
 integer,            intent(in) :: iunit
 character(len=  *), intent(in) :: evfile
 logical,            intent(in) :: open_file
 character(len= 27)             :: ev_fmt
 character(len= 11)             :: dustname
 integer                        :: i,j,k
 real :: ccode !!!add c in phantom units--for gws

 !
 !--Initialise additional variables
 !
 gas_only  = .true.
 do i = 2,maxtypes
    if (npartoftype(i) > 0) gas_only = .false.
 enddo
 write(ev_fmt,'(a)') "(1x,'[',i2.2,1x,a11,']',2x)"
 !
 !--Define all the variables to be included in the .ev file and their supplementary information
 !
 i = 1
 j = 1
 call fill_ev_tag(ev_fmt,iev_time,   'time',     '0', i,j)
 call fill_ev_tag(ev_fmt,iev_ekin,   'ekin',     '0', i,j)
 call fill_ev_tag(ev_fmt,iev_etherm, 'etherm',   '0', i,j)
 call fill_ev_tag(ev_fmt,iev_emag,   'emag',     '0', i,j)
 call fill_ev_tag(ev_fmt,iev_epot,   'epot',     '0', i,j)
 call fill_ev_tag(ev_fmt,iev_etot,   'etot',     '0', i,j)
 call fill_ev_tag(ev_fmt,iev_erad,   'erad',     '0', i,j)
 call fill_ev_tag(ev_fmt,iev_totmom, 'totmom',   '0', i,j)
 call fill_ev_tag(ev_fmt,iev_angmom, 'angtot',   '0', i,j)
 call fill_ev_tag(ev_fmt,iev_rho,    'rho',      'xa',i,j)
 call fill_ev_tag(ev_fmt,iev_dt,     'dt',       '0', i,j)
 if (dtmax_dratio > 0.) then
    call fill_ev_tag(ev_fmt,iev_dtx, 'dtmax',    '0', i,j)
 endif
 call fill_ev_tag(ev_fmt,iev_entrop, 'totentrop','s', i,j)
 call fill_ev_tag(ev_fmt,iev_rmsmach,'rmsmach',  '0', i,j)
 call fill_ev_tag(ev_fmt,iev_vrms,   'vrms',     '0', i,j)
 call fill_ev_tag(ev_fmt,iev_com(1), 'xcom',     '0', i,j)
 call fill_ev_tag(ev_fmt,iev_com(2), 'ycom',     '0', i,j)
 call fill_ev_tag(ev_fmt,iev_com(3), 'zcom',     '0', i,j)
 if (.not. gas_only) then
    if (npartoftype(igas)        > 0) call fill_ev_tag(ev_fmt,iev_rhop(1),'rho gas', 'xa',i,j)
    if (npartoftype(idust)       > 0) call fill_ev_tag(ev_fmt,iev_rhop(2),'rho dust','xa',i,j)
    if (npartoftype(iboundary)   > 0) call fill_ev_tag(ev_fmt,iev_rhop(3),'rho bdy', 'xa',i,j)
    if (npartoftype(istar)       > 0) call fill_ev_tag(ev_fmt,iev_rhop(4),'rho star','xa',i,j)
    if (npartoftype(idarkmatter) > 0) call fill_ev_tag(ev_fmt,iev_rhop(5),'rho dm',  'xa',i,j)
    if (npartoftype(ibulge)      > 0) call fill_ev_tag(ev_fmt,iev_rhop(6),'rho blg', 'xa',i,j)
 endif
 if (maxalpha==maxp)                  call fill_ev_tag(ev_fmt,iev_alpha,  'alpha',   'x' ,i,j)
 if ( mhd ) then
    call fill_ev_tag(ev_fmt,      iev_B,      'B',      'xan',i,j)
    call fill_ev_tag(ev_fmt,      iev_divB,   'divB',   'xa' ,i,j)
    call fill_ev_tag(ev_fmt,      iev_hdivB,  'hdivB/B','xa' ,i,j)
    call fill_ev_tag(ev_fmt,      iev_beta,   'beta_P', 'xan',i,j)
    if (mhd_nonideal) then
       call fill_ev_tag(ev_fmt,   iev_temp,   'temp',     'xan',i,j)
       if (use_ohm) then
          call fill_ev_tag(ev_fmt,iev_etao,   'eta_o',    'xan',i,j)
       endif
       if (use_hall) then
          call fill_ev_tag(ev_fmt,iev_etah(1),'eta_h',    'xan',i,j)
          call fill_ev_tag(ev_fmt,iev_etah(2),'|eta_h|',  'xan',i,j)
          call fill_ev_tag(ev_fmt,iev_vhall,  'v_hall',   'xan',i,j)
       endif
       if (use_ambi) then
          call fill_ev_tag(ev_fmt,iev_etaa,   'eta_a',    'xan',i,j)
          call fill_ev_tag(ev_fmt,iev_vel,    'velocity', 'xan',i,j)
          call fill_ev_tag(ev_fmt,iev_vion,   'v_ion',    'xan',i,j)
       endif
       call fill_ev_tag(ev_fmt,   iev_n(1),   'ni/n(i+n)','xan',i,j)
       call fill_ev_tag(ev_fmt,   iev_n(2),   'ne/n(i+n)','xan',i,j)
       call fill_ev_tag(ev_fmt,   iev_n(3),   'n_e',      'xa', i,j)
       call fill_ev_tag(ev_fmt,   iev_n(4),   'n_n',      'xa', i,j)
       call fill_ev_tag(ev_fmt,   iev_n(5),   'n_g(Z=-1)','xa', i,j)
       call fill_ev_tag(ev_fmt,   iev_n(6),   'n_g(Z= 0)','xa', i,j)
       call fill_ev_tag(ev_fmt,   iev_n(7),   'n_g(Z=+1)','xa', i,j)
    endif
 endif
 if (use_dustfrac) then
    call fill_ev_tag(ev_fmt,   iev_dtg,'dust/gas',     'xan',i,j)
    call fill_ev_tag(ev_fmt,   iev_ts, 't_s',          'xn', i,j)
    do k=1,ndusttypes
       write(dustname,'(a,I3)') 'DustMass',k
       call fill_ev_tag(ev_fmt,iev_dm(k), dustname,    '0',  i,j)
    enddo
 endif
 if (iexternalforce > 0) then
    call fill_ev_tag(ev_fmt,   iev_momall,'totmomall',   '0',i,j)
    call fill_ev_tag(ev_fmt,   iev_angall,'angall',      '0',i,j)
    if (iexternalforce==iext_binary) then
       call fill_ev_tag(ev_fmt,iev_maccsink(1),'Macc sink 1', '0',i,j)
       call fill_ev_tag(ev_fmt,iev_maccsink(2),'Macc sink 2', '0',i,j)
    endif
 endif
 if (was_accreted(iexternalforce,-1.0)) then
    call fill_ev_tag(ev_fmt,iev_macc,     'accretedmas', 's',i,j)
    call fill_ev_tag(ev_fmt,iev_eacc,     'eacc',        '0',i,j)
    track_mass     = .true.
 else
    track_mass     = .false.
 endif
 if (ishock_heating==0 .or. ipdv_heating==0 .or. lightcurve) then
    call fill_ev_tag(ev_fmt,iev_totlum,'tot lum', '0',i,j)
    track_lum      = .true.
 else
    track_lum      = .false.
 endif
 if (calc_erot) then
    call fill_ev_tag(ev_fmt,iev_erot(1),'erot_x',  's',i,j)
    call fill_ev_tag(ev_fmt,iev_erot(2),'erot_y',  's',i,j)
    call fill_ev_tag(ev_fmt,iev_erot(3),'erot_z',  's',i,j)
    call fill_ev_tag(ev_fmt,iev_erot(4),'erot',    '0',i,j)
 endif
 if (irealvisc /= 0) then
    call fill_ev_tag(ev_fmt,iev_viscrat,'visc_rat','xan',i,j)
 endif
<<<<<<< HEAD
 if (use_CMacIonize) then
    call fill_ev_tag(ev_fmt,iev_ionise,'ion_frac','xan',i,j)
 endif
 ! calculate gravitational wave strain, but only
 ! if code is run in relativistic units (c=1)
 ccode=c*utime/udist
 print*, 'sto usando questo ciao'
 if (abs(ccode-1.) < tiny(1.)) calc_gravitwaves = .true.
 if (calc_gravitwaves) then
    call fill_ev_tag(ev_fmt,iev_gws(1),'hx_0','0',i,j)
    call fill_ev_tag(ev_fmt,iev_gws(2),'hp_0','0',i,j)
    call fill_ev_tag(ev_fmt,iev_gws(3),'hx_{30}','0',i,j)
    call fill_ev_tag(ev_fmt,iev_gws(4),'hp_{30}','0',i,j)
    call fill_ev_tag(ev_fmt,iev_gws(5),'hx_{60}','0',i,j)
    call fill_ev_tag(ev_fmt,iev_gws(6),'hp_{60}','0',i,j)
    call fill_ev_tag(ev_fmt,iev_gws(7),'hx_{90}','0',i,j)
    call fill_ev_tag(ev_fmt,iev_gws(8),'hp_{90}','0',i,j)
=======
 if (gws) then
    call fill_ev_tag(ev_fmt,iev_gws(1),'hx','0',i,j)
    call fill_ev_tag(ev_fmt,iev_gws(2),'hp','0',i,j)
    call fill_ev_tag(ev_fmt,iev_gws(3),'hxx','0',i,j)
    call fill_ev_tag(ev_fmt,iev_gws(4),'hpp','0',i,j)
>>>>>>> cbef20c1
 endif
 iquantities = i - 1 ! The number of different quantities to analyse
 ielements   = j - 1 ! The number of values to be calculated (i.e. the number of columns in .ve)
 !
 !--all threads do above, but only master writes file
 !  (the open_file is to prevent an .ev file from being made during the test suite)
 !
 if (open_file .and. id == master) then
    !
    !--open the file for output
    !
    open(unit=iunit,file=evfile,form='formatted',status='replace')
    !
    !--write a header line
    !
    write(ev_fmt,'(a,I3,a)') '(',ielements+1,'a)'
    write(iunit,ev_fmt)'#',ev_label(1:ielements)
 endif

end subroutine init_evfile
!
!----------------------------------------------------------------
!+
!  creates up to three lables per input value, and fills the required
!  tracking arrays; this includes a check to verify the actions are legal
!+
!----------------------------------------------------------------
subroutine fill_ev_tag(ev_fmt,itag,label,cmd,i,j)
 integer,          intent(inout) :: i,j
 integer,          intent(out)   :: itag
 character(len=*), intent(in)    :: ev_fmt,label,cmd
 integer                         :: ki,kj,iindex,joffset

 ! initialise command
 itag      = i
 joffset   = 1
 ev_cmd(i) = 0
 !
 ! make the headers & set ev_cmd
 if (index(cmd,'0') > 0) call fill_ev_header(ev_fmt,label,'0',j,joffset)
 if (index(cmd,'s') > 0) call fill_ev_header(ev_fmt,label,'s',j,joffset)
 if (index(cmd,'x') > 0) then
    call fill_ev_header(ev_fmt,label,'x',j,joffset)
    ev_cmd(i) = ev_cmd(i) + 1
    joffset   = joffset   + 1
 endif
 if (index(cmd,'a') > 0) then
    call fill_ev_header(ev_fmt,label,'a',j,joffset)
    ev_cmd(i) = ev_cmd(i) + 2
    joffset   = joffset   + 1
 endif
 if (index(cmd,'n') > 0) then
    call fill_ev_header(ev_fmt,label,'n',j,joffset)
    ev_cmd(i) = ev_cmd(i) + 5
 endif
 i = i + 1
 j = j + len(trim(cmd))
 !
 ! verify action command is legal
 if ( (index(cmd,'x') > 0) .or. (index(cmd,'a') > 0) .or. (index(cmd,'n') > 0) ) then
    iindex = 1
 else
    iindex = 0
 endif
 if ( index(cmd,'0') + index(cmd,'s') + iindex > 1) &
    call fatal('fill_ev_tag','using an invalid sequence of actions for element', var=cmd)
 do ki = 1,len(cmd)-1
    do kj = ki+1,len(cmd)
       if ( cmd(ki:ki)==cmd(kj:kj) ) then
          call fatal('fill_ev_tag','using duplicate actions for the same quantity', var=cmd)
       endif
    enddo
 enddo
 !
end subroutine fill_ev_tag
!----------------------------------------------------------------
!+
!  Fill an array to be used for the header of the .ev file
!+
!----------------------------------------------------------------
subroutine fill_ev_header(ev_fmt,label,cxmn,j,joffset)
 integer,           intent(in) :: j,joffset
 character(len=* ), intent(in) :: ev_fmt,label
 character(len= 1), intent(in) :: cxmn
 character(len=11)             :: label0
 character(len= 3)             :: ext
 integer                       :: j_actual

 if (len(label)>11 .and. (cxmn=='0' .or. cxmn=='s') ) then
    label0 = label(1:11)
 elseif (len(label)>9 .and. (cxmn=='x' .or. cxmn=='a' .or. cxmn=='n')) then
    label0 = label(1:9)
 else
    label0 = label
 endif
 ext = ""
 if (len(label)<=7) then
    if (cxmn=='x') ext = "max"
    if (cxmn=='a') ext = "ave"
    if (cxmn=='n') ext = "min"
 elseif (len(label)<=9) then
    if (cxmn=='x') ext = "X"
    if (cxmn=='a') ext = "A"
    if (cxmn=='n') ext = "N"
 endif
 if (ext/="") write(label0,'(a,1x,a)')trim(label0),trim(ext);
 !
 j_actual = j + joffset - 1
 if (j_actual > 99) then
    write(ev_label(j_actual),ev_fmt) 100-j_actual,trim(label0)
 else
    write(ev_label(j_actual),ev_fmt) j_actual,trim(label0)
 endif

end subroutine fill_ev_header
!----------------------------------------------------------------
!+
!  calculates total energy, etc, and writes line to .ev file
!+
!----------------------------------------------------------------
subroutine write_evfile(t,dt)
 use timestep,      only:dtmax
 use energies,      only:compute_energies,ev_data_update
 use io,            only:id,master,ievfile
#ifndef GR
 use options,       only:iexternalforce
 use extern_binary, only:accretedmass1,accretedmass2
#endif
 real, intent(in)  :: t,dt
 integer           :: i,j
 real              :: ev_data_out(ielements)
 character(len=35) :: ev_format

 call compute_energies(t)

 if (id==master) then
    !--fill in additional details that are not calculated in energies.f
#ifndef GR
    ev_data(iev_sum,iev_dt)  = dt
    ev_data(iev_sum,iev_dtx) = dtmax
    if (iexternalforce==iext_binary) then
       ev_data(iev_sum,iev_maccsink(1)) = accretedmass1
       ev_data(iev_sum,iev_maccsink(2)) = accretedmass2
    endif
#endif
    ! Fill in the data_out array
    j = 1
    do i = 1,iquantities
       if (ev_cmd(i)==0) then
          ! include the total value
          ev_data_out(j) = ev_data(iev_sum,i)
          j = j + 1
       else
          if (ev_cmd(i)==1 .or. ev_cmd(i)==3 .or. ev_cmd(i)==6 .or. ev_cmd(i)==8) then
             ! include the maximum value
             ev_data_out(j) = ev_data(iev_max,i)
             j = j + 1
          endif
          if (ev_cmd(i)==2 .or. ev_cmd(i)==3 .or. ev_cmd(i)==7 .or. ev_cmd(i)==8) then
             ! include the average value
             ev_data_out(j) = ev_data(iev_ave,i)
             j = j + 1
          endif
          if (ev_cmd(i)==5 .or. ev_cmd(i)==6 .or. ev_cmd(i)==7 .or. ev_cmd(i)==8) then
             ! include the minimum value
             ev_data_out(j) = ev_data(iev_min,i)
             j = j + 1
          endif
       endif
    enddo
    !
    !--write line to .ev file (should correspond to header, below)
    !
    write(ev_format,'(a,I3,a)')"(",ielements,"(1pe18.10,1x))"
    write(ievfile,ev_format) ev_data_out
    call flush(ievfile)
 endif

 return
end subroutine write_evfile
!----------------------------------------------------------------
!+
!  Writes nicely formatted output to the log file/screen
!  Must be called *after* a call to compute energies has been
!  performed
!+
!----------------------------------------------------------------
subroutine write_evlog(iprint)
 use dim,           only:maxp,maxalpha,mhd,maxvxyzu,periodic,mhd_nonideal,&
                         use_dust,maxdusttypes,do_radiation,particles_are_injected
 use energies,      only:ekin,etherm,emag,epot,etot,rmsmach,vrms,accretedmass,mdust,mgas,xyzcom
 use energies,      only:erad
 use part,          only:nptmass,ndusttypes
 use viscosity,     only:irealvisc,shearparam
 use boundary,      only:dxbound,dybound,dzbound
 use units,         only:unit_density
 use options,       only:use_dustfrac
 use fileutils,     only:make_tags_unique
 use ptmass,        only:icreate_sinks
 integer, intent(in) :: iprint
 character(len=120)  :: string,Mdust_label(maxdusttypes)
 integer             :: i

 if (ndead > 0 .or. nptmass > 0 .or. icreate_sinks > 0 .or. particles_are_injected .or. iverbose > 0) then
    write(iprint,"(1x,4(a,I10))") 'npart=',npartall,', n_alive=',npartall-ndead, &
                                  ', n_dead_or_accreted=',ndead,', nptmass=',nptmass
 endif

 write(iprint,"(1x,3('E',a,'=',es10.3,', '),('E',a,'=',es10.3))") 'tot',etot,'kin',ekin,'therm',etherm,'pot',epot

 if (mhd)          write(iprint,"(1x,('E',a,'=',es10.3))") 'mag',emag
 if (do_radiation) write(iprint,"(1x,('E',a,'=',es10.3))") 'rad',erad
 if (track_mass)   write(iprint,"(1x,('E',a,'=',es10.3))") 'acc',ev_data(iev_sum,iev_eacc)
 write(iprint,"(1x,1(a,'=',es10.3,', '),(a,'=',es10.3))") &
      'Linm',ev_data(iev_sum,iev_totmom),'Angm',ev_data(iev_sum,iev_angmom)
 if (iexternalforce > 0) then
    if (abs(ev_data(iev_sum,iev_angall)-ev_data(iev_sum,iev_angmom)) > tiny(0.)) then
       write(iprint,"(1x,1(a,'=',es10.3,', '),(a,'=',es10.3),a)") &
       'Linm',ev_data(iev_sum,iev_momall),'Angm',ev_data(iev_sum,iev_angall),' [including accreted particles]'
    endif
 endif
 write(iprint,"(1x,3(a,es10.3))") "Centre of Mass = ",xyzcom(1),", ",xyzcom(2),", ",xyzcom(3)

 write(iprint,"(1x,a,'(max)=',es10.3,' (mean)=',es10.3,' (max)=',es10.3,a)") &
      'density  ',ev_data(iev_max,iev_rho),ev_data(iev_ave,iev_rho),ev_data(iev_max,iev_rho)*unit_density,' g/cm^3'

 if (use_dustfrac) then
    write(iprint,"(1x,a,'(max)=',es10.3,1x,'(mean)=',es10.3,1x,'(min)=',es10.3)") &
         'dust2gas ',ev_data(iev_max,iev_dtg),ev_data(iev_ave,iev_dtg)
    write(iprint,"(3x,a,'(mean)=',es10.3,1x,'(min)=',es10.3)") 't_stop ',ev_data(iev_ave,iev_ts),ev_data(iev_min,iev_ts)
 endif
 if (use_dust) then
    write(iprint,"(1x,'Mgas = ',es10.3)") mgas
    Mdust_label = 'Mdust'
    call make_tags_unique(ndusttypes,Mdust_label)
    do i=1,ndusttypes
       write(iprint,"(1x,1(a,' = ',es10.3))") trim(Mdust_label(i)),mdust(i)
    enddo
 endif

 if (track_mass) write(iprint,"(1x,1(a,'=',es10.3))") 'Accreted mass',accretedmass

 string = ''
 if (maxalpha==maxp) then
    write(string,"(a,'(max)=',es10.3)") ' alpha',ev_data(iev_max,iev_alpha)
 endif
 if (len_trim(string) > 0) write(iprint,"(a)") trim(string)

 if (irealvisc /= 0) then
    if (periodic) then
       if (irealvisc==1) then
          write(iprint,"(1x,1(a,'=',es10.3,', '),(a,'=',es10.3))") &
             'RMS Mach #',rmsmach,'Reynolds # ',vrms*min(dxbound,dybound,dzbound)/shearparam
       endif
    endif
    write(iprint,"(1x,1(a,'(max)=',es10.3,', '),('(mean)=',es10.3),(' (min)=',es10.3))") &
         'Ratio of physical-to-art. visc',ev_data(iev_max,iev_viscrat),ev_data(iev_min,iev_viscrat)
 else
    write(iprint,"(1x,1(a,'=',es10.3))") &
        'RMS Mach #',rmsmach
 endif

 if (mhd) then
    write(iprint,"(1x,1(a,'(max)=',es10.3,', '),(a,'(mean)=',es10.3))") &
      'div B ',ev_data(iev_max,iev_divB),'div B ',ev_data(iev_ave,iev_divB)
    write(iprint,"(1x,1(a,'(max)=',es10.3,', '),(a,'(mean)=',es10.3))") &
      'h|div B|/B ',ev_data(iev_max,iev_hdivB),'h|div B|/B ',ev_data(iev_ave,iev_hdivB)
    if (ev_data(iev_max,iev_hdivB) > 10.) &
      write(iprint,'(a)') 'WARNING! h|div B|/B is growing!  Recommend increasing hdivbbmax_max for better stability'
 endif
 write(iprint,"(/)")

 return
end subroutine write_evlog
!----------------------------------------------------------------
end module evwrite<|MERGE_RESOLUTION|>--- conflicted
+++ resolved
@@ -73,24 +73,13 @@
 !+
 !----------------------------------------------------------------
 subroutine init_evfile(iunit,evfile,open_file)
-<<<<<<< HEAD
- use io,        only: id,master,warning
- use dim,       only: maxtypes,maxalpha,maxp,mhd,mhd_nonideal,lightcurve, &
-                      use_CMacIonize!,gws removed for now--for gws
- use options,   only: calc_erot,ishock_heating,ipdv_heating,use_dustfrac,calc_gravitwaves !!!!calculation of gws
- use physcon,   only:c !!add this for gws calculation
- use units,     only:utime, udist !!! add also udist for the check on ccode--gor gws
- use part,      only: igas,idust,iboundary,istar,idarkmatter,ibulge,npartoftype,ndusttypes
- use nicil,     only: use_ohm,use_hall,use_ambi,ion_rays,ion_thermal
- use viscosity, only: irealvisc
-=======
  use io,        only:id,master,warning
- use dim,       only:maxtypes,maxalpha,maxp,mhd,mhd_nonideal,lightcurve,gws
- use options,   only:calc_erot,ishock_heating,ipdv_heating,use_dustfrac
+ use dim,       only:maxtypes,maxalpha,maxp,mhd,mhd_nonideal,lightcurve
+ use options,   only:calc_erot,ishock_heating,ipdv_heating,use_dustfrac,calc_gravitwaves
+ use units,     only:c_is_unity
  use part,      only:igas,idust,iboundary,istar,idarkmatter,ibulge,npartoftype,ndusttypes
  use nicil,     only:use_ohm,use_hall,use_ambi
  use viscosity, only:irealvisc
->>>>>>> cbef20c1
  integer,            intent(in) :: iunit
  character(len=  *), intent(in) :: evfile
  logical,            intent(in) :: open_file
@@ -208,15 +197,10 @@
  if (irealvisc /= 0) then
     call fill_ev_tag(ev_fmt,iev_viscrat,'visc_rat','xan',i,j)
  endif
-<<<<<<< HEAD
- if (use_CMacIonize) then
-    call fill_ev_tag(ev_fmt,iev_ionise,'ion_frac','xan',i,j)
- endif
+
  ! calculate gravitational wave strain, but only
  ! if code is run in relativistic units (c=1)
- ccode=c*utime/udist
- print*, 'sto usando questo ciao'
- if (abs(ccode-1.) < tiny(1.)) calc_gravitwaves = .true.
+ if (c_is_unity()) calc_gravitwaves = .true.
  if (calc_gravitwaves) then
     call fill_ev_tag(ev_fmt,iev_gws(1),'hx_0','0',i,j)
     call fill_ev_tag(ev_fmt,iev_gws(2),'hp_0','0',i,j)
@@ -226,13 +210,6 @@
     call fill_ev_tag(ev_fmt,iev_gws(6),'hp_{60}','0',i,j)
     call fill_ev_tag(ev_fmt,iev_gws(7),'hx_{90}','0',i,j)
     call fill_ev_tag(ev_fmt,iev_gws(8),'hp_{90}','0',i,j)
-=======
- if (gws) then
-    call fill_ev_tag(ev_fmt,iev_gws(1),'hx','0',i,j)
-    call fill_ev_tag(ev_fmt,iev_gws(2),'hp','0',i,j)
-    call fill_ev_tag(ev_fmt,iev_gws(3),'hxx','0',i,j)
-    call fill_ev_tag(ev_fmt,iev_gws(4),'hpp','0',i,j)
->>>>>>> cbef20c1
  endif
  iquantities = i - 1 ! The number of different quantities to analyse
  ielements   = j - 1 ! The number of values to be calculated (i.e. the number of columns in .ve)
