--- conflicted
+++ resolved
@@ -1656,14 +1656,9 @@
        ! and similarly compute the gas density on dust particles and
        ! store it in dustfrac as gas-to-dust ratio
        !
-<<<<<<< HEAD
        rhodusti(:)   = cnormk*massoftype(idust)*(rhosum(irhodusti))*hi31
-       dustfrac(:,i) = rhodusti(:)*rho1i ! dust-to-gas ratio
+       dustfrac(:,i) = rhodusti(:)*rho1i ! dust-to-gas or gas-to-dust ratio
        if (ndusttypes>1) call fatal('dens','2-fluid not compatible with ndusttypes > 1')
-=======
-       rhodusti = cnormk*massoftype(idust)*(rhosum(irhodusti))*hi31
-       dustfrac(i) = rhodusti*rho1i ! dust-to-gas or gas-to-dust ratio
->>>>>>> 84e3720e
     endif
     !
     ! store divv and curl v and related quantities
