!--------------------------------------------------------------------------!
! The Phantom Smoothed Particle Hydrodynamics code, by Daniel Price et al. !
! Copyright (c) 2007-2020 The Authors (see AUTHORS)                        !
! See LICENCE file for usage and distribution conditions                   !
! http://phantomsph.bitbucket.io/                                          !
!--------------------------------------------------------------------------!
module densityforce
!
! This module is the "guts" of the code
!  Calculates density by iteration with smoothing length
!
! :References: None
!
! :Owner: Daniel Price
!
! :Runtime parameters: None
!
! :Dependencies: boundary, dim, fastmath, io, io_summary, kdtree, kernel,
!   linklist, mpidens, mpiderivs, mpiutils, options, part, stack, timestep,
!   timing, viscosity
!
 use dim,     only:maxdvdx,maxvxyzu,maxp,minpart,maxxpartvecidens,maxrhosum,&
                   maxdusttypes,maxdustlarge
<<<<<<< HEAD
 use part,    only:maxBevol,mhd,dvdx
 use kdtree,  only:iorder,inoderange
=======
 use part,    only:mhd
 use kdtree,      only:inodeparts,inoderange
>>>>>>> 3563d226
 use kernel,  only:cnormk,wab0,gradh0,dphidh0,radkern2
 use mpidens, only:celldens,stackdens
 use timing,  only:getused,printused,print_time

 implicit none
 character(len=80), parameter, public :: &  ! module version
    modid="$Id$"

 public :: densityiterate,get_neighbour_stats

 !--indexing for xpartveci array
 integer, parameter :: &
       ixi  = 1, &
       iyi  = 2, &
       izi  = 3, &
       ivxi = 4, &
       ivyi = 5, &
       ivzi = 6, &
       ieni = 7, &
       iBevolxi = 8, &
       iBevolyi = 9, &
       iBevolzi = 10, &
       ipsi = 11, &
       ifxi = 12, &
       ifyi = 13, &
       ifzi = 14, &
       iradxii = 15

 !--indexing for rhosum array
 integer, parameter :: &
       irhoi            = 1, &
       igradhi          = 2, &
       igradsofti       = 3, &
       idivvi           = 4, &
       idvxdxi          = 5, &
       idvxdyi          = 6, &
       idvxdzi          = 7, &
       idvydxi          = 8, &
       idvydyi          = 9, &
       idvydzi          = 10, &
       idvzdxi          = 11, &
       idvzdyi          = 12, &
       idvzdzi          = 13, &
       idaxdxi          = 14, &
       idaxdyi          = 15, &
       idaxdzi          = 16, &
       idaydxi          = 17, &
       idaydyi          = 18, &
       idaydzi          = 19, &
       idazdxi          = 20, &
       idazdyi          = 21, &
       idazdzi          = 22, &
       irxxi            = 23, &
       irxyi            = 24, &
       irxzi            = 25, &
       iryyi            = 26, &
       iryzi            = 27, &
       irzzi            = 28, &
       idivBi           = 29, &
       idBxdxi          = 30, &
       idBxdyi          = 31, &
       idBxdzi          = 32, &
       idBydxi          = 33, &
       idBydyi          = 34, &
       idBydzi          = 35, &
       idBzdxi          = 36, &
       idBzdyi          = 37, &
       idBzdzi          = 38, &
       irhodusti        = 39, &
       irhodustiend     = 39 + (maxdustlarge - 1), &
       iradfxi          = irhodustiend + 1, &
       iradfyi          = irhodustiend + 2, &
       iradfzi          = irhodustiend + 3


 !--kernel related parameters
 !real, parameter    :: cnormk = 1./pi, wab0 = 1., gradh0 = -3.*wab0, radkern2 = 4F.0
 integer, parameter :: isizecellcache = 50000
 integer, parameter :: isizeneighcache = 0

 integer, parameter :: maxdensits = 50

 !--statistics which can be queried later
 integer, private         :: maxneighact,nrelink
 integer(kind=8), private :: nneightry,maxneightry,nneighact,ncalc
 integer(kind=8), private :: nptot = -1

 private

contains

!----------------------------------------------------------------
!+
!  this is the main routine for the whole code
!+
!----------------------------------------------------------------
subroutine densityiterate(icall,npart,nactive,xyzh,vxyzu,divcurlv,divcurlB,Bevol,stressmax,&
                          fxyzu,fext,alphaind,gradh,rad,radprop,dvdx)
 use dim,       only:maxp,maxneigh,ndivcurlv,ndivcurlB,maxvxyzu,maxalpha, &
                     mhd_nonideal,nalpha,use_dust
 use io,        only:iprint,fatal,iverbose,id,master,real4,warning,error,nprocs
<<<<<<< HEAD
 use linklist,  only:ifirstincell,get_neighbour_list,get_hmaxcell,get_cell_list,&
                     get_cell_location,set_hmaxcell,sync_hmax_mpi,update_hmax_remote,node_is_active
=======
 use linklist,  only:ifirstincell,ncells,get_neighbour_list,get_hmaxcell,&
                     listneigh,get_cell_location,set_hmaxcell,sync_hmax_mpi
>>>>>>> 3563d226
 use part,      only:mhd,rhoh,dhdrho,rhoanddhdrho,&
                     ll,get_partinfo,iactive,&
                     hrho,iphase,igas,idust,iamgas,periodic,&
                     all_active,dustfrac,Bxyz,set_boundaries_to_active
#ifdef FINVSQRT
 use fastmath,  only:finvsqrt
#endif

 use mpiutils,  only:reduceall_mpi,barrier_mpi,reduce_mpi,reduceall_mpi
#ifdef MPI
 use stack,     only:reserve_stack,swap_stacks
 use stack,     only:stack_remote => dens_stack_1
 use stack,     only:stack_waiting => dens_stack_2
 use stack,     only:stack_redo => dens_stack_3
 use mpiderivs, only:send_cell,recv_cells,check_send_finished,init_cell_exchange, &
                     finish_cell_exchange,recv_while_wait,reset_cell_counters
#endif
 use timestep,  only:rhomaxnow
 use part,      only:ngradh
 use viscosity, only:irealvisc
 use io_summary,only:summary_variable,iosumhup,iosumhdn
 integer,      intent(in)    :: icall,npart,nactive
 real,         intent(inout) :: xyzh(:,:)
 real,         intent(in)    :: vxyzu(:,:),fxyzu(:,:),fext(:,:)
 real,         intent(in)    :: Bevol(:,:)
 real(kind=4), intent(out)   :: divcurlv(:,:)
 real(kind=4), intent(out)   :: divcurlB(:,:)
 real(kind=4), intent(out)   :: alphaind(:,:)
 real(kind=4), intent(out)   :: gradh(:,:)
 real,         intent(out)   :: stressmax
 real,         intent(in)    :: rad(:,:)
 real,         intent(inout) :: radprop(:,:)
 real(kind=4), intent(out)   :: dvdx(:,:)

<<<<<<< HEAD
 integer, save :: listneigh(maxneigh)
 real,   save :: xyzcache(3,isizecellcache)
!$omp threadprivate(xyzcache,listneigh)
=======
 real,   save :: xyzcache(isizecellcache,3)
!$omp threadprivate(xyzcache)
>>>>>>> 3563d226

 integer :: i,icell
 integer :: nneigh,np
 integer :: nwarnup,nwarndown,nwarnroundoff

 logical :: getdv,realviscosity,getdB,converged
 logical :: iactivei,iamgasi,iamdusti
 integer :: iamtypei

 logical :: remote_export(nprocs)

 real    :: rhomax

 integer                   :: npcell,istart,iend

 type(celldens)            :: cell

 logical                   :: redo_neighbours

#ifdef MPI
 integer                   :: j,k,l
 integer                   :: irequestsend(nprocs),irequestrecv(nprocs)
 type(celldens)            :: xrecvbuf(nprocs),xsendbuf
 integer                   :: mpiits,nlocal
 real                      :: ntotal
 logical                   :: iterations_finished
 logical                   :: do_export

 call init_cell_exchange(xrecvbuf,irequestrecv)
 stack_waiting%n = 0
 stack_remote%n = 0
 stack_redo%n = 0
#endif

 if (iverbose >= 3 .and. id==master) &
    write(iprint,*) ' cell cache =',isizecellcache,' neigh cache = ',isizeneighcache,' icall = ',icall

 if (icall==0 .or. icall==1) then
    call reset_neighbour_stats(nneightry,nneighact,maxneightry,maxneighact,ncalc,nrelink)
    nwarnup       = 0
    nwarndown     = 0
    nwarnroundoff = 0
    np = 0
 endif
 !
 ! flag for whether or not we need to calculate velocity derivatives
 ! whilst doing the density iterations (needed for viscosity switches
 ! and for physical viscosity)
 !
 realviscosity = (irealvisc > 0)
 getdv = ((maxalpha==maxp .or. ndivcurlv >= 4) .and. icall <= 1) .or. &
         (maxdvdx==maxp .and. (use_dust .or. realviscosity))
 if (getdv .and. ndivcurlv < 1) call fatal('densityiterate','divv not stored but it needs to be')
 getdB = (mhd .and. (ndivcurlB >= 4 .or. mhd_nonideal))

 if ( all_active ) stressmax  = 0.   ! condition is required for independent timestepping


#ifdef MPI
 ! number of local only cells
 nlocal = 0
 call reset_cell_counters

#endif

 rhomax = 0.0
 call get_cell_list(istart,iend)

!$omp parallel default(none) &
!$omp shared(icall,istart,iend) &
!!$omp shared(ncells) &
!!$omp shared(ll) &
!$omp shared(ifirstincell) &
!$omp shared(xyzh) &
!$omp shared(vxyzu) &
!$omp shared(fxyzu) &
!$omp shared(fext) &
!$omp shared(gradh) &
!$omp shared(iphase) &
!$omp shared(Bevol) &
!$omp shared(divcurlv) &
!$omp shared(divcurlB) &
!$omp shared(alphaind) &
!$omp shared(dustfrac) &
!$omp shared(Bxyz) &
!$omp shared(dvdx) &
!$omp shared(id) &
!$omp shared(nprocs) &
!$omp shared(getdB) &
!$omp shared(getdv) &
!$omp shared(realviscosity) &
!$omp shared(iverbose) &
!$omp shared(iprint) &
!$omp shared(rad,radprop)&
#ifdef MPI
!$omp shared(xrecvbuf) &
!$omp shared(xsendbuf) &
!$omp shared(irequestrecv) &
!$omp shared(irequestsend) &
!$omp shared(stack_remote) &
!$omp shared(stack_waiting) &
!$omp shared(stack_redo) &
!$omp shared(iterations_finished) &
!$omp shared(mpiits) &
!$omp reduction(+:nlocal) &
!$omp private(do_export) &
!$omp private(j) &
!$omp private(k) &
!$omp private(l) &
!$omp private(ntotal) &
#endif
!$omp private(remote_export) &
!$omp private(nneigh) &
!$omp private(npcell) &
!$omp private(cell) &
!$omp private(iamgasi) &
!$omp private(iamtypei) &
!$omp private(iactivei) &
!$omp private(iamdusti) &
!$omp private(converged) &
!$omp private(redo_neighbours) &
!$omp reduction(+:ncalc) &
!$omp reduction(+:np) &
!$omp reduction(max:maxneighact) &
!$omp reduction(max:maxneightry) &
!$omp reduction(+:nneighact) &
!$omp reduction(+:nneightry) &
!$omp reduction(+:nrelink) &
!$omp reduction(+:stressmax) &
!$omp reduction(max:rhomax) &
!$omp private(i)

!$omp do schedule(runtime)
  over_leaf_nodes: do icell=istart,iend
! over_cells: do icell=1,int(ncells)
    if (ifirstincell(icell) <= 0) cycle over_leaf_nodes
!    if (.not.node_is_active(icell)) cycle over_leaf_nodes

    !
    !--get the neighbour list and fill the cell cache
    !
    call get_neighbour_list(icell,listneigh,nneigh,xyzh,xyzcache,isizecellcache,getj=.false., &
                           remote_export=remote_export)
#ifdef MPI
    if (any(remote_export)) then
       do_export = .true.
    else
       do_export = .false.
    endif
#endif
    cell%icell                   = icell
#ifdef MPI
    cell%owner                   = id
#endif
    cell%nits                    = 0
    cell%nneigh                  = 0
    cell%remote_export(1:nprocs) = remote_export

    call start_cell(cell,iphase,xyzh,vxyzu,fxyzu,fext,Bevol,rad)

    call get_cell_location(icell,cell%xpos,cell%xsizei,cell%rcuti)
    call get_hmaxcell(icell,cell%hmax)

#ifdef MPI
!$omp critical
    call recv_cells(stack_remote,xrecvbuf,irequestrecv)
!$omp end critical

    if (do_export) then
!$omp critical
       if (stack_waiting%n > 0) call check_send_finished(stack_remote,irequestsend,irequestrecv,xrecvbuf)
       ! make a reservation on the stack
       call reserve_stack(stack_waiting,cell%waiting_index)
       ! export the cell: direction 0 for exporting
       call send_cell(cell,0,irequestsend,xsendbuf)
!$omp end critical
    endif
#endif

    call compute_cell(cell,listneigh,nneigh,getdv,getdB,Bevol,xyzh,vxyzu,fxyzu,fext,xyzcache,rad)

#ifdef MPI
    if (do_export) then
       ! write directly to stack
       stack_waiting%cells(cell%waiting_index) = cell
    else
#endif
       converged = .false.
       local_its: do while (.not. converged)
          call finish_cell(cell,converged)
          call compute_hmax(cell,redo_neighbours)
          if (icall == 0) converged = .true.
          if (.not. converged) then
             if (redo_neighbours) then
                call set_hmaxcell(cell%icell,cell%hmax)
                call get_neighbour_list(-1,listneigh,nneigh,xyzh,xyzcache,isizecellcache,getj=.false., &
                                      cell_xpos=cell%xpos,cell_xsizei=cell%xsizei,cell_rcuti=cell%rcuti, &
                                      remote_export=remote_export)
#ifdef MPI
                cell%remote_export(1:nprocs) = remote_export
                if (any(remote_export)) then
                   do_export = .true.
!$omp critical
                   if (stack_waiting%n > 0) call check_send_finished(stack_remote,irequestsend,irequestrecv,xrecvbuf)
                   call reserve_stack(stack_waiting,cell%waiting_index)
                   ! direction export (0)
                   call send_cell(cell,0,irequestsend,xsendbuf)
!$omp end critical
                endif
#endif
                nrelink = nrelink + 1
             endif
             call compute_cell(cell,listneigh,nneigh,getdv,getdB,Bevol,xyzh,vxyzu,fxyzu,fext,xyzcache,rad)
#ifdef MPI
             if (do_export) then
                stack_waiting%cells(cell%waiting_index) = cell
                exit local_its
             endif
#endif
          endif
       enddo local_its
#ifdef MPI
       if (.not. do_export) then
#endif
          call store_results(icall,cell,getdv,getdB,realviscosity,stressmax,xyzh,gradh,divcurlv, &
               divcurlB,alphaind,dvdx,vxyzu,&
               dustfrac,rhomax,nneightry,nneighact,maxneightry,maxneighact,np,ncalc,radprop)
#ifdef MPI
          nlocal = nlocal + 1
       endif
    endif
#endif
 enddo over_leaf_nodes
!$omp enddo

#ifdef MPI
!$omp barrier

!$omp single
 if (stack_waiting%n > 0) call check_send_finished(stack_remote,irequestsend,irequestrecv,xrecvbuf)
 call recv_while_wait(stack_remote,xrecvbuf,irequestrecv,irequestsend)
!$omp end single

!$omp single
 if (iverbose>=6) then
    ntotal = real(nlocal) + real(stack_waiting%n)
    if (ntotal > 0) then
       write(iprint,*) id,'local ratio = ',real(nlocal)/ntotal
    else
       write(iprint,*) id,'local ratio = 0'
    endif
 endif

 mpiits = 0
 iterations_finished = .false.
!$omp end single
 remote_its: do while(.not. iterations_finished)
!$omp single
    mpiits = mpiits + 1
    call reset_cell_counters
!$omp end single

    igot_remote: if (stack_remote%n > 0) then
!$omp do schedule(runtime)
       over_remote: do i = 1,stack_remote%n
          cell = stack_remote%cells(i)

          ! icell is unused (-1 here)
          call get_neighbour_list(-1,listneigh,nneigh,xyzh,xyzcache,isizecellcache,getj=.false., &
                                  cell_xpos=cell%xpos,cell_xsizei=cell%xsizei,cell_rcuti=cell%rcuti)

          call compute_cell(cell,listneigh,nneigh,getdv,getdB,Bevol,xyzh,vxyzu,fxyzu,fext,xyzcache,&
                            rad)

          cell%remote_export(id+1) = .false.

          ! communication happened while computing contributions to remote cells
!$omp critical
          call recv_cells(stack_waiting,xrecvbuf,irequestrecv)
          call check_send_finished(stack_waiting,irequestsend,irequestrecv,xrecvbuf)
          ! direction return (1)
          call send_cell(cell,1,irequestsend,xsendbuf)
!$omp end critical
       enddo over_remote
!$omp enddo
!$omp barrier
!$omp single
       ! reset remote stack
       stack_remote%n = 0
       ! ensure send has finished
       call check_send_finished(stack_waiting,irequestsend,irequestrecv,xrecvbuf)
!$omp end single
    endif igot_remote
!$omp barrier
!$omp single
    call recv_while_wait(stack_waiting,xrecvbuf,irequestrecv,irequestsend)
    call reset_cell_counters
!$omp end single
    iam_waiting: if (stack_waiting%n > 0) then
!$omp do schedule(runtime)
       over_waiting: do i = 1, stack_waiting%n
          cell = stack_waiting%cells(i)

          if (any(cell%remote_export(1:nprocs))) then
             print*,id,cell%remote_export(1:nprocs)
             print*,id,'mpiits',mpiits
             print*,id,'owner',cell%owner
             print*,id,'icell',cell%icell
             print*,id,'npcell',cell%npcell
             print*,id,'xpos',cell%xpos
             print*,id,'stackpos',i
             print*,id,'waitindex',cell%waiting_index
             call fatal('dens', 'not all results returned from remote processor')
          endif

          call finish_cell(cell,converged)
          call compute_hmax(cell,redo_neighbours)

          ! communication happened while finishing cell
!$omp critical
          call recv_cells(stack_remote,xrecvbuf,irequestrecv)
!$omp end critical
          if (.not. converged) then
             call set_hmaxcell(cell%icell,cell%hmax)
             call get_neighbour_list(-1,listneigh,nneigh,xyzh,xyzcache,isizecellcache,getj=.false., &
                                    cell_xpos=cell%xpos,cell_xsizei=cell%xsizei,cell_rcuti=cell%rcuti, &
                                    remote_export=remote_export)
             cell%remote_export(1:nprocs) = remote_export
!$omp critical
             call check_send_finished(stack_remote,irequestsend,irequestrecv,xrecvbuf)
             call reserve_stack(stack_redo,cell%waiting_index)
             ! direction export (0)
             call send_cell(cell,0,irequestsend,xsendbuf)
!$omp end critical
             call compute_cell(cell,listneigh,nneigh,getdv,getdB,Bevol,xyzh,vxyzu,fxyzu,fext,xyzcache,&
             rad)

             stack_redo%cells(cell%waiting_index) = cell
          else
             call store_results(icall,cell,getdv,getdB,realviscosity,stressmax,xyzh,gradh,divcurlv, &
                  divcurlB,alphaind,dvdx,vxyzu, &
                  dustfrac,rhomax,nneightry,nneighact,maxneightry,maxneighact,np,ncalc,radprop)
          endif

       enddo over_waiting
!$omp enddo
!$omp barrier
!$omp single
       ! reset stacks
       stack_waiting%n = 0
       call check_send_finished(stack_remote,irequestsend,irequestrecv,xrecvbuf)
!$omp end single
    endif iam_waiting
!$omp barrier
!$omp single
    call recv_while_wait(stack_remote,xrecvbuf,irequestrecv,irequestsend)
!$omp end single

!$omp single
    if (reduceall_mpi('max',stack_redo%n) > 0) then
       call swap_stacks(stack_waiting, stack_redo)
    else
       iterations_finished = .true.
    endif
    stack_redo%n = 0
!$omp end single

 enddo remote_its

#endif
!$omp end parallel

 !call update_hmax_remote

#ifdef MPI
 call finish_cell_exchange(irequestrecv,xsendbuf)
 call sync_hmax_mpi
#endif

 !--reduce values
 if (realviscosity .and. maxdvdx==maxp) then
    stressmax = reduceall_mpi('max',stressmax)
 endif
 rhomax    = reduceall_mpi('max',rhomax)
 rhomaxnow = rhomax

 !--boundary particles are no longer treated as active
 set_boundaries_to_active = .false.

 if (realviscosity .and. maxdvdx==maxp .and. stressmax > 0. .and. iverbose > 0 .and. id==master) then
    call warning('force','applying negative stress correction',var='max',val=-stressmax)
 endif
!
!--warnings
!
 if (icall==1) then
    if (nwarnup   > 0) call summary_variable('hupdn',iosumhup,0,real(nwarnup  ))
    if (nwarndown > 0) call summary_variable('hupdn',iosumhdn,0,real(nwarndown))
    if (iverbose  >=1) call reduce_and_print_warnings(nwarnup,nwarndown,nwarnroundoff)
 endif
!
!--diagnostics
!
 if (icall==0 .or. icall==1) call reduce_and_print_neighbour_stats(np)

end subroutine densityiterate

!----------------------------------------------------------------
!+
!  Internal subroutine that computes the contribution to
!  the density sums from a list of neighbours
!
!  MAKE SURE THIS ROUTINE IS INLINED BY THE COMPILER
!+
!----------------------------------------------------------------
pure subroutine get_density_sums(i,xpartveci,hi,hi1,hi21,iamtypei,iamgasi,iamdusti,&
                                 listneigh,nneigh,nneighi,dxcache,xyzcache,rhosum,&
                                 ifilledcellcache,ifilledneighcache,getdv,getdB,&
                                 realviscosity,xyzh,vxyzu,Bevol,fxyzu,fext,ignoreself,&
                                 rad)
#ifdef PERIODIC
 use boundary, only:dxbound,dybound,dzbound
#endif
#ifdef FINVSQRT
 use fastmath, only:finvsqrt
#endif
 use kernel,   only:get_kernel,get_kernel_grav1
 use part,     only:iphase,iamgas,iamdust,iamtype,maxphase,ibasetype,igas,idust,rhoh,massoftype,iradxi
 use dim,      only:ndivcurlv,gravity,maxp,nalpha,use_dust,do_radiation
 integer,      intent(in)    :: i
 real,         intent(in)    :: xpartveci(:)
 real(kind=8), intent(in)    :: hi,hi1,hi21
 integer,      intent(in)    :: iamtypei
 logical,      intent(in)    :: iamgasi,iamdusti
 integer,      intent(in)    :: listneigh(:)
 integer,      intent(in)    :: nneigh
 integer,      intent(out)   :: nneighi
 real,         intent(inout) :: dxcache(:,:)
 real,         intent(in)    :: xyzcache(:,:)
 real,         intent(out)   :: rhosum(:)
 logical,      intent(in)    :: ifilledcellcache,ifilledneighcache
 logical,      intent(in)    :: getdv,realviscosity
 logical,      intent(in)    :: getdB
 real,         intent(in)    :: xyzh(:,:),vxyzu(:,:),fxyzu(:,:),fext(:,:)
 real,         intent(in)    :: Bevol(:,:)
 logical,      intent(in)    :: ignoreself
 real,         intent(in)    :: rad(:,:)
 integer(kind=1)             :: iphasej
 integer                     :: iamtypej
 integer                     :: j,n,iloc
 real                        :: dx,dy,dz,runix,runiy,runiz
 real                        :: rij2,rij,rij1,q2i,qi,q2prev,rij1grkern
 real                        :: wabi,grkerni,dwdhi,dphidhi
 real                        :: projv,dvx,dvy,dvz,dax,day,daz
 real                        :: projdB,dBx,dBy,dBz,fxi,fyi,fzi,fxj,fyj,fzj
 real                        :: rhoi, rhoj
 logical                     :: same_type,gas_gas,iamdustj
 real                        :: dradenij

 rhosum(:) = 0.
 if (ignoreself) then
    nneighi = 1   ! self
 else
    nneighi = 0
 endif

 ! defaults for type determination
 ! these are determined from iphase if multiple phases are used
 same_type = .true.
 gas_gas   = .true.

 dphidhi   = 0.
 dx = 0. ! to avoid compiler warnings
 dy = 0.
 dz = 0.
 dvx = 0.
 dvy = 0.
 dvz = 0.
 if (nalpha > 1) then
    fxi = xpartveci(ifxi)
    fyi = xpartveci(ifyi)
    fzi = xpartveci(ifzi)
 endif

 loop_over_neigh: do n = 1,nneigh

    j = listneigh(n)
    !--do self contribution separately to avoid problems with 1/sqrt(0.)
    if ((ignoreself) .and. (j==i)) cycle loop_over_neigh

    if (ifilledneighcache .and. n <= isizeneighcache) then
       rij2 = dxcache(1,n)
    else
       if (ifilledcellcache .and. n <= isizecellcache) then
          ! positions from cache are already mod boundary
          dx = xpartveci(ixi) - xyzcache(1,n)
          dy = xpartveci(iyi) - xyzcache(2,n)
          dz = xpartveci(izi) - xyzcache(3,n)
       else
          dx = xpartveci(ixi) - xyzh(1,j)
          dy = xpartveci(iyi) - xyzh(2,j)
          dz = xpartveci(izi) - xyzh(3,j)
       endif
#ifdef PERIODIC
       if (abs(dx) > 0.5*dxbound) dx = dx - dxbound*SIGN(1.0,dx)
       if (abs(dy) > 0.5*dybound) dy = dy - dybound*SIGN(1.0,dy)
       if (abs(dz) > 0.5*dzbound) dz = dz - dzbound*SIGN(1.0,dz)
#endif
       rij2 = dx*dx + dy*dy + dz*dz
       if (n <= isizeneighcache) dxcache(1,n) = rij2
    endif

    q2i = rij2*hi21
    !print*,i,' neighb',j,' #',n,' of ',nneigh,isizecellcache,' q2i=',dx,dy,dz,hi21
!
!--do interaction if r/h < compact support size
!
    if (q2i < radkern2) then
       if (ifilledneighcache .and. n <= isizeneighcache) then
          q2prev = dxcache(2,n)
          if (q2prev < radkern2) then
             rij = dxcache(3,n)
          else
             rij = sqrt(rij2)
          endif
       else
          rij = sqrt(rij2)
       endif

       qi = rij*hi1
       !--kernel and gradient
       if (gravity) then
          call get_kernel_grav1(q2i,qi,wabi,grkerni,dphidhi)
       else
          call get_kernel(q2i,qi,wabi,grkerni)
       endif

       if (n <= isizeneighcache) then
          !   could possibly ONLY store q2i if q2i>q2prev so that
          !   the maximum number of sqrts are stored
          dxcache(2,n) = q2i ! if h decreasing we don
          dxcache(3,n) = rij
          dxcache(4,n) = grkerni
          !--can ONLY fill this on first pass
          if (.not.ifilledneighcache) then
             dxcache(5,n) = dx
             dxcache(6,n) = dy
             dxcache(7,n) = dz
          endif
       endif

       !
       ! Density, gradh and div v are only computed using
       ! neighbours of the same type
       !
       if (maxphase==maxp) then
          iphasej   = iphase(j)
          iamtypej  = iamtype(iphasej)
          iamdustj  = iamdust(iphasej)
          same_type = ((iamtypei == iamtypej) .or. (ibasetype(iamtypej)==iamtypei))
          gas_gas   = (iamgasi .and. same_type)  ! this ensure that boundary particles are included in gas_gas calculations
       endif

       sametype: if (same_type) then
          dwdhi = (-qi*grkerni - 3.*wabi)
          rhosum(irhoi)      = rhosum(irhoi) + wabi
          rhosum(igradhi)    = rhosum(igradhi) + dwdhi
          rhosum(igradsofti) = rhosum(igradsofti) + dphidhi
          nneighi            = nneighi + 1
          !
          ! calculate things needed for viscosity switches
          ! and real viscosity
          !
          if (getdv .or. getdB .or. do_radiation) then
             rij1 = 1./(rij + epsilon(rij))
             if (ifilledneighcache .and. n <= isizeneighcache) then
                !--dx,dy,dz are either in neighbour cache or have been calculated
                dx = dxcache(5,n)
                dy = dxcache(6,n)
                dz = dxcache(7,n)
             endif
             rij1grkern = rij1*grkerni
             runix = dx*rij1grkern
             runiy = dy*rij1grkern
             runiz = dz*rij1grkern

             if (getdv) then
                !--get dv and den
                dvx = xpartveci(ivxi) - vxyzu(1,j)
                dvy = xpartveci(ivyi) - vxyzu(2,j)
                dvz = xpartveci(ivzi) - vxyzu(3,j)
                projv = dvx*runix + dvy*runiy + dvz*runiz
                rhosum(idivvi) = rhosum(idivvi) + projv

                if (maxdvdx > 0 .or. ndivcurlv > 1 .or. nalpha > 1) then
                   rhosum(idvxdxi) = rhosum(idvxdxi) + dvx*runix
                   rhosum(idvxdyi) = rhosum(idvxdyi) + dvx*runiy
                   rhosum(idvxdzi) = rhosum(idvxdzi) + dvx*runiz
                   rhosum(idvydxi) = rhosum(idvydxi) + dvy*runix
                   rhosum(idvydyi) = rhosum(idvydyi) + dvy*runiy
                   rhosum(idvydzi) = rhosum(idvydzi) + dvy*runiz
                   rhosum(idvzdxi) = rhosum(idvzdxi) + dvz*runix
                   rhosum(idvzdyi) = rhosum(idvzdyi) + dvz*runiy
                   rhosum(idvzdzi) = rhosum(idvzdzi) + dvz*runiz

                   if (nalpha > 1 .and. gas_gas) then
                      !--divergence of acceleration for Cullen & Dehnen switch
                      fxj = fxyzu(1,j) + fext(1,j)
                      fyj = fxyzu(2,j) + fext(2,j)
                      fzj = fxyzu(3,j) + fext(3,j)
                      dax = fxi - fxj
                      day = fyi - fyj
                      daz = fzi - fzj

                      rhosum(idaxdxi) = rhosum(idaxdxi) + dax*runix
                      rhosum(idaxdyi) = rhosum(idaxdyi) + dax*runiy
                      rhosum(idaxdzi) = rhosum(idaxdzi) + dax*runiz
                      rhosum(idaydxi) = rhosum(idaydxi) + day*runix
                      rhosum(idaydyi) = rhosum(idaydyi) + day*runiy
                      rhosum(idaydzi) = rhosum(idaydzi) + day*runiz
                      rhosum(idazdxi) = rhosum(idazdxi) + daz*runix
                      rhosum(idazdyi) = rhosum(idazdyi) + daz*runiy
                      rhosum(idazdzi) = rhosum(idazdzi) + daz*runiz
                   endif
                   rhosum(irxxi) = rhosum(irxxi) - dx*runix
                   rhosum(irxyi) = rhosum(irxyi) - dx*runiy
                   rhosum(irxzi) = rhosum(irxzi) - dx*runiz
                   rhosum(iryyi) = rhosum(iryyi) - dy*runiy
                   rhosum(iryzi) = rhosum(iryzi) - dy*runiz
                   rhosum(irzzi) = rhosum(irzzi) - dz*runiz

                endif
             endif

             if (getdB .and. gas_gas) then
                ! we need B instead of B/rho, so used our estimated h here
                ! either it is close enough to be converged,
                ! or worst case it runs another iteration and re-calculates
                rhoi = rhoh(real(hi), massoftype(igas))
                rhoj = rhoh(xyzh(4,j), massoftype(igas))
                dBx = xpartveci(iBevolxi)*rhoi - Bevol(1,j)*rhoj
                dBy = xpartveci(iBevolyi)*rhoi - Bevol(2,j)*rhoj
                dBz = xpartveci(iBevolzi)*rhoi - Bevol(3,j)*rhoj
                projdB = dBx*runix + dBy*runiy + dBz*runiz

                ! difference operator of divB
                rhosum(idivBi) = rhosum(idivBi) + projdB

                rhosum(idBxdxi) = rhosum(idBxdxi) + dBx*runix
                rhosum(idBxdyi) = rhosum(idBxdyi) + dBx*runiy
                rhosum(idBxdzi) = rhosum(idBxdzi) + dBx*runiz
                rhosum(idBydxi) = rhosum(idBydxi) + dBy*runix
                rhosum(idBydyi) = rhosum(idBydyi) + dBy*runiy
                rhosum(idBydzi) = rhosum(idBydzi) + dBy*runiz
                rhosum(idBzdxi) = rhosum(idBzdxi) + dBz*runix
                rhosum(idBzdyi) = rhosum(idBzdyi) + dBz*runiy
                rhosum(idBzdzi) = rhosum(idBzdzi) + dBz*runiz
             endif

             if (do_radiation .and. gas_gas) then
                rhoi = rhoh(real(hi), massoftype(igas))
                rhoj = rhoh(xyzh(4,j), massoftype(igas))
                dradenij = rad(iradxi,j)*rhoj - xpartveci(iradxii)*rhoi
                rhosum(iradfxi) = rhosum(iradfxi) + dradenij*runix
                rhosum(iradfyi) = rhosum(iradfyi) + dradenij*runiy
                rhosum(iradfzi) = rhosum(iradfzi) + dradenij*runiz
             endif

          endif
       elseif (use_dust .and. (iamgasi  .and. iamdustj)) then
          iloc = irhodusti + iamtypej - idust
          rhosum(iloc) = rhosum(iloc) + wabi
       endif sametype

    elseif (n <= isizeneighcache) then
       ! q2prev > radkern2 from cache indicates rij has NOT been calculated for this pair
       dxcache(2,n) = q2i
       if (.not.ifilledneighcache) then
          dxcache(5,n) = dx
          dxcache(6,n) = dy
          dxcache(7,n) = dz
       endif
    endif
 enddo loop_over_neigh

end subroutine get_density_sums

!----------------------------------------------------------------
!+
!  Internal utility to extract the matrix used in exact linear
!  interpolations from the summations calculated during
!  the density loop
!+
!----------------------------------------------------------------
pure subroutine calculate_rmatrix_from_sums(rhosum,denom,rmatrix,idone)
 real,    intent(in)  :: rhosum(:)
 real,    intent(out) :: denom
 real,    intent(out) :: rmatrix(6)
 logical, intent(out) :: idone
 real :: rxxi,rxyi,rxzi,ryyi,ryzi,rzzi

 rxxi = rhosum(irxxi)
 rxyi = rhosum(irxyi)
 rxzi = rhosum(irxzi)
 ryyi = rhosum(iryyi)
 ryzi = rhosum(iryzi)
 rzzi = rhosum(irzzi)

 denom = rxxi*ryyi*rzzi + 2.*rxyi*rxzi*ryzi &
        - rxxi*ryzi*ryzi - ryyi*rxzi*rxzi - rzzi*rxyi*rxyi

 rmatrix(1) = ryyi*rzzi - ryzi*ryzi    ! xx
 rmatrix(2) = rxzi*ryzi - rzzi*rxyi    ! xy
 rmatrix(3) = rxyi*ryzi - rxzi*ryyi    ! xz
 rmatrix(4) = rzzi*rxxi - rxzi*rxzi    ! yy
 rmatrix(5) = rxyi*rxzi - rxxi*ryzi    ! yz
 rmatrix(6) = rxxi*ryyi - rxyi*rxyi    ! zz
 idone = .true.

 return
end subroutine calculate_rmatrix_from_sums

!----------------------------------------------------------------
!+
!  Internal utility to extract div and curl v from the sums
!  calculated during the density loop
!+
!----------------------------------------------------------------
pure subroutine calculate_divcurlv_from_sums(rhosum,termnorm,divcurlvi,ndivcurlv,denom,rmatrix)
 use part, only:nalpha
 integer, intent(in)  :: ndivcurlv
 real,    intent(in)  :: rhosum(:),denom,rmatrix(6)
 real,    intent(in)  :: termnorm
 real,    intent(out) :: divcurlvi(5)
 real :: div_a
 real :: gradaxdx,gradaxdy,gradaxdz,gradaydx,gradaydy,gradaydz,gradazdx,gradazdy,gradazdz
 real :: ddenom,gradvxdxi,gradvxdyi,gradvxdzi
 real :: gradvydxi,gradvydyi,gradvydzi,gradvzdxi,gradvzdyi,gradvzdzi
 real :: dvxdxi,dvxdyi,dvxdzi,dvydxi,dvydyi,dvydzi,dvzdxi,dvzdyi,dvzdzi
 logical, parameter :: use_exact_linear = .true.

 !--divergence of the velocity field
 if (ndivcurlv >= 1) divcurlvi(1) = -rhosum(idivvi)*termnorm

 !--curl of the velocity field
 if (ndivcurlv >= 4) then
    divcurlvi(2) = -(rhosum(idvzdyi) - rhosum(idvydzi))*termnorm
    divcurlvi(3) = -(rhosum(idvxdzi) - rhosum(idvzdxi))*termnorm
    divcurlvi(4) = -(rhosum(idvydxi) - rhosum(idvxdyi))*termnorm
 endif

 !--time derivative of div v, needed for Cullen-Dehnen switch
 if (nalpha >= 2) then
    !--Divvdt For switch
    if (use_exact_linear) then
       ddenom = 1./denom
       call exactlinear(gradaxdx,gradaxdy,gradaxdz,rhosum(idaxdxi),rhosum(idaxdyi),rhosum(idaxdzi),rmatrix,ddenom)
       call exactlinear(gradaydx,gradaydy,gradaydz,rhosum(idaydxi),rhosum(idaydyi),rhosum(idaydzi),rmatrix,ddenom)
       call exactlinear(gradazdx,gradazdy,gradazdz,rhosum(idazdxi),rhosum(idazdyi),rhosum(idazdzi),rmatrix,ddenom)
       div_a = -(gradaxdx + gradaydy + gradazdz)

       call exactlinear(gradvxdxi,gradvxdyi,gradvxdzi, &
                         rhosum(idvxdxi),rhosum(idvxdyi),rhosum(idvxdzi),rmatrix,ddenom)
       call exactlinear(gradvydxi,gradvydyi,gradvydzi, &
                         rhosum(idvydxi),rhosum(idvydyi),rhosum(idvydzi),rmatrix,ddenom)
       call exactlinear(gradvzdxi,gradvzdyi,gradvzdzi, &
                         rhosum(idvzdxi),rhosum(idvzdyi),rhosum(idvzdzi),rmatrix,ddenom)

       dvxdxi = -gradvxdxi
       dvxdyi = -gradvxdyi
       dvxdzi = -gradvxdzi
       dvydxi = -gradvydxi
       dvydyi = -gradvydyi
       dvydzi = -gradvydzi
       dvzdxi = -gradvzdxi
       dvzdyi = -gradvzdyi
       dvzdzi = -gradvzdzi
    else
       div_a = -termnorm*(rhosum(idaxdxi) + rhosum(idaydyi) + rhosum(idazdzi))
       dvxdxi = -termnorm*rhosum(idvxdxi)
       dvxdyi = -termnorm*rhosum(idvxdyi)
       dvxdzi = -termnorm*rhosum(idvxdzi)
       dvydxi = -termnorm*rhosum(idvydxi)
       dvydyi = -termnorm*rhosum(idvydyi)
       dvydzi = -termnorm*rhosum(idvydzi)
       dvzdxi = -termnorm*rhosum(idvzdxi)
       dvzdyi = -termnorm*rhosum(idvzdyi)
       dvzdzi = -termnorm*rhosum(idvzdzi)
    endif
    divcurlvi(5) = div_a - (dvxdxi**2 + dvydyi**2 + dvzdzi**2 + &
                             2.*(dvxdyi*dvydxi + dvxdzi*dvzdxi + dvydzi*dvzdyi))
 endif

end subroutine calculate_divcurlv_from_sums

!----------------------------------------------------------------
!+
!  Internal utility to extract div, curl and grad B from the sums
!  calculated during the density loop
!+
!----------------------------------------------------------------
pure subroutine calculate_divcurlB_from_sums(rhosum,termnorm,divcurlBi,ndivcurlB)
 integer, intent(in)  :: ndivcurlB
 real,    intent(in)  :: rhosum(:)
 real,    intent(in)  :: termnorm
 real,    intent(out) :: divcurlBi(ndivcurlB)

 ! we need these for adaptive resistivity switch
 if (ndivcurlB >= 1) divcurlBi(1) = -rhosum(idivBi)*termnorm
 if (ndivcurlB >= 4) then
    divcurlBi(2) = -(rhosum(idBzdyi) - rhosum(idBydzi))*termnorm
    divcurlBi(3) = -(rhosum(idBxdzi) - rhosum(idBzdxi))*termnorm
    divcurlBi(4) = -(rhosum(idBydxi) - rhosum(idBxdyi))*termnorm
 endif

end subroutine calculate_divcurlB_from_sums

!----------------------------------------------------------------
!+
!  Internal utility to extract velocity gradients from summations
!  calculated during the density loop.
!+
!----------------------------------------------------------------
subroutine calculate_strain_from_sums(rhosum,termnorm,denom,rmatrix,dvdx)
 real, intent(in)  :: rhosum(:)
 real, intent(in)  :: termnorm,denom
 real, intent(in)  :: rmatrix(6)
 real, intent(out) :: dvdx(9)

 real :: ddenom,gradvxdxi,gradvxdyi,gradvxdzi
 real :: gradvydxi,gradvydyi,gradvydzi,gradvzdxi,gradvzdyi,gradvzdzi
 real :: dvxdxi,dvxdyi,dvxdzi,dvydxi,dvydyi,dvydzi,dvzdxi,dvzdyi,dvzdzi

! if (abs(denom) > tiny(denom)) then ! do exact linear first derivatives
 if (.false.) then ! do exact linear first derivatives
    ddenom = 1./denom
    call exactlinear(gradvxdxi,gradvxdyi,gradvxdzi, &
                     rhosum(idvxdxi),rhosum(idvxdyi),rhosum(idvxdzi),rmatrix,ddenom)
    call exactlinear(gradvydxi,gradvydyi,gradvydzi, &
                     rhosum(idvydxi),rhosum(idvydyi),rhosum(idvydzi),rmatrix,ddenom)
    call exactlinear(gradvzdxi,gradvzdyi,gradvzdzi, &
                     rhosum(idvzdxi),rhosum(idvzdyi),rhosum(idvzdzi),rmatrix,ddenom)

    !print*,'dvxdxi = ',-rhosum(idvxdxi)*termnorm,gradvxdxi
    dvxdxi = -gradvxdxi
    dvxdyi = -gradvxdyi
    dvxdzi = -gradvxdzi
    dvydxi = -gradvydxi
    dvydyi = -gradvydyi
    dvydzi = -gradvydzi
    dvzdxi = -gradvzdxi
    dvzdyi = -gradvzdyi
    dvzdzi = -gradvzdzi
 else

    !--these make rho*dv/dx_i
    dvxdxi = -rhosum(idvxdxi)*termnorm
    dvxdyi = -rhosum(idvxdyi)*termnorm
    dvxdzi = -rhosum(idvxdzi)*termnorm
    dvydxi = -rhosum(idvydxi)*termnorm
    dvydyi = -rhosum(idvydyi)*termnorm
    dvydzi = -rhosum(idvydzi)*termnorm
    dvzdxi = -rhosum(idvzdxi)*termnorm
    dvzdyi = -rhosum(idvzdyi)*termnorm
    dvzdzi = -rhosum(idvzdzi)*termnorm
 endif

 dvdx(:) = (/dvxdxi,dvxdyi,dvxdzi,dvydxi,dvydyi,dvydzi,dvzdxi,dvzdyi,dvzdzi/)

end subroutine calculate_strain_from_sums

!----------------------------------------------------------------
!+
!  Internal subroutine to get maximum of stress tensor
!  (to avoid tensile instability)
!+
!----------------------------------------------------------------
pure subroutine get_max_stress(dvdx,divvi,rho1i,stressmax,shearvisc,bulkvisc)
 use part, only:strain_from_dvdx
 real, intent(in)    :: dvdx(9), divvi, rho1i, shearvisc, bulkvisc
 real, intent(inout) :: stressmax
 real :: strainmax,stressiso,strain(6)

 strain = strain_from_dvdx(dvdx)

 ! shearvisc = eta/rho, so this is eta/rho**2
 strainmax = -shearvisc*rho1i*maxval(strain) ! 1/rho*L^2/T*1/L*L/T = 1/rho*L^2/T^2
 stressiso = (2./3.*shearvisc - bulkvisc)*divvi*rho1i ! NB: divv -ve at high Mach no.

 ! we initialise stressmax to zero, as for the purpose of preventing the
 ! tensile instability we only care if the total stress is negative
 ! if stress tensor is positive, don't need correction (stressmax=0)
 stressmax = max(stressmax,-(stressiso + strainmax))
 stressmax = 0.

end subroutine get_max_stress

!----------------------------------------------------------------
!+
!  Internal subroutine that inverts the matrix to get an
!  exact linear derivative
!+
!----------------------------------------------------------------
pure subroutine exactlinear(gradAx,gradAy,gradAz,dAx,dAy,dAz,rmatrix,ddenom)
 real, intent(out) :: gradAx,gradAy,gradAz
 real, intent(in)  :: dAx,dAy,dAz
 real, intent(in)  :: rmatrix(6)
 real, intent(in)  :: ddenom
 !
 !--we return the gradient as the following matrix inversion:
 !  gradAx =(dAx*termxx + dAy*termxy + dAz*termxz)*ddenom
 !  gradAy =(dAx*termxy + dAy*termyy + dAz*termyz)*ddenom
 !  gradAz =(dAx*termxz + dAy*termyz + dAz*termzz)*ddenom
 !
 gradAx =(dAx*rmatrix(1) + dAy*rmatrix(2) + dAz*rmatrix(3))*ddenom
 gradAy =(dAx*rmatrix(2) + dAy*rmatrix(4) + dAz*rmatrix(5))*ddenom
 gradAz =(dAx*rmatrix(3) + dAy*rmatrix(5) + dAz*rmatrix(6))*ddenom

end subroutine exactlinear

!----------------------------------------------------------------
!+
!  subroutine to reduce and print warnings across processors
!  related to h-rho iterations
!+fxyzu
!----------------------------------------------------------------
subroutine reduce_and_print_warnings(nwarnup,nwarndown,nwarnroundoff)
 use mpiutils, only:reduce_mpi
 use io,       only:id,master,iprint
 integer, intent(inout) :: nwarnup,nwarndown,nwarnroundoff

 nwarnup       = int(reduce_mpi('+',nwarnup))
 nwarndown     = int(reduce_mpi('+',nwarndown))
 nwarnroundoff = int(reduce_mpi('+',nwarnroundoff))

#ifndef NOWARNRESTRICTEDHJUMP
 if (id==master .and. nwarnup > 0) then
    write(iprint,*) ' WARNING: restricted h jump (up) ',nwarnup,' times'
 endif
 if (id==master .and. nwarndown > 0) then
    write(iprint,*) ' WARNING: restricted h jump (down) ',nwarndown,' times'
 endif
#endif
 if (id==master .and. nwarnroundoff > 0) then
    write(iprint,*) ' WARNING: denom in exact linear gradients zero on ',nwarnroundoff,' particles'
 endif

end subroutine reduce_and_print_warnings

!----------------------------------------------------------------
!+
!  query function to return neighbour statistics
!  (must be called *after* density evaluation
!   and will be correct ONLY on the master thread)
!+
!----------------------------------------------------------------
subroutine get_neighbour_stats(trialmean,actualmean,maxtrial,maxactual,nrhocalc,nactualtot)
 real,            intent(out) :: trialmean,actualmean
 integer,         intent(out) :: maxtrial,maxactual
 integer(kind=8), intent(out) :: nrhocalc,nactualtot

 if (nptot > 0) then
    trialmean    = nneightry/real(nptot)
    actualmean   = nneighact/real(nptot)
    maxtrial     = int(maxneightry)
    maxactual    = maxneighact
    nrhocalc     = ncalc
    nactualtot   = nneighact
 else ! densityforce has not been called
    trialmean = -1; actualmean   = -1
    maxtrial  = -1; maxactual    = -1
    nrhocalc  = -1; nactualtot   = -1
 endif

end subroutine get_neighbour_stats

subroutine reset_neighbour_stats(nneightry,nneighact,maxneightry,maxneighact,ncalc,nrelink)
 integer,         intent(out) :: maxneighact,nrelink
 integer(kind=8), intent(out) :: ncalc,nneightry,nneighact,maxneightry

 nneightry = 0
 nneighact = 0
 maxneightry = 0
 maxneighact = 0
 ncalc = 0_8
 nneighact = 0
 nrelink = 0_8

end subroutine reset_neighbour_stats

!----------------------------------------------------------------
!+
!  function to collate neighbour-finding statistics across
!  processors and print the results
!+
!----------------------------------------------------------------
subroutine reduce_and_print_neighbour_stats(np)
 use mpiutils, only:reduce_mpi,barrier_mpi
 use io,       only:iprint,id,master,iverbose
 integer, intent(in) :: np

 call barrier_mpi()
 nptot = reduce_mpi('+',np)
 call barrier_mpi()
 nneightry   = reduce_mpi('+',nneightry)
 call barrier_mpi()
 nneighact   = reduce_mpi('+',nneighact)
 call barrier_mpi()
 maxneightry = reduce_mpi('max',maxneightry)
 call barrier_mpi()
 maxneighact = int(reduce_mpi('max',maxneighact))
 call barrier_mpi()
 nrelink     = int(reduce_mpi('+',nrelink))
 call barrier_mpi()
 ncalc       = reduce_mpi('+',ncalc)

 if (id==master .and. iverbose >= 2 .and. nptot > 0 .and. nneighact > 0) then
    write(iprint,"(1x,a,f11.2,2(a,f7.2))") 'trial neigh mean  :',nneightry/real(nptot), &
                 ', real neigh mean = ',nneighact/real(nptot), &
                 ' ratio try/act= ',nneightry/real(nneighact)
    write(iprint,"(1x,a,i11,a,i8)")   'trial neigh max   :',maxneightry,', max real neigh = ',maxneighact
    write(iprint,"(1x,a,i11,a,f7.3)") 'n neighbour calls :',nrelink, ', mean per part   = ',nrelink/real(nptot) + 1
    write(iprint,"(1x,a,i11,a,f7.3)") 'n density calcs   :',ncalc,', mean per part   = ',ncalc/real(nptot)
 endif

end subroutine reduce_and_print_neighbour_stats
!--------------------------------------------------------------------------
!+
!--------------------------------------------------------------------------
pure subroutine compute_cell(cell,listneigh,nneigh,getdv,getdB,Bevol,xyzh,vxyzu,fxyzu,fext, &
                             xyzcache,rad)
 use dim,         only:maxvxyzu
 use part,        only:get_partinfo,iamgas,mhd,igas,maxphase
 use viscosity,   only:irealvisc
#ifdef MPI
 use io,          only:id
#endif

 type(celldens),  intent(inout)  :: cell

 integer,         intent(in)     :: listneigh(:)
 integer,         intent(in)     :: nneigh
 logical,         intent(in)     :: getdv
 logical,         intent(in)     :: getdB
 real,            intent(in)     :: Bevol(:,:)
 real,            intent(in)     :: xyzh(:,:),vxyzu(:,:),fxyzu(:,:),fext(:,:)
 real,            intent(in)     :: xyzcache(3,isizecellcache)
 real,            intent(in)     :: rad(:,:)

 real                            :: dxcache(7,isizeneighcache)

 real(kind=8)                    :: hi
 real(kind=8)                    :: hi1,hi21,hi31,hi41

 integer                         :: iamtypei
 logical                         :: iactivei,iamgasi,iamdusti

 logical                         :: realviscosity
 logical                         :: ignoreself
 integer                         :: nneighi
 integer                         :: i,lli

 realviscosity = (irealvisc > 0)

 over_parts: do i = 1,cell%npcell
    ! skip particles already converged
    if (cell%converged(i)) cycle over_parts

    lli = iorder(cell%arr_index(i))
    ! note: only active particles have been sent here
    if (maxphase==maxp) then
       call get_partinfo(cell%iphase(i),iactivei,iamgasi,iamdusti,iamtypei)
    else
       iactivei = .true.
       iamtypei = igas
       iamgasi  = .true.
    endif

    hi    = cell%h(i)
    hi1   = 1./hi
    hi21  = hi1*hi1
    hi31  = hi1*hi21
    hi41  = hi21*hi21

#ifdef MPI
    if (cell%owner == id) then
       ignoreself = .true.
    else
       ignoreself = .false.
    endif
#else
    ignoreself = .true.
#endif
    call get_density_sums(lli,cell%xpartvec(:,i),hi,hi1,hi21,iamtypei,iamgasi,iamdusti,&
                          listneigh,nneigh,nneighi,dxcache,xyzcache,cell%rhosums(:,i),&
                          .true.,.false.,getdv,getdB,realviscosity,&
                          xyzh,vxyzu,Bevol,fxyzu,fext,ignoreself,rad)

    cell%nneightry = nneigh
    cell%nneigh(i) = nneighi

 enddo over_parts

end subroutine compute_cell
!--------------------------------------------------------------------------
!+
!--------------------------------------------------------------------------
pure subroutine compute_hmax(cell,redo_neighbours)
 use kernel, only:radkern
 type(celldens), intent(inout) :: cell
 logical,         intent(out)  :: redo_neighbours
 real                          :: hmax_old,hmax

 redo_neighbours = .false.
 if (cell%npcell > 0) then
    hmax_old = cell%hmax
    hmax     = 1.01*maxval(cell%h(1:cell%npcell))
    if (hmax > hmax_old) redo_neighbours = .true.
    cell%hmax  = hmax
    cell%rcuti = radkern*hmax
 endif
end subroutine compute_hmax
!--------------------------------------------------------------------------
!+
!--------------------------------------------------------------------------
subroutine start_cell(cell,iphase,xyzh,vxyzu,fxyzu,fext,Bevol,rad)
 use io,          only:fatal
 use dim,         only:maxp,maxvxyzu,do_radiation
 use part,        only:maxphase,get_partinfo,mhd,igas,iamgas,&
                       iamboundary,ibasetype,iradxi

 type(celldens),     intent(inout) :: cell
 integer(kind=1),    intent(in)    :: iphase(:)
 real,               intent(in)    :: xyzh(:,:)
 real,               intent(in)    :: vxyzu(:,:)
 real,               intent(in)    :: fxyzu(:,:)
 real,               intent(in)    :: fext(:,:)
 real,               intent(in)    :: Bevol(:,:)
 real,               intent(in)    :: rad(:,:)

 integer :: i,ip
 integer :: iamtypei
 logical :: iactivei,iamgasi,iamdusti

 cell%npcell = 0
 over_parts: do ip = inoderange(1,cell%icell),inoderange(2,cell%icell)
    if (ip <= 0) exit over_parts
    i = iorder(ip)

    if (i < 0) then
       cycle over_parts
    endif

    if (maxphase==maxp) then
       call get_partinfo(iphase(i),iactivei,iamgasi,iamdusti,iamtypei)
    else
       iactivei = .true.
       iamtypei = igas
       iamdusti = .false.
       iamgasi  = .true.
    endif
    if (.not.iactivei) then ! skip boundary particles + inactive particles
       cycle over_parts
    endif

    cell%npcell = cell%npcell + 1
    cell%converged(cell%npcell) = .false.

    cell%arr_index(cell%npcell)               = ip
    cell%iphase(cell%npcell)                  = iphase(i)

    cell%xpartvec(ixi,cell%npcell)            = xyzh(1,i)
    cell%xpartvec(iyi,cell%npcell)            = xyzh(2,i)
    cell%xpartvec(izi,cell%npcell)            = xyzh(3,i)

    cell%h(cell%npcell)                       = xyzh(4,i)
    cell%h_old(cell%npcell)                   = xyzh(4,i)

    cell%xpartvec(ivxi,cell%npcell)           = vxyzu(1,i)
    cell%xpartvec(ivyi,cell%npcell)           = vxyzu(2,i)
    cell%xpartvec(ivzi,cell%npcell)           = vxyzu(3,i)

    if (maxvxyzu >= 4) then
       cell%xpartvec(ieni,cell%npcell)        = vxyzu(4,i)
    endif

    cell%xpartvec(ifxi,cell%npcell)           = fxyzu(1,i) + fext(1,i)
    cell%xpartvec(ifyi,cell%npcell)           = fxyzu(2,i) + fext(2,i)
    cell%xpartvec(ifzi,cell%npcell)           = fxyzu(3,i) + fext(3,i)

    if (mhd) then
       if (iamgasi) then
          cell%xpartvec(iBevolxi,cell%npcell) = Bevol(1,i)
          cell%xpartvec(iBevolyi,cell%npcell) = Bevol(2,i)
          cell%xpartvec(iBevolzi,cell%npcell) = Bevol(3,i)
          cell%xpartvec(ipsi,cell%npcell)     = Bevol(4,i)
       else
          cell%xpartvec(iBevolxi:ipsi,cell%npcell)   = 0. ! to avoid compiler warning
       endif
    endif

    if (do_radiation) cell%xpartvec(iradxii,cell%npcell) = rad(iradxi,i)

 enddo over_parts

end subroutine start_cell
!--------------------------------------------------------------------------
!+
!--------------------------------------------------------------------------
subroutine finish_cell(cell,cell_converged)
 use io,       only:iprint,fatal
 use part,     only:get_partinfo,iamgas,maxphase,massoftype,igas,hrho
 use options,  only:tolh

 type(celldens),  intent(inout) :: cell
 logical,         intent(out)   :: cell_converged
 real                           :: rhosum(maxrhosum)
 real                           :: dhdrhoi,rhohi,omegai
 real                           :: rhoi
 real(kind=8)                   :: gradhi
 real                           :: func,dfdh1,hi,hi_old,hnew
 real                           :: pmassi, xyzh(4)
 integer                        :: i,iamtypei !,nwarnup,nwarndown
 logical                        :: iactivei,iamgasi,iamdusti,converged

 cell_converged = .true.
 over_parts: do i = 1,cell%npcell
    if (cell%converged(i)) cycle over_parts
    cell%nits = cell%nits + 1

    hi = cell%h(i)
    hi_old = cell%h_old(i)
    rhosum = cell%rhosums(:,i)

    if (maxphase==maxp) then
       call get_partinfo(cell%iphase(i),iactivei,iamgasi,iamdusti,iamtypei)
    else
       iactivei = .true.
       iamtypei = igas
       iamgasi  = .true.
    endif
    !if (.not.iactivei) print*,' ERROR: should be no inactive particles here',iamtypei,iactivei

    pmassi = massoftype(iamtypei)

    call finish_rhosum(rhosum,pmassi,hi,.true.,rhoi=rhoi,rhohi=rhohi,&
                       gradhi=gradhi,dhdrhoi_out=dhdrhoi,omegai_out=omegai)

    func = rhohi - rhoi
    if (omegai > tiny(omegai)) then
       dfdh1 = dhdrhoi/omegai
    else
       dfdh1 = dhdrhoi/abs(omegai + epsilon(omegai))
    endif
    hnew = hi - func*dfdh1
    if (hnew > 1.2*hi) then
       ! nwarnup   = nwarnup + 1
       hnew      = 1.2*hi
    elseif (hnew < 0.8*hi) then
       ! nwarndown = nwarndown + 1
       hnew      = 0.8*hi
    endif

    converged = ((abs(hnew-hi)/hi_old) < tolh .and. omegai > 0. .and. hi > 0.)
    cell%converged(i) = converged
    if (cell_converged) cell_converged = converged

    if ((.not. converged) .and. (cell%nits >= maxdensits)) then
       xyzh(1) = cell%xpartvec(ixi,i)
       xyzh(2) = cell%xpartvec(iyi,i)
       xyzh(3) = cell%xpartvec(izi,i)
       write(iprint,*) 'ERROR: density iteration failed after ',cell%nits,' iterations'
       write(iprint,*) 'hnew = ',hnew,' hi_old = ',hi_old,' nneighi = ',cell%nneigh(i)
       write(iprint,*) 'rhoi = ',rhoi,' gradhi = ',gradhi
       write(iprint,*) 'error = ',abs(hnew-hi)/hi_old,' tolh = ',tolh
       write(iprint,*) 'itype = ',iamtypei
       write(iprint,*) 'x,y,z = ',xyzh(1:3)
       call fatal('densityiterate','could not converge in density',iorder(cell%arr_index(i)),'error',abs(hnew-hi)/hi_old)
    endif

    if (converged) then
       cell%h(i) = hi
    else
       cell%h(i) = hnew
    endif

 enddo over_parts

end subroutine finish_cell
!--------------------------------------------------------------------------
!+
!--------------------------------------------------------------------------
pure subroutine finish_rhosum(rhosum,pmassi,hi,iterating,rhoi,rhohi,gradhi,gradsofti,dhdrhoi_out,omegai_out)
 use part,  only:rhoh,dhdrho
 real,          intent(in)              :: rhosum(maxrhosum)
 real,          intent(in)              :: pmassi
 real,          intent(in)              :: hi
 logical,       intent(in)              :: iterating !false for the last bit where we are computing the final result
 real,          intent(out)             :: rhoi
 real(kind=8),  intent(out)             :: gradhi
 real,          intent(out),  optional  :: rhohi
 real(kind=8),  intent(out),  optional  :: gradsofti
 real,          intent(out),  optional  :: dhdrhoi_out
 real,          intent(out),  optional  :: omegai_out

 real           :: omegai,dhdrhoi
 real(kind=8)   :: hi1,hi21,hi31,hi41

 hi1   = 1./hi
 hi21  = hi1*hi1
 hi31  = hi1*hi21
 hi41  = hi21*hi21

 rhoi   = cnormk*pmassi*(rhosum(irhoi) + wab0)*hi31
 gradhi = cnormk*pmassi*(rhosum(igradhi) + gradh0)*hi41

 dhdrhoi = dhdrho(hi,pmassi)
 omegai = 1. - dhdrhoi*gradhi
 gradhi = 1./omegai

 if (iterating) then
    rhohi = rhoh(hi,pmassi)
    dhdrhoi_out = dhdrhoi
    omegai_out = omegai
 else
    gradsofti = pmassi*(rhosum(igradsofti) + dphidh0)*hi21 ! NB: no cnormk in gradsoft
    gradsofti = gradsofti*dhdrhoi
 endif

end subroutine finish_rhosum
!--------------------------------------------------------------------------
!+
!--------------------------------------------------------------------------
subroutine store_results(icall,cell,getdv,getdb,realviscosity,stressmax,xyzh,&
                         gradh,divcurlv,divcurlB,alphaind,dvdx,vxyzu,&
                         dustfrac,rhomax,nneightry,nneighact,maxneightry,&
                         maxneighact,np,ncalc,radprop)
 use part,        only:hrho,get_partinfo,iamgas,&
                       maxphase,massoftype,igas,ndustlarge,ndustsmall,xyzh_soa,&
                       maxgradh,idust,ifluxx,ifluxz,ithick
 use io,          only:fatal,real4
 use dim,         only:maxp,ndivcurlv,ndivcurlB,nalpha,use_dust,&
                       do_radiation
 use options,     only:use_dustfrac
 use viscosity,   only:bulkvisc,shearparam
<<<<<<< HEAD
 use nicil,       only:nicil_get_ion_n,nicil_get_eta,nicil_translate_error
 use linklist,    only:set_hmaxcell,iorder
 use kernel,      only:radkern
 use part,        only:xyzh_soa,store_temperature,temperature
 use kdtree,      only:treecache
=======
 use linklist,    only:set_hmaxcell
 use kernel,      only:radkern
 use kdtree,      only:inodeparts
>>>>>>> 3563d226

 integer,         intent(in)    :: icall
 type(celldens),  intent(in)    :: cell
 logical,         intent(in)    :: getdv
 logical,         intent(in)    :: getdB
 logical,         intent(in)    :: realviscosity
 real,            intent(inout) :: stressmax
 real,            intent(inout) :: xyzh(:,:)
 real(kind=4),    intent(inout) :: gradh(:,:)
 real(kind=4),    intent(inout) :: divcurlv(:,:)
 real(kind=4),    intent(inout) :: divcurlB(:,:)
 real(kind=4),    intent(inout) :: alphaind(:,:)
 real(kind=4),    intent(inout) :: dvdx(:,:)
 real,            intent(in)    :: vxyzu(:,:)
 real,            intent(out)   :: dustfrac(:,:)
 real,            intent(inout) :: rhomax
 integer(kind=8), intent(inout) :: nneightry
 integer(kind=8), intent(inout) :: nneighact
 integer(kind=8), intent(inout) :: maxneightry
 integer,         intent(inout) :: maxneighact
 integer,         intent(inout) :: np
 integer(kind=8), intent(inout) :: ncalc
 real,            intent(inout) :: radprop(:,:)

 real         :: rhosum(maxrhosum)

 integer      :: iamtypei,i,lli,l
 logical      :: iactivei,iamgasi,iamdusti
 logical      :: igotrmatrix
 real         :: hi,hi1,hi21,hi31,hi41
 real         :: pmassi,rhoi
 real(kind=8) :: gradhi,gradsofti
 real         :: divcurlvi(5),rmatrix(6),dvdxi(9)
 real         :: divcurlBi(ndivcurlB)
 real         :: rho1i,term,denom,rhodusti(maxdustlarge)

 do i = 1,cell%npcell
    lli = iorder(cell%arr_index(i))
    hi = cell%h(i)
    rhosum = cell%rhosums(:,i)

    if (hi < 0.) call fatal('densityiterate','hi < 0 after iterations',lli,var='h',val=hi)

    hi1   = 1./hi
    hi21  = hi1*hi1
    hi31  = hi1*hi21
    hi41  = hi21*hi21

    if (maxphase==maxp) then
       call get_partinfo(cell%iphase(i),iactivei,iamgasi,iamdusti,iamtypei)
    else
       iactivei = .true.
       iamtypei = igas
       iamgasi  = .true.
    endif

    pmassi = massoftype(iamtypei)

    call finish_rhosum(rhosum,pmassi,hi,.false.,rhoi=rhoi,gradhi=gradhi,gradsofti=gradsofti)

    !
    !--store final results of density iteration
    !
    xyzh(4,lli) = hrho(rhoi,pmassi)
    treecache(4,cell%arr_index(i)) = xyzh(4,lli)
    !xyzh_soa(4,cell%arr_index(i)) = xyzh(4,lli)

    if (xyzh(4,lli) < 0.) call fatal('densityiterate','setting negative h from hrho',i,var='rhoi',val=real(rhoi))

    if (maxgradh==maxp) then
       gradh(1,lli) = real(gradhi,kind=kind(gradh))
#ifdef GRAVITY
       gradh(2,lli) = real(gradsofti,kind=kind(gradh))
#endif
    endif

    rho1i  = 1./rhoi
    rhomax = max(rhomax,real(rhoi))
    if (use_dust .and. .not. use_dustfrac) then
       !
       ! for 2-fluid dust compute dust density on gas particles
       ! and store it in dustfrac as dust-to-gas ratio
       ! so that rho times dustfrac gives dust density
       !
       dustfrac(:,lli) = 0.
       if (iamgasi) then
          do l=1,ndustlarge
             rhodusti(l) = cnormk*massoftype(idust+l-1)*(rhosum(irhodusti+l-1))*hi31
             dustfrac(ndustsmall+l,lli) = rhodusti(l)*rho1i ! dust-to-gas ratio
          enddo
       endif
    endif

    !
    ! store divv and curl v and related quantities
    !
    igotrmatrix = .false.

    term = cnormk*pmassi*gradhi*rho1i*hi41
    if (getdv) then
       call calculate_rmatrix_from_sums(rhosum,denom,rmatrix,igotrmatrix)
       call calculate_divcurlv_from_sums(rhosum,term,divcurlvi,ndivcurlv,denom,rmatrix)
       divcurlv(1:ndivcurlv,lli) = real(divcurlvi(1:ndivcurlv),kind=kind(divcurlv)) ! save to global memory
       if (nalpha >= 3) alphaind(3,lli) = divcurlvi(5)
    else ! we always need div v for h prediction
       if (ndivcurlv >= 1) divcurlv(1,lli) = -real4(rhosum(idivvi)*term)
       if (nalpha >= 2) alphaind(2,lli) = 0.
    endif
    !
    ! store div B, curl B and related quantities
    !
    if (mhd .and. iamgasi) then
       if (getdB) then
          term = cnormk*pmassi*gradhi*rho1i*hi41
          call calculate_divcurlB_from_sums(rhosum,term,divcurlBi,ndivcurlB)
          divcurlB(:,lli) = real(divcurlBi(:),kind=kind(divcurlB))
       else
          divcurlBi(:) = 0.
       endif
    endif
    !
    !--get strain tensor from summations
    !
    if (maxdvdx==maxp .and. getdv) then
       if (.not.igotrmatrix) call calculate_rmatrix_from_sums(cell%rhosums(:,i),denom,rmatrix,igotrmatrix)
       call calculate_strain_from_sums(cell%rhosums(:,i),term,denom,rmatrix,dvdxi)
       ! check for negative stresses to prevent tensile instability
       if (realviscosity) call get_max_stress(dvdxi,divcurlvi(1),rho1i,stressmax,shearparam,bulkvisc)
       ! store strain tensor
       dvdx(:,lli) = real(dvdxi(:),kind=kind(dvdx))
    endif

    if (do_radiation.and.iamgasi) radprop(ifluxx:ifluxz,lli) = cell%rhosums(iradfxi:iradfzi,i)*term

    ! stats
    nneightry = nneightry + cell%nneightry
    nneighact = nneighact + cell%nneigh(i)
    maxneightry = max(int(maxneightry),cell%nneightry)
    maxneighact = max(maxneighact,cell%nneigh(i))
 enddo
 np = np + cell%npcell
 ncalc = ncalc + cell%nits

end subroutine store_results

end module densityforce<|MERGE_RESOLUTION|>--- conflicted
+++ resolved
@@ -21,13 +21,8 @@
 !
  use dim,     only:maxdvdx,maxvxyzu,maxp,minpart,maxxpartvecidens,maxrhosum,&
                    maxdusttypes,maxdustlarge
-<<<<<<< HEAD
- use part,    only:maxBevol,mhd,dvdx
- use kdtree,  only:iorder,inoderange
-=======
  use part,    only:mhd
  use kdtree,      only:inodeparts,inoderange
->>>>>>> 3563d226
  use kernel,  only:cnormk,wab0,gradh0,dphidh0,radkern2
  use mpidens, only:celldens,stackdens
  use timing,  only:getused,printused,print_time
@@ -129,13 +124,8 @@
  use dim,       only:maxp,maxneigh,ndivcurlv,ndivcurlB,maxvxyzu,maxalpha, &
                      mhd_nonideal,nalpha,use_dust
  use io,        only:iprint,fatal,iverbose,id,master,real4,warning,error,nprocs
-<<<<<<< HEAD
  use linklist,  only:ifirstincell,get_neighbour_list,get_hmaxcell,get_cell_list,&
                      get_cell_location,set_hmaxcell,sync_hmax_mpi,update_hmax_remote,node_is_active
-=======
- use linklist,  only:ifirstincell,ncells,get_neighbour_list,get_hmaxcell,&
-                     listneigh,get_cell_location,set_hmaxcell,sync_hmax_mpi
->>>>>>> 3563d226
  use part,      only:mhd,rhoh,dhdrho,rhoanddhdrho,&
                      ll,get_partinfo,iactive,&
                      hrho,iphase,igas,idust,iamgas,periodic,&
@@ -170,14 +160,8 @@
  real,         intent(inout) :: radprop(:,:)
  real(kind=4), intent(out)   :: dvdx(:,:)
 
-<<<<<<< HEAD
- integer, save :: listneigh(maxneigh)
  real,   save :: xyzcache(3,isizecellcache)
-!$omp threadprivate(xyzcache,listneigh)
-=======
- real,   save :: xyzcache(isizecellcache,3)
 !$omp threadprivate(xyzcache)
->>>>>>> 3563d226
 
  integer :: i,icell
  integer :: nneigh,np
@@ -1523,17 +1507,9 @@
                        do_radiation
  use options,     only:use_dustfrac
  use viscosity,   only:bulkvisc,shearparam
-<<<<<<< HEAD
- use nicil,       only:nicil_get_ion_n,nicil_get_eta,nicil_translate_error
- use linklist,    only:set_hmaxcell,iorder
- use kernel,      only:radkern
- use part,        only:xyzh_soa,store_temperature,temperature
- use kdtree,      only:treecache
-=======
  use linklist,    only:set_hmaxcell
  use kernel,      only:radkern
- use kdtree,      only:inodeparts
->>>>>>> 3563d226
+ use kdtree,      only:treecache
 
  integer,         intent(in)    :: icall
  type(celldens),  intent(in)    :: cell
