!--------------------------------------------------------------------------!
! The Phantom Smoothed Particle Hydrodynamics code, by Daniel Price et al. !
! Copyright (c) 2007-2024 The Authors (see AUTHORS)                        !
! See LICENCE file for usage and distribution conditions                   !
! http://phantomsph.github.io/                                             !
!--------------------------------------------------------------------------!
module substepping
!
! Computes sub-steps in the RESPA algorithm
!
!   Multiple option of sub stepping can be choosed depending on
!   the physics and the precision needed
!
!   Only Hydro : substep_sph
!   Hydro + GR : substep_sph_gr substep_gr
!   2nd order with all fast physics implemented  : substep (use_fourthorder = false)
!   4th order without vdep forces and oblateness : substep (not yet implemented)
!
! :References:
!     Verlet (1967), Phys. Rev. 159, 98-103
!     Tuckerman, Berne & Martyna (1992), J. Chem. Phys. 97, 1990-2001
!     Rantala + (2020) (2023),Chin (2007a)
!
! :Owner: Yann Bernard
!
! :Runtime parameters: None
!
! :Dependencies: chem, cons2primsolver, cooling, cooling_ism, damping, dim,
!   dust_formation, eos, extern_gr, externalforces, io, io_summary,
!   krome_interface, metric_tools, mpiutils, options, part, ptmass,
!   ptmass_radiation, subgroup, timestep, timestep_sts
!
 implicit none


 public :: substep_gr
 public :: substep_sph
 public :: substep_sph_gr
 public :: substep
 public :: get_force

 private

contains

subroutine substep_sph_gr(dt,npart,xyzh,vxyzu,dens,pxyzu,metrics)
 use part,            only:isdead_or_accreted,igas,massoftype,rhoh,eos_vars,igasP,&
                              ien_type,eos_vars,igamma,itemp
 use cons2primsolver, only:conservative2primitive
 use eos,             only:ieos
 use io,              only:warning
 use metric_tools,    only:pack_metric
 use timestep,        only:xtol
 real,    intent(in)    :: dt
 integer, intent(in)    :: npart
 real,    intent(inout) :: xyzh(:,:),dens(:),metrics(:,:,:,:)
 real,    intent(in)    :: pxyzu(:,:)
 real,    intent(out)   :: vxyzu(:,:)
 integer, parameter :: nitermax = 50
 integer :: i,niter,ierr
 real    :: xpred(1:3),vold(1:3),diff
 logical :: converged
 real    :: rhoi,pri,tempi,gammai

 !$omp parallel do default(none) &
 !$omp shared(npart,xyzh,vxyzu,dens,dt,xtol) &
 !$omp shared(pxyzu,metrics,ieos,massoftype,ien_type,eos_vars) &
 !$omp private(i,niter,diff,xpred,vold,converged,ierr) &
 !$omp private(pri,rhoi,tempi,gammai)
 do i=1,npart
    if (.not.isdead_or_accreted(xyzh(4,i))) then

       !-- unpack and compute values for initial guess in cons2prim
       pri    = eos_vars(igasP,i)
       tempi  = eos_vars(itemp,i)
       gammai = eos_vars(igamma,i)
       rhoi   = rhoh(xyzh(4,i),massoftype(igas))

       call conservative2primitive(xyzh(1:3,i),metrics(:,:,:,i),vxyzu(1:3,i),dens(i),vxyzu(4,i),&
                                      pri,tempi,gammai,rhoi,pxyzu(1:3,i),pxyzu(4,i),ierr,ien_type)
       if (ierr > 0) call warning('cons2primsolver [in substep_sph_gr (a)]','enthalpy did not converge',i=i)
       !
       ! main position update
       !
       xpred = xyzh(1:3,i) + dt*vxyzu(1:3,i)
       vold  = vxyzu(1:3,i)
       converged = .false.
       niter = 0
       do while (.not. converged .and. niter<=nitermax)
          niter = niter + 1
          call conservative2primitive(xyzh(1:3,i),metrics(:,:,:,i),vxyzu(1:3,i),dens(i),vxyzu(4,i),&
                                         pri,tempi,gammai,rhoi,pxyzu(1:3,i),pxyzu(4,i),ierr,ien_type)
          if (ierr > 0) call warning('cons2primsolver [in substep_sph_gr (b)]','enthalpy did not converge',i=i)
          xyzh(1:3,i) = xpred + 0.5*dt*(vxyzu(1:3,i)-vold)
          diff = maxval(abs(xyzh(1:3,i)-xpred)/xpred)
          if (diff < xtol) converged = .true.
          ! UPDATE METRIC HERE
          call pack_metric(xyzh(1:3,i),metrics(:,:,:,i))
       enddo
       if (niter > nitermax) call warning('substep_sph_gr','Reached max number of x iterations. x_err ',val=diff)

       ! repack values
       eos_vars(igasP,i)  = pri
       eos_vars(itemp,i)  = tempi
       eos_vars(igamma,i) = gammai
    endif
 enddo
 !$omp end parallel do

end subroutine substep_sph_gr

subroutine substep_gr(npart,ntypes,dtsph,dtextforce,xyzh,vxyzu,pxyzu,dens,metrics,metricderivs,fext,time)
 use dim,            only:maxptmass,maxp,maxvxyzu,use_apr
 use io,             only:iverbose,id,master,iprint,warning,fatal
 use externalforces, only:externalforce,accrete_particles,update_externalforce
 use options,        only:iexternalforce
 use part,           only:maxphase,isdead_or_accreted,iamboundary,igas,iphase,iamtype,&
                             massoftype,rhoh,ien_type,eos_vars,igamma,itemp,igasP,&
                             aprmassoftype,apr_level
 use io_summary,     only:summary_variable,iosumextr,iosumextt,summary_accrete
 use timestep,       only:bignumber,C_force,xtol,ptol
 use eos,            only:equationofstate,ieos
 use cons2primsolver,only:conservative2primitive
 use extern_gr,      only:get_grforce
 use metric_tools,   only:pack_metric,pack_metricderivs
 use damping,        only:calc_damp,apply_damp,idamp
 integer, intent(in)    :: npart,ntypes
 real,    intent(in)    :: dtsph,time
 real,    intent(inout) :: dtextforce
 real,    intent(inout) :: xyzh(:,:),vxyzu(:,:),fext(:,:),pxyzu(:,:),dens(:),metrics(:,:,:,:),metricderivs(:,:,:,:)
 integer :: i,itype,nsubsteps,naccreted,its,ierr,nlive
 real    :: timei,t_end_step,hdt,pmassi
 real    :: dt,dtf,dtextforcenew,dtextforce_min
 real    :: pri,spsoundi,pondensi,tempi,gammai
 real, save :: pprev(3),xyz_prev(3),fstar(3),vxyz_star(3),xyz(3),pxyz(3),vxyz(3),fexti(3)
 !$omp threadprivate(pprev,xyz_prev,fstar,vxyz_star,xyz,pxyz,vxyz,fexti)
 real    :: x_err,pmom_err,accretedmass,damp_fac
 ! real, save :: dmdt = 0.
 logical :: last_step,done,converged,accreted
 integer, parameter :: itsmax = 50
 integer :: pitsmax,xitsmax
 real    :: perrmax,xerrmax
 real :: rhoi,hi,eni,uui,densi

 pitsmax = 0
 xitsmax = 0
 perrmax = 0.
 xerrmax = 0.

 !
 ! determine whether or not to use substepping
 !
 if (dtextforce < dtsph) then
    dt = dtextforce
    last_step = .false.
 else
    dt = dtsph
    last_step = .true.
 endif

 timei = time
 itype          = igas
 pmassi         = massoftype(igas)
 t_end_step     = timei + dtsph
 nsubsteps      = 0
 dtextforce_min = huge(dt)
 done           = .false.
 substeps: do while (timei <= t_end_step .and. .not.done)
    hdt           = 0.5*dt
    timei         = timei + dt
    nsubsteps     = nsubsteps + 1
    dtextforcenew = bignumber

    call calc_damp(time, damp_fac)

    if (.not.last_step .and. iverbose > 1 .and. id==master) then
       write(iprint,"(a,f14.6)") '> external forces only : t=',timei
    endif
    !---------------------------
    ! predictor during substeps
    !---------------------------
    !
    ! predictor step for external forces, also recompute external forces
    !
    !$omp parallel do default(none) &
    !$omp shared(npart,xyzh,vxyzu,fext,iphase,ntypes,massoftype) &
    !$omp shared(maxphase,maxp,eos_vars,aprmassoftype,apr_level) &
    !$omp shared(dt,hdt,xtol,ptol) &
    !$omp shared(ieos,pxyzu,dens,metrics,metricderivs,ien_type) &
    !$omp private(i,its,spsoundi,tempi,rhoi,hi,eni,uui,densi) &
    !$omp private(converged,pmom_err,x_err,pri,ierr,gammai) &
    !$omp firstprivate(pmassi,itype) &
    !$omp reduction(max:xitsmax,pitsmax,perrmax,xerrmax) &
    !$omp reduction(min:dtextforcenew)
    predictor: do i=1,npart
       xyz(1) = xyzh(1,i)
       xyz(2) = xyzh(2,i)
       xyz(3) = xyzh(3,i)
       hi = xyzh(4,i)
       if (.not.isdead_or_accreted(hi)) then
          if (ntypes > 1 .and. maxphase==maxp) then
             itype = iamtype(iphase(i))
             if (use_apr) then
                pmassi = aprmassoftype(itype,apr_level(i))
             else
                pmassi = massoftype(itype)
             endif
          elseif (use_apr) then
             pmassi = aprmassoftype(igas,apr_level(i))
          endif

          its       = 0
          converged = .false.
          !
          ! make local copies of array quantities
          !
          pxyz(1:3) = pxyzu(1:3,i)
          eni       = pxyzu(4,i)
          vxyz(1:3) = vxyzu(1:3,i)
          uui       = vxyzu(4,i)
          fexti     = fext(:,i)

          pxyz      = pxyz + hdt*fexti

          !-- unpack thermo variables for the first guess in cons2prim
          densi     = dens(i)
          pri       = eos_vars(igasP,i)
          gammai    = eos_vars(igamma,i)
          tempi     = eos_vars(itemp,i)
          rhoi      = rhoh(hi,massoftype(igas))

          ! Note: grforce needs derivatives of the metric,
          ! which do not change between pmom iterations
          pmom_iterations: do while (its <= itsmax .and. .not. converged)
             its   = its + 1
             pprev = pxyz
             call conservative2primitive(xyz,metrics(:,:,:,i),vxyz,densi,uui,pri,&
                                            tempi,gammai,rhoi,pxyz,eni,ierr,ien_type)
             if (ierr > 0) call warning('cons2primsolver [in substep_gr (a)]','enthalpy did not converge',i=i)
             call get_grforce(xyzh(:,i),metrics(:,:,:,i),metricderivs(:,:,:,i),vxyz,densi,uui,pri,fstar)
             pxyz = pprev + hdt*(fstar - fexti)
             pmom_err = maxval(abs(pxyz - pprev))
             if (pmom_err < ptol) converged = .true.
             fexti = fstar
          enddo pmom_iterations
          if (its > itsmax ) call warning('substep_gr',&
                                    'max # of pmom iterations',var='pmom_err',val=pmom_err)
          pitsmax = max(its,pitsmax)
          perrmax = max(pmom_err,perrmax)

          call conservative2primitive(xyz,metrics(:,:,:,i),vxyz,densi,uui,pri,tempi,&
                                         gammai,rhoi,pxyz,eni,ierr,ien_type)
          if (ierr > 0) call warning('cons2primsolver [in substep_gr (b)]','enthalpy did not converge',i=i)
          xyz = xyz + dt*vxyz
          call pack_metric(xyz,metrics(:,:,:,i))

          its        = 0
          converged  = .false.
          vxyz_star = vxyz
          ! Note: since particle positions change between iterations
          !  the metric and its derivatives need to be updated.
          !  cons2prim does not require derivatives of the metric,
          !  so those can updated once the iterations are complete
          !  in order to reduce the number of computations.
          xyz_iterations: do while (its <= itsmax .and. .not. converged)
             its         = its+1
             xyz_prev    = xyz
             call conservative2primitive(xyz,metrics(:,:,:,i),vxyz_star,densi,uui,&
                                            pri,tempi,gammai,rhoi,pxyz,eni,ierr,ien_type)
             if (ierr > 0) call warning('cons2primsolver [in substep_gr (c)]','enthalpy did not converge',i=i)
             xyz  = xyz_prev + hdt*(vxyz_star - vxyz)
             x_err = maxval(abs(xyz-xyz_prev))
             if (x_err < xtol) converged = .true.
             vxyz = vxyz_star
             ! UPDATE METRIC HERE
             call pack_metric(xyz,metrics(:,:,:,i))
          enddo xyz_iterations
          call pack_metricderivs(xyz,metricderivs(:,:,:,i))
          if (its > itsmax ) call warning('substep_gr','Reached max number of x iterations. x_err ',val=x_err)
          xitsmax = max(its,xitsmax)
          xerrmax = max(x_err,xerrmax)

          ! re-pack arrays back where they belong
          xyzh(1:3,i) = xyz(1:3)
          pxyzu(1:3,i) = pxyz(1:3)
          vxyzu(1:3,i) = vxyz(1:3)
          vxyzu(4,i) = uui
          fext(:,i)  = fexti
          dens(i) = densi
          eos_vars(igasP,i)  = pri
          eos_vars(itemp,i)  = tempi
          eos_vars(igamma,i) = gammai

          ! Skip remainder of update if boundary particle; note that fext==0 for these particles
          if (iamboundary(itype)) cycle predictor
       endif
    enddo predictor
    !$omp end parallel do

    if (iverbose >= 2 .and. id==master) then
       write(iprint,*)                '------ Iterations summary: -------------------------------'
       write(iprint,"(a,i2,a,f14.6)") 'Most pmom iterations = ',pitsmax,' | max error = ',perrmax
       write(iprint,"(a,i2,a,f14.6)") 'Most xyz  iterations = ',xitsmax,' | max error = ',xerrmax
       write(iprint,*)
    endif

    !
    ! corrector step on gas particles (also accrete particles at end of step)
    !
    accretedmass = 0.
    naccreted    = 0
    nlive = 0
    dtextforce_min = bignumber
    !$omp parallel default(none) &
    !$omp shared(npart,xyzh,metrics,metricderivs,vxyzu,fext,iphase,ntypes,massoftype,hdt,timei) &
    !$omp shared(maxphase,maxp,apr_level,aprmassoftype) &
    !$omp private(i,accreted) &
    !$omp shared(ieos,dens,pxyzu,iexternalforce,C_force) &
    !$omp private(pri,pondensi,spsoundi,tempi,dtf) &
    !$omp firstprivate(itype,pmassi) &
    !$omp reduction(min:dtextforce_min) &
    !$omp reduction(+:accretedmass,naccreted,nlive) &
    !$omp shared(idamp,damp_fac)
    !$omp do
    accreteloop: do i=1,npart
       if (.not.isdead_or_accreted(xyzh(4,i))) then
          if (ntypes > 1 .and. maxphase==maxp) then
             itype = iamtype(iphase(i))
             if (use_apr) then
                pmassi = aprmassoftype(itype,apr_level(i))
             else
                pmassi = massoftype(itype)
             endif
             !  if (itype==iboundary) cycle accreteloop
          elseif (use_apr) then
             pmassi = aprmassoftype(igas,apr_level(i))
          endif
          
          if (vxyzu(4,i) < 0d0) then
             print *, "u is NEGATIVE in SUBSTEPPING!", vxyzu(4,i),i,dens(i)
          endif
          call equationofstate(ieos,pondensi,spsoundi,dens(i),xyzh(1,i),xyzh(2,i),xyzh(3,i),tempi,vxyzu(4,i))
          pri = pondensi*dens(i)
          call get_grforce(xyzh(:,i),metrics(:,:,:,i),metricderivs(:,:,:,i),vxyzu(1:3,i),dens(i),vxyzu(4,i),pri,fext(1:3,i),dtf)
          dtextforce_min = min(dtextforce_min,C_force*dtf)

          if (idamp > 0) then
             call apply_damp(fext(1,i), fext(2,i), fext(3,i), vxyzu(1:3,i), xyzh(1:3,i), damp_fac)
          endif

          !
          ! correct v to the full step using only the external force
          !
          pxyzu(1:3,i) = pxyzu(1:3,i) + hdt*fext(1:3,i)
          ! Do we need call cons2prim here ??

          if (iexternalforce > 0) then
             call accrete_particles(iexternalforce,xyzh(1,i),xyzh(2,i), &
                                       xyzh(3,i),xyzh(4,i),pmassi,timei,accreted,i)
             if (accreted) then
                accretedmass = accretedmass + pmassi
                naccreted = naccreted + 1
             endif
          endif
          nlive = nlive + 1
       endif
    enddo accreteloop
    !$omp enddo
    !$omp end parallel

    if (npart > 2 .and. nlive < 2) then
       call fatal('step','all particles accreted',var='nlive',ival=nlive)
    endif

    if (iverbose >= 2 .and. id==master .and. naccreted /= 0) write(iprint,"(a,es10.3,a,i4,a)") &
          'Step: at time ',timei,', ',naccreted,' particles were accreted. Mass accreted = ',accretedmass

    dtextforcenew = min(dtextforce_min,dtextforcenew)
    dtextforce    = dtextforcenew

    if (last_step) then
       done = .true.
    else
       dt = dtextforce
       if (timei + dt > t_end_step) then
          dt = t_end_step - timei
          last_step = .true.
       endif
    endif

 enddo substeps

 if (nsubsteps > 1) then
    if (iverbose>=1 .and. id==master) then
       write(iprint,"(a,i6,a,f8.2,a,es10.3,a,es10.3)") &
              ' using ',nsubsteps,' substeps (dthydro/dtextf = ',dtsph/dtextforce_min,'), dt = ',dtextforce_min,' dtsph = ',dtsph
    endif
    call summary_variable('ext',iosumextr ,nsubsteps,dtsph/dtextforce_min)
    call summary_variable('ext',iosumextt ,nsubsteps,dtextforce_min,1.0/dtextforce_min)
 endif

end subroutine substep_gr

 !----------------------------------------------------------------
 !+
 !  This is the equivalent of the routine below when no external
 !  forces, sink particles or cooling are used
 !+
 !----------------------------------------------------------------
subroutine substep_sph(dt,npart,xyzh,vxyzu)
 use part, only:isdead_or_accreted
 real,    intent(in)    :: dt
 integer, intent(in)    :: npart
 real,    intent(inout) :: xyzh(:,:)
 real,    intent(in)    :: vxyzu(:,:)
 integer :: i

 !$omp parallel do default(none) &
 !$omp shared(npart,xyzh,vxyzu,dt) &
 !$omp private(i)
 do i=1,npart
    if (.not.isdead_or_accreted(xyzh(4,i))) then
       !
       ! main position update
       !
       xyzh(1,i) = xyzh(1,i) + dt*vxyzu(1,i)
       xyzh(2,i) = xyzh(2,i) + dt*vxyzu(2,i)
       xyzh(3,i) = xyzh(3,i) + dt*vxyzu(3,i)
    endif
 enddo
 !$omp end parallel do

end subroutine substep_sph

!----------------------------------------------------------------
 !+
 !  Substepping of external and sink particle forces.
 !  Also updates position of all particles even if no external
 !  forces applied. This is the internal loop of the RESPA
 !  algorithm over the "fast" forces.
 !  (Here it can be FSI or Leapfrog)
 !+
 !----------------------------------------------------------------
subroutine substep(npart,ntypes,nptmass,dtsph,dtextforce,time,xyzh,vxyzu,fext, &
                   xyzmh_ptmass,vxyz_ptmass,fxyz_ptmass,dsdt_ptmass,dptmass, &
                   linklist_ptmass,fsink_old,nbinmax,ibin_wake,gtgrad,group_info, &
                   bin_info,nmatrix,n_group,n_ingroup,n_sing,isionised)
 use io,             only:iverbose,id,master,iprint,fatal
 use options,        only:iexternalforce
 use part,           only:fxyz_ptmass_sinksink,ndptmass
 use io_summary,     only:summary_variable,iosumextr,iosumextt
 use externalforces, only:is_velocity_dependent
 use ptmass,         only:use_fourthorder,use_regnbody,ck,dk,ptmass_check_stars,icreate_sinks
 use subgroup,     only:group_identify
 integer,         intent(in)    :: npart,ntypes,nptmass
 integer,         intent(inout) :: n_group,n_ingroup,n_sing
 integer,         intent(inout) :: group_info(:,:)
 real,            intent(in)    :: dtsph,time
 real,            intent(inout) :: dtextforce
 real,            intent(inout) :: xyzh(:,:),vxyzu(:,:),fext(:,:)
 real,            intent(inout) :: xyzmh_ptmass(:,:),vxyz_ptmass(:,:),fxyz_ptmass(:,:),dsdt_ptmass(:,:)
 real,            intent(inout) :: dptmass(ndptmass,nptmass),fsink_old(:,:),gtgrad(:,:),bin_info(:,:)
 integer(kind=1), intent(in)    :: nbinmax
 integer        , intent(inout) :: linklist_ptmass(:)
 integer(kind=1), intent(inout) :: ibin_wake(:),nmatrix(nptmass,nptmass)
 logical,         intent(in)    :: isionised(:)
 logical :: extf_vdep_flag,done,last_step,accreted
 integer :: force_count,nsubsteps
 real    :: timei,time_par,dt,t_end_step
 real    :: dtextforce_min
!
! determine whether or not to use substepping
!
 if (dtextforce < dtsph) then
    dt = dtextforce
    last_step = .false.
 else
    dt = dtsph
    last_step = .true.
 endif

 timei = time
 time_par = time
 extf_vdep_flag = is_velocity_dependent(iexternalforce)
 t_end_step     = timei + dtsph
 nsubsteps      = 0
 dtextforce_min = huge(dt)
 done           = .false.
 accreted       = .false.

 substeps: do while (timei <= t_end_step .and. .not.done)
    force_count = 0
    timei = timei + dt
    if (abs(dt) < tiny(0.)) call fatal('substepping','dt <= 0 in sink-gas substepping',var='dt',val=dt)
    nsubsteps     = nsubsteps + 1

    if (.not.last_step .and. iverbose > 1 .and. id==master) then
       write(iprint,"(a,f14.6)") '> external/ptmass forces only : t=',timei
    endif
!
! Main integration scheme
!
    call kick(dk(1),dt,npart,nptmass,ntypes,xyzh,vxyzu,xyzmh_ptmass,vxyz_ptmass, &
              fext,fxyz_ptmass,dsdt_ptmass,dptmass)

    call drift(ck(1),dt,time_par,npart,nptmass,ntypes,xyzh,xyzmh_ptmass,&
               vxyzu,vxyz_ptmass,fxyz_ptmass,gtgrad,n_group,n_ingroup,&
               group_info,bin_info)

    call get_force(nptmass,npart,nsubsteps,ntypes,time_par,dtextforce,xyzh,vxyzu,fext,xyzmh_ptmass, &
                   vxyz_ptmass,fxyz_ptmass,dsdt_ptmass,dt,dk(2),force_count,extf_vdep_flag,linklist_ptmass,&
                   bin_info,group_info,isionised=isionised)

    if (use_fourthorder) then !! FSI 4th order scheme

       ! FSI extrapolation method (Omelyan 2006)
       call get_force(nptmass,npart,nsubsteps,ntypes,time_par,dtextforce,xyzh,vxyzu,fext,xyzmh_ptmass, &
                      vxyz_ptmass,fxyz_ptmass,dsdt_ptmass,dt,dk(2),force_count,extf_vdep_flag,linklist_ptmass, &
                      bin_info,group_info,fsink_old)

       call kick(dk(2),dt,npart,nptmass,ntypes,xyzh,vxyzu,xyzmh_ptmass,vxyz_ptmass,&
                 fext,fxyz_ptmass,dsdt_ptmass,dptmass)

       call drift(ck(2),dt,time_par,npart,nptmass,ntypes,xyzh,xyzmh_ptmass,&
                  vxyzu,vxyz_ptmass,fxyz_ptmass,gtgrad,n_group,n_ingroup,&
                  group_info,bin_info)

       call get_force(nptmass,npart,nsubsteps,ntypes,time_par,dtextforce,xyzh,vxyzu,fext,xyzmh_ptmass, &
                      vxyz_ptmass,fxyz_ptmass,dsdt_ptmass,dt,dk(3),force_count,extf_vdep_flag,linklist_ptmass, &
                      bin_info,group_info,isionised=isionised)

       ! the last kick phase of the scheme will perform the accretion loop after velocity update

       call kick(dk(3),dt,npart,nptmass,ntypes,xyzh,vxyzu,xyzmh_ptmass,vxyz_ptmass,fext, &
                 fxyz_ptmass,dsdt_ptmass,dptmass,ibin_wake,nbinmax,timei, &
                 fxyz_ptmass_sinksink,accreted)

       if (use_regnbody) then
          call group_identify(nptmass,n_group,n_ingroup,n_sing,xyzmh_ptmass,vxyz_ptmass,group_info,bin_info,nmatrix,&
                              dtext=dtextforce)
          call get_force(nptmass,npart,nsubsteps,ntypes,time_par,dtextforce,xyzh,vxyzu,fext,xyzmh_ptmass, &
                         vxyz_ptmass,fxyz_ptmass,dsdt_ptmass,dt,dk(3),force_count,extf_vdep_flag,linklist_ptmass, &
                         bin_info,group_info)
       elseif (accreted) then
          call get_force(nptmass,npart,nsubsteps,ntypes,time_par,dtextforce,xyzh,vxyzu,fext,xyzmh_ptmass, &
                         vxyz_ptmass,fxyz_ptmass,dsdt_ptmass,dt,dk(3),force_count,extf_vdep_flag,linklist_ptmass,&
                         bin_info,group_info)
       endif
    else  !! standard leapfrog scheme
       ! the last kick phase of the scheme will perform the accretion loop after velocity update
       call kick(dk(2),dt,npart,nptmass,ntypes,xyzh,vxyzu,xyzmh_ptmass,vxyz_ptmass,fext, &
                fxyz_ptmass,dsdt_ptmass,dptmass,ibin_wake,nbinmax,timei, &
                fxyz_ptmass_sinksink,accreted)
       if (accreted) then
          call get_force(nptmass,npart,nsubsteps,ntypes,time_par,dtextforce,xyzh,vxyzu,fext,xyzmh_ptmass, &
                         vxyz_ptmass,fxyz_ptmass,dsdt_ptmass,dt,dk(2),force_count,extf_vdep_flag,linklist_ptmass,&
                         bin_info,group_info)
       endif
    endif

    dtextforce_min = min(dtextforce_min,dtextforce)

    if (last_step) then
       done = .true.
    else
       dt = dtextforce
       if (timei + dt > t_end_step) then
          dt = t_end_step - timei
          last_step = .true.
       endif
    endif
 enddo substeps

 if (icreate_sinks == 2) call ptmass_check_stars(xyzmh_ptmass,linklist_ptmass,nptmass,timei)
 
 if (nsubsteps > 1) then
    if (iverbose >=1 .and. id==master) then
       write(iprint,"(a,i6,3(a,es10.3))") ' using ',nsubsteps,' substeps '//&
             '(dthydro/dtextf =',dtsph/dtextforce_min,'), dt =',dtextforce_min,' dtsph =',dtsph
    endif
    call summary_variable('ext',iosumextr ,nsubsteps,dtsph/dtextforce_min)
    call summary_variable('ext',iosumextt ,nsubsteps,dtextforce_min,1.0/dtextforce_min)
 endif

end subroutine substep

 !----------------------------------------------------------------
 !+
 !  drift routine for the whole system (part and ptmass)
 !+
 !----------------------------------------------------------------

subroutine drift(cki,dt,time_par,npart,nptmass,ntypes,xyzh,xyzmh_ptmass,vxyzu, &
                 vxyz_ptmass,fxyz_ptmass,gtgrad,n_group,n_ingroup,group_info, &
                 bin_info)
 use part, only: isdead_or_accreted,ispinx,ispiny,ispinz,igarg
 use ptmass,   only:ptmass_drift,use_regnbody
 use subgroup, only:evolve_groups
 use io  ,     only:id,master
 use mpiutils, only:bcast_mpi
 real,    intent(in)    :: dt,cki
 integer, intent(in)    :: npart,nptmass,ntypes
 real,    intent(inout) :: time_par
 real,    intent(inout) :: xyzh(:,:),vxyzu(:,:)
 real,    intent(inout) :: xyzmh_ptmass(:,:),vxyz_ptmass(:,:)
 real,    intent(inout) :: fxyz_ptmass(:,:),gtgrad(:,:),bin_info(:,:)
 integer, intent(in)    :: n_ingroup,n_group
 integer, intent(inout) :: group_info(:,:)
 integer :: i
 real    :: ckdt

 ckdt = cki*dt

 ! Drift gas particles

 !$omp parallel do default(none) &
 !$omp shared(npart,xyzh,vxyzu,ckdt) &
 !$omp private(i)
 do i=1,npart
    if (.not.isdead_or_accreted(xyzh(4,i))) then
       xyzh(1,i) = xyzh(1,i) + ckdt*vxyzu(1,i)
       xyzh(2,i) = xyzh(2,i) + ckdt*vxyzu(2,i)
       xyzh(3,i) = xyzh(3,i) + ckdt*vxyzu(3,i)
    endif
 enddo
 !$omp end parallel do

 ! Drift sink particles
 if (nptmass>0) then
    if (id==master) then
       if (use_regnbody) then
          call ptmass_drift(nptmass,ckdt,xyzmh_ptmass,vxyz_ptmass,group_info,n_ingroup)
       else
          call ptmass_drift(nptmass,ckdt,xyzmh_ptmass,vxyz_ptmass)
       endif
    endif
    call bcast_mpi(xyzmh_ptmass(:,1:nptmass))
 endif

 if (use_regnbody) then
    call evolve_groups(n_group,nptmass,time_par,time_par+cki*dt,group_info,bin_info, &
                       xyzmh_ptmass,vxyz_ptmass,fxyz_ptmass,gtgrad)
 endif

 time_par = time_par + ckdt !! update time for external potential in force routine

end subroutine drift

 !----------------------------------------------------------------
 !+
 !  kick routine for the whole system (part and ptmass)
 !+
 !----------------------------------------------------------------

subroutine kick(dki,dt,npart,nptmass,ntypes,xyzh,vxyzu,xyzmh_ptmass,vxyz_ptmass, &
                fext,fxyz_ptmass,dsdt_ptmass,dptmass,ibin_wake, &
                nbinmax,timei,fxyz_ptmass_sinksink,accreted)
 use part,           only:isdead_or_accreted,massoftype,iamtype,iamboundary,iphase,ispinx,ispiny,ispinz,igas,ndptmass
 use part,           only:apr_level,aprmassoftype
 use ptmass,         only:f_acc,ptmass_accrete,pt_write_sinkev,update_ptmass,ptmass_kick
 use externalforces, only:accrete_particles
 use options,        only:iexternalforce
 use io  ,           only:id,master,fatal,iprint,iverbose
 use io_summary,     only:summary_accrete,summary_accrete_fail
 use mpiutils,       only:bcast_mpi,reduce_in_place_mpi,reduceall_mpi
 use dim,            only:ind_timesteps,maxp,maxphase,use_apr
 use timestep_sts,   only:sts_it_n
 real,                      intent(in)    :: dt,dki
 integer,                   intent(in)    :: npart,nptmass,ntypes
 real,                      intent(inout) :: xyzh(:,:)
 real,                      intent(inout) :: vxyzu(:,:),fext(:,:)
 real,                      intent(inout) :: xyzmh_ptmass(:,:),vxyz_ptmass(:,:),fxyz_ptmass(:,:),dsdt_ptmass(:,:)
 real,                      intent(inout) :: dptmass(ndptmass,nptmass)
 real,            optional, intent(inout) :: fxyz_ptmass_sinksink(:,:)
 real,            optional, intent(in)    :: timei
 integer(kind=1), optional, intent(inout) :: ibin_wake(:)
 integer(kind=1), optional, intent(in)    :: nbinmax
 logical        , optional, intent(inout)   :: accreted
 integer(kind=1) :: ibin_wakei
 logical         :: is_accretion
 integer         :: i,itype,nfaili
 integer         :: naccreted,nfail,nlive
 real            :: dkdt,pmassi,fxi,fyi,fzi,accretedmass

 if (present(timei) .and. present(ibin_wake) .and. present(nbinmax)) then
    is_accretion = .true.
 else
    is_accretion = .false.
 endif

 itype = igas
 pmassi = massoftype(igas)

 dkdt = dki*dt

 ! Kick sink particles
 if (nptmass>0) then
    if (id==master) then
       call ptmass_kick(nptmass,dkdt,vxyz_ptmass,fxyz_ptmass,xyzmh_ptmass,dsdt_ptmass)
    endif
    call bcast_mpi(vxyz_ptmass(:,1:nptmass))
    call bcast_mpi(xyzmh_ptmass(ispinx,1:nptmass))
    call bcast_mpi(xyzmh_ptmass(ispiny,1:nptmass))
    call bcast_mpi(xyzmh_ptmass(ispinz,1:nptmass))
 endif


 ! Kick gas particles

 if (.not.is_accretion) then
    !$omp parallel do default(none) &
    !$omp shared(maxp,maxphase) &
    !$omp shared(iphase,ntypes) &
    !$omp shared(npart,fext,xyzh,vxyzu,dkdt) &
    !$omp firstprivate(itype) &
    !$omp private(i)
    do i=1,npart
       if (.not.isdead_or_accreted(xyzh(4,i))) then
          if (ntypes > 1 .and. maxphase==maxp) then
             itype = iamtype(iphase(i))
             if (iamboundary(itype)) cycle
          endif
          vxyzu(1,i) = vxyzu(1,i) + dkdt*fext(1,i)
          vxyzu(2,i) = vxyzu(2,i) + dkdt*fext(2,i)
          vxyzu(3,i) = vxyzu(3,i) + dkdt*fext(3,i)
       endif
    enddo
    !$omp end parallel do

 else
    accretedmass = 0.
    nfail        = 0
    naccreted    = 0
    nlive        = 0
    ibin_wakei   = 0
    dptmass(:,1:nptmass) = 0.
    !$omp parallel do default(none) &
    !$omp shared(maxp,maxphase) &
    !$omp shared(npart,xyzh,vxyzu,fext,dkdt,iphase,ntypes,massoftype,timei,nptmass,sts_it_n) &
    !$omp shared(xyzmh_ptmass,vxyz_ptmass,fxyz_ptmass,f_acc,apr_level,aprmassoftype) &
    !$omp shared(iexternalforce) &
    !$omp shared(nbinmax,ibin_wake) &
    !$omp private(i,accreted,nfaili,fxi,fyi,fzi) &
    !$omp firstprivate(itype,pmassi,ibin_wakei) &
    !$omp reduction(+:accretedmass) &
    !$omp reduction(+:nfail) &
    !$omp reduction(+:naccreted) &
    !$omp reduction(+:nlive) &
    !$omp reduction(+:dptmass)
    accreteloop: do i=1,npart
       if (.not.isdead_or_accreted(xyzh(4,i))) then
          if (ntypes > 1 .and. maxphase==maxp) then
             itype = iamtype(iphase(i))
             if (iamboundary(itype)) cycle accreteloop
             if (use_apr) then
                pmassi = aprmassoftype(itype,apr_level(i))
             else
                pmassi = massoftype(itype)
             endif
          elseif (use_apr) then
             pmassi = aprmassoftype(igas,apr_level(i))
          endif
          !
          ! correct v to the full step using only the external force
          !
          vxyzu(1,i) = vxyzu(1,i) + dkdt*fext(1,i)
          vxyzu(2,i) = vxyzu(2,i) + dkdt*fext(2,i)
          vxyzu(3,i) = vxyzu(3,i) + dkdt*fext(3,i)

          if (iexternalforce > 0) then
             call accrete_particles(iexternalforce,xyzh(1,i),xyzh(2,i), &
                                 xyzh(3,i),xyzh(4,i),pmassi,timei,accreted)
             if (accreted) accretedmass = accretedmass + pmassi
          endif
          !
          ! accretion onto sink particles
          ! need position, velocities and accelerations of both gas and sinks to be synchronised,
          ! otherwise will not conserve momentum
          ! Note: requiring sts_it_n since this is supertimestep with the most active particles
          !
          if (nptmass > 0 .and. sts_it_n) then
             fxi = fext(1,i)
             fyi = fext(2,i)
             fzi = fext(3,i)
             if (ind_timesteps) ibin_wakei = ibin_wake(i)

             call ptmass_accrete(1,nptmass,xyzh(1,i),xyzh(2,i),xyzh(3,i),xyzh(4,i),&
                              vxyzu(1,i),vxyzu(2,i),vxyzu(3,i),fxi,fyi,fzi,&
                              itype,pmassi,xyzmh_ptmass,vxyz_ptmass,accreted, &
                              dptmass,timei,f_acc,nbinmax,ibin_wakei,nfaili)
             if (accreted) then
                naccreted = naccreted + 1
                cycle accreteloop
             else
                if (ind_timesteps) ibin_wake(i) = ibin_wakei
             endif
             if (nfaili > 1) nfail = nfail + 1
          endif
          nlive = nlive + 1
       endif
    enddo accreteloop
    !$omp end parallel do

    if (npart > 2 .and. nlive < 2) then
       call fatal('step','all particles accreted',var='nlive',ival=nlive)
    endif

!
! reduction of sink particle changes across MPI
!
    accreted = .false.
    if (nptmass > 0) then
       call reduce_in_place_mpi('+',dptmass(:,1:nptmass))

       naccreted = int(reduceall_mpi('+',naccreted))
       nfail = int(reduceall_mpi('+',nfail))
       if (naccreted > 0) accreted = .true.

       if (id==master) call update_ptmass(dptmass,xyzmh_ptmass,vxyz_ptmass,fxyz_ptmass,nptmass)

       call bcast_mpi(xyzmh_ptmass(:,1:nptmass))
       call bcast_mpi(vxyz_ptmass(:,1:nptmass))
       call bcast_mpi(fxyz_ptmass(:,1:nptmass))
    endif

    if (iverbose >= 2 .and. id==master .and. naccreted /= 0) write(iprint,"(a,es10.3,a,i4,a,i4,a)") &
    'Step: at time ',timei,', ',naccreted,' particles were accreted amongst ',nptmass,' sink(s).'

    if (nptmass > 0) then
       call summary_accrete_fail(nfail)
       call summary_accrete(nptmass)
       ! only write to .ev during substeps if no gas particles present
       if (npart==0) call pt_write_sinkev(nptmass,timei,xyzmh_ptmass,vxyz_ptmass, &
                                       fxyz_ptmass,fxyz_ptmass_sinksink)
    endif
 endif


end subroutine kick

!----------------------------------------------------------------
!+
!  force routine for the whole system. First is computed the
!  sink/sink interaction and extf on sink, then comes forces
!  on gas. sink/gas, extf and dampening. Finally there is an
!  update of abundances and temp depending on cooling method
!  during the last force calculation of the substep.
!+
!----------------------------------------------------------------
subroutine get_force(nptmass,npart,nsubsteps,ntypes,timei,dtextforce,xyzh,vxyzu, &
                     fext,xyzmh_ptmass,vxyz_ptmass,fxyz_ptmass,dsdt_ptmass,dt,dki, &
                     force_count,extf_vdep_flag,linklist_ptmass,bin_info,group_info,&
                     fsink_old,isionised)
 use io,              only:iverbose,master,id,iprint,warning,fatal
 use dim,             only:maxp,maxvxyzu,itau_alloc,use_apr
 use ptmass,          only:get_accel_sink_gas,get_accel_sink_sink,merge_sinks, &
                           ptmass_vdependent_correction,n_force_order
 use options,         only:iexternalforce
 use part,            only:maxphase,abundance,nabundances,epot_sinksink,eos_vars,&
                           isdead_or_accreted,iamboundary,igas,iphase,iamtype,massoftype,divcurlv, &
                           fxyz_ptmass_sinksink,dsdt_ptmass_sinksink,dust_temp,tau,&
                           nucleation,idK2,idmu,idkappa,idgamma,imu,igamma,apr_level,aprmassoftype
 use cooling_ism,     only:dphot0,dphotflag,abundsi,abundo,abunde,abundc,nabn
 use timestep,        only:bignumber,C_force
 use mpiutils,        only:bcast_mpi,reduce_in_place_mpi,reduceall_mpi
 use damping,         only:apply_damp,idamp,calc_damp
 use externalforces,  only:update_externalforce
 use ptmass_radiation,only:get_rad_accel_from_ptmass,isink_radiation
 integer,           intent(in)    :: nptmass,npart,nsubsteps,ntypes
 integer,           intent(inout) :: force_count
 integer,           intent(inout) :: linklist_ptmass(:)
 real,              intent(inout) :: xyzh(:,:),vxyzu(:,:),fext(:,:)
 real,              intent(inout) :: xyzmh_ptmass(:,:),vxyz_ptmass(:,:),fxyz_ptmass(4,nptmass),dsdt_ptmass(3,nptmass)
 real,              intent(inout) :: dtextforce
 real,              intent(in)    :: timei,dki,dt
 logical,           intent(in)    :: extf_vdep_flag
 real,              intent(inout) :: bin_info(:,:)
 integer,           intent(in)    :: group_info(:,:)
 real,    optional, intent(inout) :: fsink_old(4,nptmass)
 logical, optional, intent(in)    :: isionised(:)
 integer         :: merge_ij(nptmass)
 integer         :: merge_n
 integer         :: i,itype
 real, save      :: dmdt = 0.
 real            :: dtf,dtextforcenew,dtsinkgas,dtphi2,fonrmax
 real            :: fextx,fexty,fextz,xi,yi,zi,pmassi,damp_fac
 real            :: fonrmaxi,phii,dtphi2i
 real            :: dkdt,extrapfac
 logical         :: extrap,last

 if (present(fsink_old)) then
    fsink_old = fxyz_ptmass
    extrap  = .true.
 else
    extrap  = .false.
 endif

 force_count   = force_count + 1
 extrapfac     = (1./24.)*dt**2
 dkdt          = dki*dt
 itype         = igas
 pmassi        = massoftype(igas)
 dtextforcenew = bignumber
 dtsinkgas     = bignumber
 dtphi2        = bignumber
 fonrmax       = 0
 last          = (force_count == n_force_order)

 !
 ! update time-dependent external forces
 !
 call calc_damp(timei, damp_fac)
 call update_externalforce(iexternalforce,timei,dmdt)
 !
 ! Sink-sink interactions (loop over ptmass in get_accel_sink_sink)
 !
 if (nptmass > 0) then
    if (id==master) then
       if (extrap) then
          call get_accel_sink_sink(nptmass,xyzmh_ptmass,fxyz_ptmass,epot_sinksink,&
                                   dtf,iexternalforce,timei,merge_ij,merge_n,dsdt_ptmass, &
                                   group_info,bin_info,extrapfac,fsink_old)
          if (merge_n > 0) then
             call merge_sinks(timei,nptmass,xyzmh_ptmass,vxyz_ptmass,fxyz_ptmass,linklist_ptmass,merge_ij)
             call get_accel_sink_sink(nptmass,xyzmh_ptmass,fxyz_ptmass,epot_sinksink,&
                                      dtf,iexternalforce,timei,merge_ij,merge_n,dsdt_ptmass, &
                                      group_info,bin_info,extrapfac,fsink_old)
          endif
       else
          call get_accel_sink_sink(nptmass,xyzmh_ptmass,fxyz_ptmass,epot_sinksink,&
                                   dtf,iexternalforce,timei,merge_ij,merge_n,dsdt_ptmass, &
                                   group_info,bin_info)
          if (merge_n > 0) then
             call merge_sinks(timei,nptmass,xyzmh_ptmass,vxyz_ptmass,fxyz_ptmass,linklist_ptmass,merge_ij)
             call get_accel_sink_sink(nptmass,xyzmh_ptmass,fxyz_ptmass,epot_sinksink,&
                                      dtf,iexternalforce,timei,merge_ij,merge_n,dsdt_ptmass, &
                                      group_info,bin_info)
          endif
       endif
       if (iverbose >= 2) write(iprint,*) 'dt(sink-sink) = ',C_force*dtf
       if (last) then
          fxyz_ptmass_sinksink(:,1:nptmass) = fxyz_ptmass (:,1:nptmass)
          dsdt_ptmass_sinksink(:,1:nptmass) = dsdt_ptmass (:,1:nptmass)
       endif
    else
       fxyz_ptmass(:,1:nptmass) = 0.
       dsdt_ptmass(:,1:nptmass) = 0.
    endif
    call bcast_mpi(epot_sinksink)
    call bcast_mpi(dtf)
    dtextforcenew = min(dtextforcenew,C_force*dtf)
 endif

 !
 !-- Forces on gas particles (Sink/gas,extf,damp,cooling,rad pressure)
 !

 !$omp parallel default(none) &
 !$omp shared(maxp,maxphase) &
 !$omp shared(npart,nptmass,xyzh,vxyzu,xyzmh_ptmass,fext) &
 !$omp shared(eos_vars,dust_temp,idamp,damp_fac,abundance,iphase,ntypes,massoftype) &
 !$omp shared(dkdt,dt,timei,iexternalforce,extf_vdep_flag,last,aprmassoftype,apr_level) &
 !$omp shared(divcurlv,dphotflag,dphot0,nucleation,extrap) &
 !$omp shared(abundc,abundo,abundsi,abunde,extrapfac,fsink_old) &
 !$omp shared(isink_radiation,itau_alloc,tau,isionised) &
 !$omp private(fextx,fexty,fextz,xi,yi,zi) &
 !$omp private(i,fonrmaxi,dtphi2i,phii,dtf) &
 !$omp firstprivate(pmassi,itype) &
 !$omp reduction(min:dtextforcenew,dtphi2) &
 !$omp reduction(max:fonrmax) &
 !$omp reduction(+:fxyz_ptmass,dsdt_ptmass,bin_info)
 !$omp do
 do i=1,npart
    if (.not.isdead_or_accreted(xyzh(4,i))) then
       if (ntypes > 1 .and. maxphase==maxp) then
          itype  = iamtype(iphase(i))
          if (use_apr) then
             pmassi = aprmassoftype(itype,apr_level(i))
          else
             pmassi = massoftype(itype)
          endif
       endif
       fextx = 0.
       fexty = 0.
       fextz = 0.
       if (extrap) then
          xi = xyzh(1,i) + extrapfac*fext(1,i)
          yi = xyzh(2,i) + extrapfac*fext(2,i)
          zi = xyzh(3,i) + extrapfac*fext(3,i)
       else
          xi = xyzh(1,i)
          yi = xyzh(2,i)
          zi = xyzh(3,i)
       endif
       if (nptmass > 0) then
          if (extrap) then
             call get_accel_sink_gas(nptmass,xi,yi,zi,xyzh(4,i),xyzmh_ptmass,&
                                     fextx,fexty,fextz,phii,pmassi,fxyz_ptmass, &
                                     dsdt_ptmass,fonrmaxi,dtphi2i,bin_info,&
                                     extrapfac,fsink_old)
          else
             call get_accel_sink_gas(nptmass,xi,yi,zi,xyzh(4,i),xyzmh_ptmass,&
                                     fextx,fexty,fextz,phii,pmassi,fxyz_ptmass,&
                                     dsdt_ptmass,fonrmaxi,dtphi2i,bin_info)
             fonrmax = max(fonrmax,fonrmaxi)
             dtphi2  = min(dtphi2,dtphi2i)
          endif
       endif

       !
       ! compute and add external forces
       !
       if (iexternalforce > 0) then
          call get_external_force_gas(xi,yi,zi,xyzh(4,i),vxyzu(1,i), &
                                      vxyzu(2,i),vxyzu(3,i),timei,i, &
                                      dtextforcenew,dtf,dkdt,fextx,fexty, &
                                      fextz,extf_vdep_flag,iexternalforce)
       endif
       !
       ! damping
       !
       if (idamp > 0) then
          call apply_damp(fextx, fexty, fextz, vxyzu(1:3,i), (/xi,yi,zi/), damp_fac)
       endif
       !
       ! Radiation pressure force with isink_radiation
       !
       if (nptmass > 0 .and. isink_radiation > 0) then
          if (extrap) then
             if (itau_alloc == 1) then
                call get_rad_accel_from_ptmass(nptmass,npart,i,xi,yi,zi,xyzmh_ptmass,fextx,fexty,fextz, &
                                               tau=tau,fsink_old=fsink_old,extrapfac=extrapfac)
             else
                call get_rad_accel_from_ptmass(nptmass,npart,i,xi,yi,zi,xyzmh_ptmass,fextx,fexty,fextz, &
                                               fsink_old=fsink_old,extrapfac=extrapfac)
             endif
          else
             if (itau_alloc == 1) then
                call get_rad_accel_from_ptmass(nptmass,npart,i,xi,yi,zi,xyzmh_ptmass,fextx,fexty,fextz,tau)
             else
                call get_rad_accel_from_ptmass(nptmass,npart,i,xi,yi,zi,xyzmh_ptmass,fextx,fexty,fextz)
             endif
          endif
       endif

       fext(1,i) = fextx
       fext(2,i) = fexty
       fext(3,i) = fextz
       !
       ! temperature and abundances update (only done during the last force calculation of the substep)
       !
       if (maxvxyzu >= 4 .and. itype==igas .and. last) then
          call cooling_abundances_update(i,pmassi,xyzh,vxyzu,eos_vars,abundance,nucleation,dust_temp, &
                                         divcurlv,abundc,abunde,abundo,abundsi,dt,dphot0,isionised(i))
       endif
    endif
 enddo
 !$omp enddo
 !$omp end parallel


 if (nptmass > 0) then
    call reduce_in_place_mpi('+',fxyz_ptmass(:,1:nptmass))
    call reduce_in_place_mpi('+',dsdt_ptmass(:,1:nptmass))
    if (id==master .and. extf_vdep_flag) then
       call ptmass_vdependent_correction(nptmass,dkdt,vxyz_ptmass,fxyz_ptmass,xyzmh_ptmass,iexternalforce)
    endif
 endif

 if (last) then
    if (nptmass > 0) then
       if (fonrmax > 0.) then
          dtsinkgas = min(dtsinkgas,C_force*1./sqrt(fonrmax),C_force*sqrt(dtphi2))
       endif
       if (iverbose >= 2) write(iprint,*) nsubsteps,'dt(ext/sink-sink) = ',dtextforcenew,', dt(sink-gas) = ',dtsinkgas
       dtextforcenew = min(dtextforcenew,dtsinkgas)
    endif

    dtextforcenew = reduceall_mpi('min',dtextforcenew)
    dtextforce = dtextforcenew
 endif

end subroutine get_force

!-----------------------------------------------------------------------------------
!+
! Update of abundances and internal energy using cooling method (see cooling module)
! NOTE: The chemistry and cooling here is implicitly calculated.  That is,
!       dt is *passed in* to the chemistry & cooling routines so that the
!       output will be at the correct time of time + dt.  Since this is
!       implicit, there is no cooling timestep.  Explicit cooling is
!       calculated in force and requires a cooling timestep.
!+
!------------------------------------------------------------------------------------
subroutine cooling_abundances_update(i,pmassi,xyzh,vxyzu,eos_vars,abundance,nucleation,dust_temp, &
                                     divcurlv,abundc,abunde,abundo,abundsi,dt,dphot0,isionisedi)
 use dim,             only:h2chemistry,do_nucleation,use_krome,update_muGamma,store_dust_temperature
 use part,            only:idK2,idmu,idkappa,idgamma,imu,igamma,nabundances
 use cooling_ism,     only:nabn,dphotflag
 use options,         only:icooling
 use chem,            only:update_abundances,get_dphot
 use dust_formation,  only:evolve_dust,calc_muGamma
 use cooling,         only:energ_cooling,cooling_in_step
 use part,            only:rhoh
#ifdef KROME
 use part,            only: T_gas_cool
 use krome_interface, only: update_krome
 real                       :: ui
#endif
 real,         intent(inout) :: vxyzu(:,:),xyzh(:,:)
 real,         intent(inout) :: eos_vars(:,:),abundance(:,:)
 real,         intent(inout) :: nucleation(:,:),dust_temp(:)
 real(kind=4), intent(in)    :: divcurlv(:,:)
 real,         intent(inout) :: abundc,abunde,abundo,abundsi
 real(kind=8), intent(in)    :: dphot0
 real,         intent(in)    :: dt,pmassi
 logical,      intent(in)    :: isionisedi
 integer,      intent(in)    :: i

 real :: dudtcool,rhoi,dphot,pH,pH_tot
 real :: abundi(nabn)

 dudtcool = 0.
 rhoi = rhoh(xyzh(4,i),pmassi)
 !
 ! CHEMISTRY
 !
 if (h2chemistry) then
    !
    ! Get updated abundances of all species, updates 'chemarrays',
    !
    dphot = get_dphot(dphotflag,dphot0,xyzh(1,i),xyzh(2,i),xyzh(3,i))
    call update_abundances(vxyzu(4,i),rhoi,abundance(:,i),nabundances,&
               dphot,dt,abundi,nabn,eos_vars(imu,i),abundc,abunde,abundo,abundsi)
 endif
#ifdef KROME
 ! evolve chemical composition and determine new internal energy
 ! Krome also computes cooling function but only associated with chemical processes
 ui = vxyzu(4,i)
 call update_krome(dt,xyzh(:,i),ui,rhoi,abundance(:,i),eos_vars(igamma,i),eos_vars(imu,i),T_gas_cool(i))
 dudtcool = (ui-vxyzu(4,i))/dt
#else
 !evolve dust chemistry and compute dust cooling
 if (do_nucleation) then
    call evolve_dust(dt, xyzh(:,i), vxyzu(4,i), nucleation(:,i), dust_temp(i), rhoi)
    eos_vars(imu,i)    = nucleation(idmu,i)
    eos_vars(igamma,i) = nucleation(idgamma,i)
 elseif (update_muGamma) then
    call calc_muGamma(rhoi, dust_temp(i),eos_vars(imu,i),eos_vars(igamma,i), pH, pH_tot)
 endif
 !
 ! COOLING
 !
 if (icooling > 0 .and. cooling_in_step .and. icooling/=9) then
    if (h2chemistry) then
       !
       ! Call cooling routine, requiring total density, some distance measure and
       ! abundances in the 'abund' format
       !
       call energ_cooling(xyzh(1,i),xyzh(2,i),xyzh(3,i),vxyzu(4,i),rhoi,dt,divcurlv(1,i),dudtcool,&
                 dust_temp(i),eos_vars(imu,i), eos_vars(igamma,i),abund_in=abundi)
    elseif (store_dust_temperature) then
       ! cooling with stored dust temperature
       if (do_nucleation) then
          call energ_cooling(xyzh(1,i),xyzh(2,i),xyzh(3,i),vxyzu(4,i),rhoi,dt,divcurlv(1,i),dudtcool,&
                    dust_temp(i),nucleation(idmu,i),nucleation(idgamma,i),nucleation(idK2,i),nucleation(idkappa,i))
       elseif (update_muGamma) then
          call energ_cooling(xyzh(1,i),xyzh(2,i),xyzh(3,i),vxyzu(4,i),rhoi,dt,divcurlv(1,i),dudtcool,&
                    dust_temp(i),eos_vars(imu,i), eos_vars(igamma,i))
       else
          call energ_cooling(xyzh(1,i),xyzh(2,i),xyzh(3,i),vxyzu(4,i),rhoi,dt,divcurlv(1,i),dudtcool,dust_temp(i))
       endif
<<<<<<< HEAD
    elseif (icooling == 9) then
       call energ_cooling(xyzh(1,i),xyzh(2,i),xyzh(3,i),vxyzu(4,i),rhoi,dt,divcurlv(1,i),dudtcool,ipart=i)
=======
!    elseif (icooling == 9) then
!       call energ_cooling(xyzh(1,i),xyzh(2,i),xyzh(3,i),vxyzu(4,i),rhoi,dt,divcurlv(1,i),dudtcool,ipart=i)
>>>>>>> 5adb3596
    else
       ! cooling without stored dust temperature
       call energ_cooling(xyzh(1,i),xyzh(2,i),xyzh(3,i),vxyzu(4,i),rhoi,dt,divcurlv(1,i),dudtcool)
    endif
 endif
#endif
 ! update internal energy
 if (isionisedi .or. icooling == 9) dudtcool = 0.
 if (cooling_in_step .or. use_krome) vxyzu(4,i) = vxyzu(4,i) + dt * dudtcool


end subroutine cooling_abundances_update

 !----------------------------------------------------------------
 !+
 !  routine for external force applied on gas particle
 !+
 !----------------------------------------------------------------

subroutine get_external_force_gas(xi,yi,zi,hi,vxi,vyi,vzi,timei,i,dtextforcenew,dtf,dkdt, &
                                 fextx,fexty,fextz,extf_is_velocity_dependent,iexternalforce)
 use timestep,       only:C_force
 use externalforces, only: externalforce,update_vdependent_extforce
 real,    intent(in) :: xi,yi,zi,hi,vxi,vyi,vzi,timei,dkdt
 real, intent(inout) :: dtextforcenew,dtf,fextx,fexty,fextz
 integer, intent(in) :: iexternalforce,i
 logical, intent(in) :: extf_is_velocity_dependent
 real :: fextxi,fextyi,fextzi,poti
 real :: fextv(3)

 call externalforce(iexternalforce,xi,yi,zi,hi, &
   timei,fextxi,fextyi,fextzi,poti,dtf,i)
 dtextforcenew = min(dtextforcenew,C_force*dtf)

 fextx = fextx + fextxi
 fexty = fexty + fextyi
 fextz = fextz + fextzi
!
!  Velocity-dependent external forces require special handling
!  in leapfrog (corrector is implicit)
!
 if (extf_is_velocity_dependent) then
    fextxi = fextx
    fextyi = fexty
    fextzi = fextz
    call update_vdependent_extforce(iexternalforce,vxi,vyi,vzi, &
                                             fextxi,fextyi,fextzi,fextv,dkdt,xi,yi,zi)
    fextx = fextx + fextv(1)
    fexty = fexty + fextv(2)
    fextz = fextz + fextv(3)
 endif


end subroutine get_external_force_gas


end module substepping<|MERGE_RESOLUTION|>--- conflicted
+++ resolved
@@ -1170,13 +1170,6 @@
        else
           call energ_cooling(xyzh(1,i),xyzh(2,i),xyzh(3,i),vxyzu(4,i),rhoi,dt,divcurlv(1,i),dudtcool,dust_temp(i))
        endif
-<<<<<<< HEAD
-    elseif (icooling == 9) then
-       call energ_cooling(xyzh(1,i),xyzh(2,i),xyzh(3,i),vxyzu(4,i),rhoi,dt,divcurlv(1,i),dudtcool,ipart=i)
-=======
-!    elseif (icooling == 9) then
-!       call energ_cooling(xyzh(1,i),xyzh(2,i),xyzh(3,i),vxyzu(4,i),rhoi,dt,divcurlv(1,i),dudtcool,ipart=i)
->>>>>>> 5adb3596
     else
        ! cooling without stored dust temperature
        call energ_cooling(xyzh(1,i),xyzh(2,i),xyzh(3,i),vxyzu(4,i),rhoi,dt,divcurlv(1,i),dudtcool)
