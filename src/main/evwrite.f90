!--------------------------------------------------------------------------!
! The Phantom Smoothed Particle Hydrodynamics code, by Daniel Price et al. !
! Copyright (c) 2007-2025 The Authors (see AUTHORS)                        !
! See LICENCE file for usage and distribution conditions                   !
! http://phantomsph.github.io/                                             !
!--------------------------------------------------------------------------!
module evwrite
!
! Calculates conserved quantities etc and writes to .ev file; 
!  Also writes log output
!  To Developer: To add values to the .ev file, follow the following procedure.
!     In the init_evfile subroutine in evwrite.F90, add the following command:
!        call fill_ev_label(ev_fmt, ev_tag_int, ev_tag_char, action, i, j)
!     and in compute_energies subroutine in energies.F90, add the following command:
!        call ev_data_update(ev_data_thread, ev_tag_int, value)
!     where
!        ev_fmt, ev_data_thread, i, j: pre-defined quantities to included verbatim
!        ev_tag_char: a string to identify the quantity for use in the header
!                     (e.g. 'c_s' for sound speed)
!        ev_tag_int:  an integer to identify the quantity (e.g. 'iev_cs' for sound speed); 
!                     this integer must be included in energies (as a public variable, 
!                     and in the openmp declarations), and passed to evwrite via use energies.
!        ev_value: the value of the quantity for particle i (e.g., spsoundi for sound speed)
!        action: a string identifying what action(s) you would like performed
!                on the quantity.  The available options are
!           0: no action taken (e.g. for time)
!           s: sum quantity (e.g. for entropy)
!           x: print the maximum quantity
!           a: print the average (mean) quantity
!           n: print the minimum quantity
!        where any or all of x, a, n can be used as a single action.  Although 0 & s are treated
!        the same, they are kept separate for clarity without added computational cost
!
! :References: None
!
! :Owner: James Wurster
!
! :Runtime parameters: None
!
! :Dependencies: boundary, boundary_dyn, dim, energies, eos, 
!   externalforces, fileutils, gravwaveutils, io, mpiutils, nicil, options, 
!   part, ptmass, timestep, units, viscosity
!
 use io,             only:fatal, iverbose
 use options,        only:iexternalforce
 use timestep,       only:dtmax_dratio
 use externalforces, only:iext_binary, was_accreted
 use energies,       only:inumev, iquantities, ev_data
 use energies,       only:ndead, npartall
 use energies,       only:gas_only, track_mass
 use energies,       only:iev_sum, iev_max, iev_min, iev_ave
 use energies,       only:iev_time, iev_ekin, iev_etherm, iev_emag, iev_epot, iev_etot, iev_totmom, iev_com, &
                          iev_angmom, iev_rho, iev_dt, iev_dtx, iev_entrop, iev_rmsmach, iev_vrms, iev_rhop, iev_alpha, &
                          iev_B, iev_divB, iev_hdivB, iev_beta, iev_temp, iev_etao, iev_etah, &
                          iev_etaa, iev_vel, iev_vhall, iev_vion, iev_n, &
                          iev_dtg, iev_ts, iev_dm, iev_momall, iev_angall, iev_angall, iev_maccsink, &
                          iev_macc, iev_eacc, iev_totlum, iev_erot, iev_viscrat, iev_erad, iev_gws, iev_mass, iev_bdy

 implicit none
 public                    :: init_evfile, write_evfile, write_evlog
 private                   :: fill_ev_tag, fill_ev_header

 integer,          private:: ielements
 integer,          private:: ev_cmd(inumev)    ! array of the actions to be taken
 character(len = 19), private:: ev_label(inumev)  ! to make the header for the .ev file

 private

contains

!----------------------------------------------------------------
!+
!  opens the .ev file for output
!+
!----------------------------------------------------------------
<<<<<<< HEAD
subroutine init_evfile(iunit, evfile, open_file)
 use io,        only:id, master, warning
 use dim,       only:maxtypes, maxalpha, maxp, mhd, mhd_nonideal, track_lum
=======
subroutine init_evfile(iunit,evfile,open_file)
 use io,        only:id,master,warning
 use dim,       only:maxtypes,maxalpha,maxp,mhd,mhd_nonideal,track_lum
>>>>>>> 575d1546
 use options,   only:calc_erot, use_dustfrac, write_files
 use units,     only:c_is_unity
 use part,      only:igas, idust, iboundary, istar, idarkmatter, ibulge, npartoftype, ndusttypes, maxtypes
 use nicil,     only:use_ohm, use_hall, use_ambi
 use viscosity, only:irealvisc
 use mpiutils,  only:reduceall_mpi
 use eos,       only:ieos, eos_is_non_ideal, eos_outputs_gasP
 use gravwaveutils, only:calc_gravitwaves
 use boundary_dyn,  only:dynamic_bdy
 integer,            intent(in):: iunit
 character(len=  *), intent(in):: evfile
 logical,            intent(in):: open_file
 character(len = 27)             :: ev_fmt
 character(len = 11)             :: dustname
 integer                        :: i, j, k
 integer(kind = 8)                :: npartoftypetot(maxtypes)
 !
 !--Initialise additional variables
 !
 npartoftypetot = reduceall_mpi('+', npartoftype)
 gas_only  = .true.
 do i = 2, maxtypes
    if (npartoftypetot(i) > 0) gas_only = .false.
 enddo
 write(ev_fmt, '(a)') "(1x,'[',i2.2,1x,a11,']',2x)"
 !
 !--Define all the variables to be included in the .ev file and their supplementary information
 !
 i = 1
 j = 1
 call fill_ev_tag(ev_fmt, iev_time,   'time',     '0', i, j)
 call fill_ev_tag(ev_fmt, iev_ekin,   'ekin',     '0', i, j)
 call fill_ev_tag(ev_fmt, iev_etherm, 'etherm',   '0', i, j)
 call fill_ev_tag(ev_fmt, iev_emag,   'emag',     '0', i, j)
 call fill_ev_tag(ev_fmt, iev_epot,   'epot',     '0', i, j)
 call fill_ev_tag(ev_fmt, iev_etot,   'etot',     '0', i, j)
 call fill_ev_tag(ev_fmt, iev_erad,   'erad',     '0', i, j)
 call fill_ev_tag(ev_fmt, iev_totmom, 'totmom',   '0', i, j)
 call fill_ev_tag(ev_fmt, iev_angmom, 'angtot',   '0', i, j)
 call fill_ev_tag(ev_fmt, iev_rho,    'rho',      'xa',i, j)
 call fill_ev_tag(ev_fmt, iev_dt,     'dt',       '0', i, j)
 if (dtmax_dratio > 0.) then
    call fill_ev_tag(ev_fmt, iev_dtx, 'dtmax',    '0', i, j)
 endif
 if (dynamic_bdy) then
    call fill_ev_tag(ev_fmt, iev_mass, 'mass',     '0', i, j)
 endif
 call fill_ev_tag(ev_fmt, iev_entrop, 'totentrop','s', i, j)
 call fill_ev_tag(ev_fmt, iev_rmsmach, 'rmsmach',  '0', i, j)
 call fill_ev_tag(ev_fmt, iev_vrms,   'vrms',     '0', i, j)
 call fill_ev_tag(ev_fmt, iev_com(1), 'xcom',     '0', i, j)
 call fill_ev_tag(ev_fmt, iev_com(2), 'ycom',     '0', i, j)
 call fill_ev_tag(ev_fmt, iev_com(3), 'zcom',     '0', i, j)
 if (.not. gas_only) then
    if (npartoftypetot(igas)        > 0) call fill_ev_tag(ev_fmt, iev_rhop(1), 'rho gas', 'xa',i, j)
    if (npartoftypetot(idust)       > 0) call fill_ev_tag(ev_fmt, iev_rhop(2), 'rho dust','xa',i, j)
    if (npartoftypetot(iboundary)   > 0) call fill_ev_tag(ev_fmt, iev_rhop(3), 'rho bdy', 'xa',i, j)
    if (npartoftypetot(istar)       > 0) call fill_ev_tag(ev_fmt, iev_rhop(4), 'rho star','xa',i, j)
    if (npartoftypetot(idarkmatter) > 0) call fill_ev_tag(ev_fmt, iev_rhop(5), 'rho dm',  'xa',i, j)
    if (npartoftypetot(ibulge)      > 0) call fill_ev_tag(ev_fmt, iev_rhop(6), 'rho blg', 'xa',i, j)
 endif
 if (maxalpha == maxp) then
    call fill_ev_tag(ev_fmt,      iev_alpha,  'alpha',  'x',  i, j)
 endif
 if (eos_is_non_ideal(ieos) .or. eos_outputs_gasP(ieos)) then
    call fill_ev_tag(ev_fmt,      iev_temp,   'temp',   'xan',i, j)
 endif
 if ( mhd ) then
    call fill_ev_tag(ev_fmt,      iev_B,      'B',      'xan',i, j)
    call fill_ev_tag(ev_fmt,      iev_divB,   'divB',   'xa' ,i, j)
    call fill_ev_tag(ev_fmt,      iev_hdivB,  'hdivB/B','xa' ,i, j)
    call fill_ev_tag(ev_fmt,      iev_beta,   'beta_P', 'xan',i, j)
    if (mhd_nonideal) then
       if (use_ohm) then
          call fill_ev_tag(ev_fmt, iev_etao,   'eta_o',    'xan',i, j)
       endif
       if (use_hall) then
          call fill_ev_tag(ev_fmt, iev_etah(1), 'eta_h',    'xan',i, j)
          call fill_ev_tag(ev_fmt, iev_etah(2), '|eta_h|',  'xan',i, j)
          call fill_ev_tag(ev_fmt, iev_vhall,  'v_hall',   'xan',i, j)
       endif
       if (use_ambi) then
          call fill_ev_tag(ev_fmt, iev_etaa,   'eta_a',    'xan',i, j)
          call fill_ev_tag(ev_fmt, iev_vel,    'velocity', 'xan',i, j)
          call fill_ev_tag(ev_fmt, iev_vion,   'v_ion',    'xan',i, j)
       endif
       call fill_ev_tag(ev_fmt,   iev_n(1),   'ni/n(i+n)','xan',i, j)
       call fill_ev_tag(ev_fmt,   iev_n(2),   'ne/n(i+n)','xan',i, j)
       call fill_ev_tag(ev_fmt,   iev_n(3),   'n_e',      'xa', i, j)
       call fill_ev_tag(ev_fmt,   iev_n(4),   'n_n',      'xa', i, j)
       call fill_ev_tag(ev_fmt,   iev_n(5),   'n_g(Z = -1)','xa', i, j)
       call fill_ev_tag(ev_fmt,   iev_n(6),   'n_g(Z = 0)','xa', i, j)
       call fill_ev_tag(ev_fmt,   iev_n(7),   'n_g(Z=+1)','xa', i, j)
    endif
 endif
 if (use_dustfrac) then
    call fill_ev_tag(ev_fmt,   iev_dtg, 'dust/gas',     'xan',i, j)
    call fill_ev_tag(ev_fmt,   iev_ts, 't_s',          'xn', i, j)
    do k = 1, ndusttypes
       write(dustname, '(a, I3)') 'DustMass',k
       call fill_ev_tag(ev_fmt, iev_dm(k), dustname,    '0',  i, j)
    enddo
 endif
 if (iexternalforce > 0) then
    call fill_ev_tag(ev_fmt,   iev_momall, 'totmomall',   '0',i, j)
    call fill_ev_tag(ev_fmt,   iev_angall, 'angall',      '0',i, j)
    if (iexternalforce == iext_binary) then
       call fill_ev_tag(ev_fmt, iev_maccsink(1), 'Macc sink 1', '0',i, j)
       call fill_ev_tag(ev_fmt, iev_maccsink(2), 'Macc sink 2', '0',i, j)
    endif
 endif
 if (was_accreted(iexternalforce, -1.0)) then
    call fill_ev_tag(ev_fmt, iev_macc,     'accretedmas', 's',i, j)
    call fill_ev_tag(ev_fmt, iev_eacc,     'eacc',        '0',i, j)
    track_mass     = .true.
 else
    track_mass     = .false.
 endif
 if (track_lum) then
    call fill_ev_tag(ev_fmt, iev_totlum, 'tot lum', '0',i, j)
 endif
 if (calc_erot) then
    call fill_ev_tag(ev_fmt, iev_erot(1), 'erot_x',  's',i, j)
    call fill_ev_tag(ev_fmt, iev_erot(2), 'erot_y',  's',i, j)
    call fill_ev_tag(ev_fmt, iev_erot(3), 'erot_z',  's',i, j)
    call fill_ev_tag(ev_fmt, iev_erot(4), 'erot',    '0',i, j)
 endif
 if (irealvisc /= 0) then
    call fill_ev_tag(ev_fmt, iev_viscrat, 'visc_rat','xan',i, j)
 endif

 if (calc_gravitwaves) then
    call fill_ev_tag(ev_fmt, iev_gws(1), 'hx_0','0',i, j)
    call fill_ev_tag(ev_fmt, iev_gws(2), 'hp_0','0',i, j)
    call fill_ev_tag(ev_fmt, iev_gws(3), 'hx_{30}','0',i, j)
    call fill_ev_tag(ev_fmt, iev_gws(4), 'hp_{30}','0',i, j)
    call fill_ev_tag(ev_fmt, iev_gws(5), 'hx_{60}','0',i, j)
    call fill_ev_tag(ev_fmt, iev_gws(6), 'hp_{60}','0',i, j)
    call fill_ev_tag(ev_fmt, iev_gws(7), 'hx_{90}','0',i, j)
    call fill_ev_tag(ev_fmt, iev_gws(8), 'hp_{90}','0',i, j)
 endif
 if (dynamic_bdy) then
    call fill_ev_tag(ev_fmt, iev_bdy(1, 1), 'min_x','0',i, j)
    call fill_ev_tag(ev_fmt, iev_bdy(1, 2), 'max_x','0',i, j)
    call fill_ev_tag(ev_fmt, iev_bdy(2, 1), 'min_y','0',i, j)
    call fill_ev_tag(ev_fmt, iev_bdy(2, 2), 'max_y','0',i, j)
    call fill_ev_tag(ev_fmt, iev_bdy(3, 1), 'min_z','0',i, j)
    call fill_ev_tag(ev_fmt, iev_bdy(3, 2), 'max_z','0',i, j)
 endif
 iquantities = i-1  ! The number of different quantities to analyse
 ielements   = j-1  ! The number of values to be calculated (i.e. the number of columns in .ve)
 !
 !--all threads do above, but only master writes file
 !  (the open_file is to prevent an .ev file from being made during the test suite)
 !
 if (write_files .and. open_file .and. id == master) then
    !
    !--open the file for output
    !
    open(unit = iunit, file = evfile, form='formatted',status='replace')
    !
    !--write a header line
    !
    write(ev_fmt, '(a, I3, a)') '(',ielements+1, 'a)'
    write(iunit, ev_fmt)'#',ev_label(1:ielements)
 endif

end subroutine init_evfile

!----------------------------------------------------------------
!+
!  creates up to three lables per input value, and fills the required
!  tracking arrays; this includes a check to verify the actions are legal
!+
!----------------------------------------------------------------
subroutine fill_ev_tag(ev_fmt, itag, label, cmd, i, j)
 integer,          intent(inout):: i, j
 integer,          intent(out)   :: itag
 character(len=*), intent(in)    :: ev_fmt, label, cmd
 integer                         :: ki, kj, iindex, joffset

 ! initialise command
 itag      = i
 joffset   = 1
 ev_cmd(i) = 0
 !
 ! make the headers & set ev_cmd
 if (index(cmd, '0') > 0) call fill_ev_header(ev_fmt, label, '0',j, joffset)
 if (index(cmd, 's') > 0) call fill_ev_header(ev_fmt, label, 's',j, joffset)
 if (index(cmd, 'x') > 0) then
    call fill_ev_header(ev_fmt, label, 'x',j, joffset)
    ev_cmd(i) = ev_cmd(i) + 1
    joffset   = joffset   + 1
 endif
 if (index(cmd, 'a') > 0) then
    call fill_ev_header(ev_fmt, label, 'a',j, joffset)
    ev_cmd(i) = ev_cmd(i) + 2
    joffset   = joffset   + 1
 endif
 if (index(cmd, 'n') > 0) then
    call fill_ev_header(ev_fmt, label, 'n',j, joffset)
    ev_cmd(i) = ev_cmd(i) + 5
 endif
 i = i+1
 j = j+len(trim(cmd))
 !
 ! verify action command is legal
 if ( (index(cmd, 'x') > 0) .or. (index(cmd, 'a') > 0) .or. (index(cmd, 'n') > 0) ) then
    iindex = 1
 else
    iindex = 0
 endif
 if ( index(cmd, '0') + index(cmd, 's') + iindex > 1) &
    call fatal('fill_ev_tag','using an invalid sequence of actions for element', var = cmd)
 do ki = 1, len(cmd)-1
    do kj = ki+1, len(cmd)
       if ( cmd(ki:ki)==cmd(kj:kj) ) then
          call fatal('fill_ev_tag','using duplicate actions for the same quantity', var = cmd)
       endif
    enddo
 enddo

end subroutine fill_ev_tag
!----------------------------------------------------------------
!+
!  Fill an array to be used for the header of the .ev file
!+
!----------------------------------------------------------------
subroutine fill_ev_header(ev_fmt, label, cxmn, j, joffset)
 integer,           intent(in):: j, joffset
 character(len=* ), intent(in):: ev_fmt, label
 character(len = 1), intent(in):: cxmn
 character(len = 11)             :: label0
 character(len = 3)             :: ext
 integer                       :: j_actual

 if (len(label)>11 .and. (cxmn=='0' .or. cxmn=='s') ) then
    label0 = label(1:11)
 elseif (len(label)>9 .and. (cxmn=='x' .or. cxmn=='a' .or. cxmn=='n')) then
    label0 = label(1:9)
 else
    label0 = label
 endif
 ext = ""
 if (len(label)<=7) then
    if (cxmn=='x') ext = "max"
    if (cxmn=='a') ext = "ave"
    if (cxmn=='n') ext = "min"
 elseif (len(label)<=9) then
    if (cxmn=='x') ext = "X"
    if (cxmn=='a') ext = "A"
    if (cxmn=='n') ext = "N"
 endif
 if (ext/="") write(label0, '(a, 1x, a)')trim(label0), trim(ext); 
 !
 j_actual = j+joffset-1
 if (j_actual > 99) then
    write(ev_label(j_actual), ev_fmt) 100-j_actual, trim(label0)
 else
    write(ev_label(j_actual), ev_fmt) j_actual, trim(label0)
 endif

end subroutine fill_ev_header
!----------------------------------------------------------------
!+
!  calculates total energy, etc, and writes line to .ev file
!+
!----------------------------------------------------------------
subroutine write_evfile(t, dt)
 use energies,      only:compute_energies, ev_data_update
 use io,            only:id, master, ievfile
 use timestep,      only:dtmax_user
 use options,       only:iexternalforce, write_files
<<<<<<< HEAD
 use externalforces, only:accretedmass1, accretedmass2
 real, intent(in)  :: t, dt
 integer           :: i, j
=======
 use externalforces,only:accretedmass1,accretedmass2
 real, intent(in)  :: t,dt
 integer           :: i,j
>>>>>>> 575d1546
 real              :: ev_data_out(ielements)
 character(len = 35):: ev_format

 call compute_energies(t)

 if (.not. write_files) return
<<<<<<< HEAD
 if (id == master) then
=======
 if (id==master) then
>>>>>>> 575d1546
    !--fill in additional details that are not calculated in energies.f
    ev_data(iev_sum, iev_dt)  = dt
    ev_data(iev_sum, iev_dtx) = dtmax_user
    if (iexternalforce == iext_binary) then
       ev_data(iev_sum, iev_maccsink(1)) = accretedmass1
       ev_data(iev_sum, iev_maccsink(2)) = accretedmass2
    endif
    ! Fill in the data_out array
    j = 1
    do i = 1, iquantities
       if (ev_cmd(i)==0) then
          ! include the total value
          ev_data_out(j) = ev_data(iev_sum, i)
          j = j+1
       else
          if (ev_cmd(i)==1 .or. ev_cmd(i)==3 .or. ev_cmd(i)==6 .or. ev_cmd(i)==8) then
             ! include the maximum value
             ev_data_out(j) = ev_data(iev_max, i)
             j = j+1
          endif
          if (ev_cmd(i)==2 .or. ev_cmd(i)==3 .or. ev_cmd(i)==7 .or. ev_cmd(i)==8) then
             ! include the average value
             ev_data_out(j) = ev_data(iev_ave, i)
             j = j+1
          endif
          if (ev_cmd(i)==5 .or. ev_cmd(i)==6 .or. ev_cmd(i)==7 .or. ev_cmd(i)==8) then
             ! include the minimum value
             ev_data_out(j) = ev_data(iev_min, i)
             j = j+1
          endif
       endif
    enddo
    !
    !--write line to .ev file (should correspond to header, below)
    !
    write(ev_format, '(a, I3, a)')"(",ielements, "(1pe18.10, 1x))"
    write(ievfile, ev_format) ev_data_out
    call flush(ievfile)
 endif

end subroutine write_evfile
!----------------------------------------------------------------
!+
!  Writes nicely formatted output to the log file/screen
!  Must be called*after*a call to compute energies has been
!  performed
!+
!----------------------------------------------------------------
subroutine write_evlog(iprint)
 use dim,           only:maxp, maxalpha, mhd, maxvxyzu, periodic, mhd_nonideal, &
                         use_dust, maxdusttypes, do_radiation, inject_parts
 use energies,      only:ekin, etherm, emag, epot, etot, rmsmach, vrms, accretedmass, mdust, mgas, xyzcom
 use energies,      only:erad
 use part,          only:nptmass, ndusttypes
 use viscosity,     only:irealvisc, shearparam
 use boundary,      only:dxbound, dybound, dzbound
 use units,         only:unit_density
 use options,       only:use_dustfrac
 use fileutils,     only:make_tags_unique
 use ptmass,        only:icreate_sinks
 integer, intent(in):: iprint
 character(len = 120)  :: string, Mdust_label(maxdusttypes)
 integer             :: i

 if (ndead > 0 .or. nptmass > 0 .or. icreate_sinks > 0 .or. inject_parts .or. iverbose > 0) then
    write(iprint, "(1x, 4(a, I10))") 'npart=',npartall, ', n_alive=',npartall-ndead, &
                                  ', n_dead_or_accreted=',ndead, ', nptmass=',nptmass
 endif

 write(iprint, "(1x, 3('E',a, '=',es10.3, ', '), ('E',a, '=',es10.3))") 'tot',etot, 'kin',ekin, 'therm',etherm, 'pot',epot

 if (mhd)          write(iprint, "(1x, ('E',a, '=',es10.3))") 'mag',emag
 if (do_radiation) write(iprint, "(1x, ('E',a, '=',es10.3))") 'rad',erad
 if (track_mass)   write(iprint, "(1x, ('E',a, '=',es10.3))") 'acc',ev_data(iev_sum, iev_eacc)
 write(iprint, "(1x, 1(a, '=',es10.3, ', '), (a, '=',es10.3))") &
      'Linm',ev_data(iev_sum, iev_totmom), 'Angm',ev_data(iev_sum, iev_angmom)
 if (iexternalforce > 0) then
    if (abs(ev_data(iev_sum, iev_angall)-ev_data(iev_sum, iev_angmom)) > tiny(0.)) then
       write(iprint, "(1x, 1(a, '=',es10.3, ', '), (a, '=',es10.3), a)") &
       'Linm',ev_data(iev_sum, iev_momall), 'Angm',ev_data(iev_sum, iev_angall), ' [including accreted particles]'
    endif
 endif
 write(iprint, "(1x, 3(a, es10.3))") "Centre of Mass = ",xyzcom(1), ", ",xyzcom(2), ", ",xyzcom(3)

 if (ev_data(iev_max, iev_rho) > 0.) then  ! avoid floating point exception if no gas particles
    write(iprint, "(1x, a, '(max)=',es10.3, ' (mean)=',es10.3, ' (max)=',es10.3, a)") &
      'density  ',ev_data(iev_max, iev_rho), ev_data(iev_ave, iev_rho), ev_data(iev_max, iev_rho)*unit_density, ' g/cm^3'
 endif

 if (use_dustfrac) then
    write(iprint, "(1x, a, '(max)=',es10.3, 1x, '(mean)=',es10.3, 1x, '(min)=',es10.3)") &
         'dust2gas ',ev_data(iev_max, iev_dtg), ev_data(iev_ave, iev_dtg), ev_data(iev_min, iev_dtg)
    write(iprint, "(3x, a, '(mean)=',es10.3, 1x, '(min)=',es10.3)") 't_stop ',ev_data(iev_ave, iev_ts), ev_data(iev_min, iev_ts)
 endif
 if (use_dust) then
    write(iprint, "(1x, 'Mgas = ',es10.3)") mgas
    Mdust_label = 'Mdust'
    call make_tags_unique(ndusttypes, Mdust_label)
    do i = 1, ndusttypes
       write(iprint, "(1x, 1(a, ' = ',es10.3))") trim(Mdust_label(i)), mdust(i)
    enddo
 endif

 if (track_mass) write(iprint, "(1x, 1(a, '=',es10.3))") 'Accreted mass',accretedmass

 string = ''
 if (maxalpha == maxp) then
    if (ev_data(iev_max, iev_alpha) > 0.) write(string, "(a, '(max)=',es10.3)") ' alpha',ev_data(iev_max, iev_alpha)
 endif
 if (len_trim(string) > 0) write(iprint, "(a)") trim(string)

 if (irealvisc /= 0 .and. npartall > 0) then
    if (periodic) then
       if (irealvisc == 1) then
          write(iprint, "(1x, 1(a, '=',es10.3, ', '), (a, '=',es10.3))") &
             'RMS Mach #',rmsmach, 'Reynolds # ',vrms*min(dxbound, dybound, dzbound)/shearparam
       endif
    endif
    write(iprint, "(1x, 1(a, '(max)=',es10.3, ', '), ('(mean)=',es10.3), (' (min)=',es10.3))") &
         'Ratio of physical-to-art. visc',ev_data(iev_max, iev_viscrat), ev_data(iev_min, iev_viscrat)
 elseif (npartall > 0) then
    write(iprint, "(1x, 1(a, '=',es10.3))") 'RMS Mach #',rmsmach
 endif

 if (mhd) then
    write(iprint, "(1x, 1(a, '(max)=',es10.3, ', '), (a, '(mean)=',es10.3))") &
      'div B ',ev_data(iev_max, iev_divB), 'div B ',ev_data(iev_ave, iev_divB)
    write(iprint, "(1x, 1(a, '(max)=',es10.3, ', '), (a, '(mean)=',es10.3))") &
      'h|div B|/B ',ev_data(iev_max, iev_hdivB), 'h|div B|/B ',ev_data(iev_ave, iev_hdivB)
    if (ev_data(iev_max, iev_hdivB) > 10.) &
      write(iprint, '(a)') 'WARNING  ! h|div B|/B is growing!  Recommend increasing hdivbbmax_max for better stability'
 endif
 write(iprint, "(/)")

end subroutine write_evlog

end module evwrite<|MERGE_RESOLUTION|>--- conflicted
+++ resolved
@@ -73,15 +73,9 @@
 !  opens the .ev file for output
 !+
 !----------------------------------------------------------------
-<<<<<<< HEAD
-subroutine init_evfile(iunit, evfile, open_file)
- use io,        only:id, master, warning
- use dim,       only:maxtypes, maxalpha, maxp, mhd, mhd_nonideal, track_lum
-=======
 subroutine init_evfile(iunit,evfile,open_file)
  use io,        only:id,master,warning
  use dim,       only:maxtypes,maxalpha,maxp,mhd,mhd_nonideal,track_lum
->>>>>>> 575d1546
  use options,   only:calc_erot, use_dustfrac, write_files
  use units,     only:c_is_unity
  use part,      only:igas, idust, iboundary, istar, idarkmatter, ibulge, npartoftype, ndusttypes, maxtypes
@@ -355,26 +349,16 @@
  use io,            only:id, master, ievfile
  use timestep,      only:dtmax_user
  use options,       only:iexternalforce, write_files
-<<<<<<< HEAD
- use externalforces, only:accretedmass1, accretedmass2
- real, intent(in)  :: t, dt
- integer           :: i, j
-=======
  use externalforces,only:accretedmass1,accretedmass2
  real, intent(in)  :: t,dt
  integer           :: i,j
->>>>>>> 575d1546
  real              :: ev_data_out(ielements)
  character(len = 35):: ev_format
 
  call compute_energies(t)
 
  if (.not. write_files) return
-<<<<<<< HEAD
- if (id == master) then
-=======
  if (id==master) then
->>>>>>> 575d1546
     !--fill in additional details that are not calculated in energies.f
     ev_data(iev_sum, iev_dt)  = dt
     ev_data(iev_sum, iev_dtx) = dtmax_user
