--- conflicted
+++ resolved
@@ -2,7 +2,7 @@
 ! The Phantom Smoothed Particle Hydrodynamics code, by Daniel Price et al. !
 ! Copyright (c) 2007-2024 The Authors (see AUTHORS)                        !
 ! See LICENCE file for usage and distribution conditions                   !
-! http://phantomsph.bitbucket.io/                                          !
+! http://phantomsph.github.io/                                             !
 !--------------------------------------------------------------------------!
 module partinject
 !
@@ -17,23 +17,20 @@
 !
 ! :Runtime parameters: None
 !
-<<<<<<< HEAD
-! :Dependencies: cons2prim, extern_gr, io, metric_tools, options, part,
-!   timestep_ind
-=======
 ! :Dependencies: cons2prim, cooling_ism, dim, eos, extern_gr, io,
 !   metric_tools, options, part, timestep_ind
->>>>>>> c022941a
 !
  implicit none
- character(len=80), parameter, public :: &  ! module version
-    modid="$Id$"
 
  public :: add_or_update_particle, add_or_update_sink
  public :: update_injected_particles
+
+ !
  ! Use this flag if particles are updated rather than injected (e.g. inject_sne)
  ! see inject_sne for use; currently only valid for gas particles
+ !
  logical, public :: updated_particle = .false.
+
  private
 
 contains
@@ -47,14 +44,6 @@
  use part, only:maxp,iamtype,iphase,maxvxyzu,iboundary,nucleation,eos_vars,abundance
  use part, only:maxalpha,alphaind,maxgradh,gradh,fxyzu,fext,set_particle_type
  use part, only:mhd,Bevol,dBevol,Bxyz,divBsymm!,dust_temp
-<<<<<<< HEAD
- use part, only:divcurlv,divcurlB,ndivcurlv,ndivcurlB,ntot
- use io,   only:fatal
-#ifdef IND_TIMESTEPS
- use part,         only:ibin
- use timestep_ind, only:nbinmax
-#endif
-=======
  use part, only:divcurlv,divcurlB,ndivcurlv,ndivcurlB,ntot,ibin,imu,igamma
  use part, only:iorig,norig
  use io,   only:fatal
@@ -62,7 +51,6 @@
  use dim,  only:ind_timesteps,update_muGamma,h2chemistry
  use timestep_ind, only:nbinmax
  use cooling_ism,  only:abund_default
->>>>>>> c022941a
  integer, intent(in)    :: itype
  real,    intent(in)    :: position(3), velocity(3), h, u
  real,    intent(in), optional :: JKmuS(:)
@@ -93,32 +81,37 @@
     npartoftype(itype_old) = npartoftype(itype_old) - 1
     npartoftype(itype) = npartoftype(itype)+1
  endif
+
  call set_particle_type(particle_number,itype)
+
  ! Update particle type, position, size, velocity and energy
  xyzh(1,particle_number) = position(1)
  xyzh(2,particle_number) = position(2)
  xyzh(3,particle_number) = position(3)
  if (itype /= iboundary .or. new_particle) xyzh(4,particle_number) = h
+
  vxyzu(1,particle_number) = velocity(1)
  vxyzu(2,particle_number) = velocity(2)
  vxyzu(3,particle_number) = velocity(3)
  if (maxvxyzu>=4) vxyzu(4,particle_number) = u
+
  fxyzu(:,particle_number) = 0.
  fext(:,particle_number) = 0.
+
  if (mhd) then
     Bevol(:,particle_number) = 0.
     dBevol(:,particle_number) = 0.
     Bxyz(:,particle_number) = 0.
     divBsymm(particle_number) = 0.
  endif
+
  if (ndivcurlv > 0) divcurlv(:,particle_number) = 0.
  if (ndivcurlB > 0) divcurlB(:,particle_number) = 0.
  if (maxalpha==maxp) alphaind(:,particle_number) = 0.
  if (maxgradh==maxp) gradh(:,particle_number) = 0.
  !if (store_dust_temperature) dust_temp(:,particle_number) = 0.
-#ifdef IND_TIMESTEPS
- ibin(particle_number) = nbinmax
-#endif
+
+ if (ind_timesteps) ibin(particle_number) = nbinmax
  if (present(jKmuS)) nucleation(:,particle_number) = JKmuS(:)
  if (update_muGamma) then
     eos_vars(imu,particle_number) = gmw
@@ -148,6 +141,7 @@
  elseif (sink_number  >  nptmass+1) then
     call fatal('Add sink', 'Incorrect sink number (> maxptmass + 1).')
  endif
+
  ! Update sink position, size, velocity and mass
  xyzmh_ptmass(1,sink_number) = position(1)
  xyzmh_ptmass(2,sink_number) = position(2)
@@ -157,6 +151,7 @@
  vxyz_ptmass(1,sink_number) = velocity(1)
  vxyz_ptmass(2,sink_number) = velocity(2)
  vxyz_ptmass(3,sink_number) = velocity(3)
+
 end subroutine add_or_update_sink
 
 !-----------------------------------------------------------------------
@@ -167,15 +162,9 @@
 !+
 !-----------------------------------------------------------------------
 subroutine update_injected_particles(npartold,npart,istepfrac,nbinmax,time,dtmax,dt,dtinject)
-#ifdef IND_TIMESTEPS
+ use dim,          only:ind_timesteps
  use timestep_ind, only:get_newbin,change_nbinmax,get_dt
-<<<<<<< HEAD
- use part,         only:twas,ibin,ibin_old
-#endif
- use part,         only:norig,iorig,iphase,igas,iunknown
-=======
  use part,         only:twas,ibin,ibin_old,iphase,igas,iunknown
->>>>>>> c022941a
 #ifdef GR
  use part,         only:xyzh,vxyzu,pxyzu,dens,metrics,metricderivs,fext
  use cons2prim,    only:prim2consall
@@ -189,9 +178,7 @@
  real,            intent(inout) :: dt
  real,            intent(in)    :: time,dtmax,dtinject
  integer                        :: i
-#ifdef IND_TIMESTEPS
  integer(kind=1)                :: nbinmaxprev
-#endif
 #ifdef GR
  real                           :: dtext_dum
 #endif
@@ -211,35 +198,35 @@
  endif
 #endif
 
-#ifdef IND_TIMESTEPS
- ! find timestep bin associated with dtinject
- nbinmaxprev = nbinmax
- call get_newbin(dtinject,dtmax,nbinmax,allow_decrease=.false.)
- if (nbinmax > nbinmaxprev) then ! update number of bins if needed
-    call change_nbinmax(nbinmax,nbinmaxprev,istepfrac,dtmax,dt)
- endif
- ! put all injected particles on shortest bin
- do i=npartold+1,npart
-    ibin(i)     = nbinmax
-    ibin_old(i) = nbinmax ! for particle waking to ensure that neighbouring particles are promptly woken
-    twas(i)     = time + 0.5*get_dt(dtmax,ibin(i))
- enddo
-#else
- ! For global timestepping, reset the timestep, since this is otherwise
- ! not updated until after the call to step.
- dt = min(dt,dtinject)
-#endif
+ if (ind_timesteps) then
+    ! find timestep bin associated with dtinject
+    nbinmaxprev = nbinmax
+    call get_newbin(dtinject,dtmax,nbinmax,allow_decrease=.false.)
+    if (nbinmax > nbinmaxprev) then ! update number of bins if needed
+       call change_nbinmax(nbinmax,nbinmaxprev,istepfrac,dtmax,dt)
+    endif
+    ! put all injected particles on shortest bin
+    do i=npartold+1,npart
+       ibin(i)     = nbinmax
+       ibin_old(i) = nbinmax ! for particle waking to ensure that neighbouring particles are promptly woken
+       twas(i)     = time + 0.5*get_dt(dtmax,ibin(i))
+    enddo
+ else
+    ! For global timestepping, reset the timestep, since this is otherwise
+    ! not updated until after the call to step.
+    dt = min(dt,dtinject)
+ endif
 
  ! if a particle was updated rather than added, reset iphase & set timestep (if individual timestepping)
  if (updated_particle) then
     do i=1,npart
        if (iphase(i) == iunknown) then
           iphase(i) = igas
-#ifdef IND_TIMESTEPS
-          ibin(i)     = nbinmax
-          ibin_old(i) = nbinmax
-          twas(i)     = time + 0.5*get_dt(dtmax,ibin(i))
-#endif
+          if (ind_timesteps) then
+             ibin(i)     = nbinmax
+             ibin_old(i) = nbinmax
+             twas(i)     = time + 0.5*get_dt(dtmax,ibin(i))
+          endif
        endif
     enddo
  endif
