--- conflicted
+++ resolved
@@ -836,28 +836,24 @@
 !--write initial conditions to output file
 !  if the input file ends in .tmp
 !
-<<<<<<< HEAD
  if (write_files) then
- iposinit = index(dumpfile,'.init')
-=======
->>>>>>> 1e434bd6
- ipostmp  = index(dumpfile,'.tmp')
- if (ipostmp > 0) then
-    dumpfileold = dumpfile
-    dumpfile = trim(dumpfile(1:ipostmp-1))
-    call write_fulldump(time,trim(dumpfile))
-    if (id==master) call write_infile(infile,logfile,evfile,trim(dumpfile),iwritein,iprint)
-    !
-    !  delete temporary dump file
-    !
-    call barrier_mpi() ! Ensure all procs have read temp file before deleting
-    inquire(file=trim(dumpfileold),exist=iexist)
-    if (id==master .and. iexist) then
-       write(iprint,"(/,a,/)") ' ---> DELETING temporary dump file '//trim(dumpfileold)//' <---'
-       open(unit=idisk1,file=trim(dumpfileold),status='old')
-       close(unit=idisk1,status='delete')
-    endif
- endif
+    ipostmp  = index(dumpfile,'.tmp')
+    if (ipostmp > 0) then
+       dumpfileold = dumpfile
+       dumpfile = trim(dumpfile(1:ipostmp-1))
+       call write_fulldump(time,trim(dumpfile))
+       if (id==master) call write_infile(infile,logfile,evfile,trim(dumpfile),iwritein,iprint)
+       !
+       !  delete temporary dump file
+       !
+       call barrier_mpi() ! Ensure all procs have read temp file before deleting
+       inquire(file=trim(dumpfileold),exist=iexist)
+       if (id==master .and. iexist) then
+          write(iprint,"(/,a,/)") ' ---> DELETING temporary dump file '//trim(dumpfileold)//' <---'
+          open(unit=idisk1,file=trim(dumpfileold),status='old')
+          close(unit=idisk1,status='delete')
+       endif
+    endif
  endif ! (write_files)
 
  if (id==master) then
