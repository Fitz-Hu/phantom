!--------------------------------------------------------------------------!
! The Phantom Smoothed Particle Hydrodynamics code, by Daniel Price et al. !
! Copyright (c) 2007-2023 The Authors (see AUTHORS)                        !
! See LICENCE file for usage and distribution conditions                   !
! http://phantomsph.github.io/                                             !
!--------------------------------------------------------------------------!
module step_lf_global
!
! Computes one (hydro) timestep
!
!   Change this subroutine to change the timestepping algorithm
!
!   This version uses a Velocity Verlet (leapfrog) integrator with
!   substepping (operator splitting) of external/sink particle forces,
!   following the Reversible RESPA algorithm of Tuckerman et al. 1992
!
! :References:
!     Verlet (1967), Phys. Rev. 159, 98-103
!     Tuckerman, Berne & Martyna (1992), J. Chem. Phys. 97, 1990-2001
!
! :Owner: Daniel Price
!
! :Runtime parameters: None
!
! :Dependencies: boundary_dyn, chem, cons2prim, cons2primsolver, cooling,
!   cooling_ism, damping, deriv, dim, dust_formation, eos, extern_gr,
!   externalforces, growth, io, io_summary, krome_interface, metric_tools,
!   mpiutils, options, part, ptmass, ptmass_radiation, timestep,
!   timestep_ind, timestep_sts, timing
!
 use dim,  only:maxp,maxvxyzu,do_radiation,ind_timesteps
 use part, only:vpred,Bpred,dustpred,ppred
 use part, only:radpred
 use timestep_ind, only:maxbins,itdt,ithdt,itdt1,ittwas
 implicit none
 real :: ibin_dts(4,0:maxbins)

contains

!------------------------------------------------------------
!+
!  initialisation routine necessary for individual timesteps
!+
!------------------------------------------------------------
subroutine init_step(npart,time,dtmax)
 use timestep_ind, only:get_dt,nbinmax
 use part,         only:ibin,twas,iphase,iamboundary,iamtype
 integer, intent(in) :: npart
 real,    intent(in) :: time,dtmax
 integer             :: i
 !
 ! first time through, move all particles on shortest timestep
 ! then allow them to gradually adjust levels.
 ! Keep boundary particles on level 0 since forces are never calculated
 ! and to prevent boundaries from limiting the timestep
 !
 if (ind_timesteps) then
    if (time < tiny(time)) then
       !$omp parallel do schedule(static) private(i)
       do i=1,npart
          ibin(i) = nbinmax
          if (iamboundary(iamtype(iphase(i)))) ibin(i) = 0
       enddo
    endif
    !
    ! twas is set so that at start of step we predict
    ! forwards to half of current timestep
    !
    !$omp parallel do schedule(static) private(i)
    do i=1,npart
       twas(i) = time + 0.5*get_dt(dtmax,ibin(i))
    enddo
    !
    ! For each ibin option, calculate dt, dt/2, 1/dt and twas
    !
    do i=0,maxbins
       ibin_dts(itdt,  i) = get_dt(dtmax,int(i,kind=1))
       ibin_dts(ithdt, i) = 0.5*ibin_dts(itdt,i)
       ibin_dts(itdt1, i) = 1.0/ibin_dts(itdt,i)
       ibin_dts(ittwas,i) = time + 0.5*get_dt(dtmax,int(i,kind=1))
    enddo
 endif

end subroutine init_step

!------------------------------------------------------------
!+
!  main timestepping routine
!+
!------------------------------------------------------------
subroutine step(npart,nactive,t,dtsph,dtextforce,dtnew)
 use dim,            only:maxp,ndivcurlv,maxvxyzu,maxptmass,maxalpha,nalpha,h2chemistry,&
                          use_dustgrowth,use_krome,gr,do_radiation
 use io,             only:iprint,fatal,iverbose,id,master,warning
 use options,        only:iexternalforce,use_dustfrac,implicit_radiation
 use part,           only:xyzh,vxyzu,fxyzu,fext,divcurlv,divcurlB,Bevol,dBevol, &
                          rad,drad,radprop,isdead_or_accreted,rhoh,dhdrho,&
                          iphase,iamtype,massoftype,maxphase,igas,idust,mhd,&
                          iamboundary,get_ntypes,npartoftypetot,&
                          dustfrac,dustevol,ddustevol,eos_vars,alphaind,nptmass,&
                          dustprop,ddustprop,dustproppred,pxyzu,dens,metrics,ics
 use options,        only:avdecayconst,alpha,ieos,alphamax,icooling
 use deriv,          only:derivs
 use timestep,       only:dterr,bignumber,tolv
 use mpiutils,       only:reduceall_mpi
 use part,           only:nptmass,xyzmh_ptmass,vxyz_ptmass,fxyz_ptmass
 use io_summary,     only:summary_printout,summary_variable,iosumtvi,iowake, &
                          iosumflrp,iosumflrps,iosumflrc
 use cooling,        only:ufloor
 use boundary_dyn,   only:dynamic_bdy,update_xyzminmax
#ifdef KROME
 use part,           only:gamma_chem
#endif
 use timestep,       only:dtmax,dtmax_ifactor,dtdiff
 use timestep_ind,   only:get_dt,nbinmax,decrease_dtmax,dt_too_small
 use timestep_sts,   only:sts_get_dtau_next,use_sts,ibin_sts,sts_it_n
 use part,           only:ibin,ibin_old,twas,iactive,ibin_wake
#ifdef GR
 use part,           only:metricderivs
 use metric_tools,   only:imet_minkowski,imetric
 use cons2prim,      only:cons2primall
 use extern_gr,      only:get_grforce_all
#else
 use cooling,        only:cooling_in_step,ufloor
#endif
 use timing,         only:increment_timer,get_timings,itimer_extf
 use growth,         only:check_dustprop
 use damping,        only:idamp
 use cons2primsolver, only:conservative2primitive,primitive2conservative
 use eos,             only:equationofstate

 integer, intent(inout) :: npart
 integer, intent(in)    :: nactive
 real,    intent(in)    :: t,dtsph
 real,    intent(inout) :: dtextforce
 real,    intent(out)   :: dtnew
 integer            :: i,its,np,ntypes,itype,nwake,nvfloorp,nvfloorps,nvfloorc,ialphaloc
 real               :: timei,erri,errmax,v2i,errmaxmean
 real               :: vxi,vyi,vzi,eni,hdtsph,pmassi
 real               :: alphaloci,source,tdecay1,hi,rhoi,ddenom,spsoundi
 real               :: v2mean,hdti
 real(kind=4)       :: t1,t2,tcpu1,tcpu2
 real               :: pxi,pyi,pzi,p2i,p2mean
 real               :: dtsph_next,dti,time_now
 logical, parameter :: allow_waking = .true.
 integer, parameter :: maxits = 30
 logical            :: converged,store_itype
!
! set initial quantities
!
 timei  = t
 hdtsph = 0.5*dtsph
 dterr  = bignumber

! determine twas for each ibin
 if (ind_timesteps .and. sts_it_n) then
    time_now = timei + dtsph
    do i=0,maxbins
       ibin_dts(ittwas,i) = (int(time_now*ibin_dts(itdt1,i),kind=8) + 0.5)*ibin_dts(itdt,i)
    enddo
 endif

!--------------------------------------
! velocity predictor step, using dtsph
!--------------------------------------
 itype   = igas
 ntypes  = get_ntypes(npartoftypetot)
 pmassi  = massoftype(itype)
 store_itype = (maxphase==maxp .and. ntypes > 1)
 ialphaloc = 2
 nvfloorp  = 0

 !$omp parallel do default(none) &
 !$omp shared(npart,xyzh,vxyzu,fxyzu,iphase,hdtsph,store_itype) &
 !$omp shared(rad,drad,pxyzu) &
 !$omp shared(Bevol,dBevol,dustevol,ddustevol,use_dustfrac) &
 !$omp shared(dustprop,ddustprop,dustproppred,ufloor) &
 !$omp shared(ibin,ibin_old,twas,timei,icooling) &
 !$omp firstprivate(itype) &
 !$omp private(i,hdti) &
 !$omp reduction(+:nvfloorp)
 predictor: do i=1,npart
    if (.not.isdead_or_accreted(xyzh(4,i))) then
       if (ind_timesteps) then
          if (iactive(iphase(i))) ibin_old(i) = ibin(i) ! only required for ibin_neigh in force.F90
          !
          !--synchronise all particles to their half timesteps
          !
          hdti = twas(i) - timei
       else
          hdti = hdtsph
       endif
       if (store_itype) itype = iamtype(iphase(i))
       if (iamboundary(itype)) cycle predictor
       !
       ! predict v and u to the half step with "slow" forces
       !
       if (gr) then
          pxyzu(:,i) = pxyzu(:,i) + hdti*fxyzu(:,i)
       else
          if (icooling  /=  8) then
             vxyzu(:,i) = vxyzu(:,i) + hdti*fxyzu(:,i)
          else
             vxyzu(1:3,i) = vxyzu(1:3,i) + hdti*fxyzu(1:3,i)
          endif
       endif

       !--floor the thermal energy if requested and required
       if (ufloor > 0.) then
          if (vxyzu(4,i) < ufloor) then
             vxyzu(4,i) = ufloor
             nvfloorp   = nvfloorp + 1
          endif
       endif

       if (itype==idust .and. use_dustgrowth) then
          dustprop(:,i) = dustprop(:,i) + hdti*ddustprop(:,i)
       endif
       if (itype==igas) then
          if (mhd)          Bevol(:,i) = Bevol(:,i) + hdti*dBevol(:,i)
          if (do_radiation) rad(:,i)   = rad(:,i) + hdti*drad(:,i)
          if (use_dustfrac) then
             dustevol(:,i) = abs(dustevol(:,i) + hdti*ddustevol(:,i))
             if (use_dustgrowth) dustprop(:,i) = dustprop(:,i) + hdti*ddustprop(:,i)
          endif
       endif
    endif
 enddo predictor
 !omp end parallel do
 if (use_dustgrowth) call check_dustprop(npart,dustprop(1,:))


!----------------------------------------------------------------------
! substepping with external and sink particle forces, using dtextforce
! accretion onto sinks/potentials also happens during substepping
!----------------------------------------------------------------------
 call get_timings(t1,tcpu1)
#ifdef GR
 if ((iexternalforce > 0 .and. imetric /= imet_minkowski) .or. idamp > 0) then
    call cons2primall(npart,xyzh,metrics,pxyzu,vxyzu,dens,eos_vars)
    call get_grforce_all(npart,xyzh,metrics,metricderivs,vxyzu,dens,fext,dtextforce)
    call step_extern_gr(npart,ntypes,dtsph,dtextforce,xyzh,vxyzu,pxyzu,dens,metrics,metricderivs,fext,t)
 else
    call step_extern_sph_gr(dtsph,npart,xyzh,vxyzu,dens,pxyzu,metrics)
 endif

#else
 if (nptmass > 0 .or. iexternalforce > 0 .or. h2chemistry .or. cooling_in_step .or. idamp > 0) then
    call step_extern(npart,ntypes,dtsph,dtextforce,xyzh,vxyzu,fext,fxyzu,t, &
                     nptmass,xyzmh_ptmass,vxyz_ptmass,fxyz_ptmass,nbinmax,ibin_wake)
 else
    call step_extern_sph(dtsph,npart,xyzh,vxyzu)
 endif
#endif
 call get_timings(t2,tcpu2)
 call increment_timer(itimer_extf,t2-t1,tcpu2-tcpu1)

 timei = timei + dtsph
 nvfloorps  = 0
!----------------------------------------------------
! interpolation of SPH quantities needed in the SPH
! force evaluations, using dtsph
!----------------------------------------------------
!$omp parallel do default(none) schedule(guided,1) &
!$omp shared(maxp,maxphase,maxalpha) &
!$omp shared(xyzh,vxyzu,vpred,fxyzu,divcurlv,npart,store_itype) &
!$omp shared(pxyzu,ppred,icooling) &
!$omp shared(Bevol,dBevol,Bpred,dtsph,massoftype,iphase) &
!$omp shared(dustevol,ddustprop,dustprop,dustproppred,dustfrac,ddustevol,dustpred,use_dustfrac) &
!$omp shared(alphaind,ieos,alphamax,ialphaloc) &
!$omp shared(eos_vars,ufloor) &
!$omp shared(twas,timei) &
!$omp shared(rad,drad,radpred)&
!$omp private(hi,rhoi,tdecay1,source,ddenom,hdti) &
!$omp private(i,spsoundi,alphaloci) &
!$omp firstprivate(pmassi,itype,avdecayconst,alpha) &
!$omp reduction(+:nvfloorps)
 predict_sph: do i=1,npart
    if (.not.isdead_or_accreted(xyzh(4,i))) then
       if (store_itype) then
          itype = iamtype(iphase(i))
          pmassi = massoftype(itype)
          if (iamboundary(itype)) then
             if (gr) then
                ppred(:,i) = pxyzu(:,i)
             else
                vpred(:,i) = vxyzu(:,i)
             endif
             if (mhd)          Bpred(:,i)  = Bevol (:,i)
             if (use_dustgrowth) dustproppred(:,i) = dustprop(:,i)
             if (use_dustfrac)   dustpred(:,i) = dustevol(:,i)
             if (do_radiation)   radpred(:,i) = rad(:,i)
             cycle predict_sph
          endif
       endif
       !
       ! make prediction for h
       !
       if (ndivcurlv >= 1) then
          xyzh(4,i) = xyzh(4,i) - dtsph*dhdrho(xyzh(4,i),pmassi)*rhoh(xyzh(4,i),pmassi)*divcurlv(1,i)
       endif
       !
       ! make a prediction for v and u to the full step for use in the
       ! force evaluation. These have already been updated to the
       ! half step, so only need a half step (0.5*dtsph) here
       !
       if (ind_timesteps) then
          hdti = timei - twas(i)   ! interpolate to end time
       else
          hdti = 0.5*dtsph
       endif

       if (gr) then
          ppred(:,i) = pxyzu(:,i) + hdti*fxyzu(:,i)
       else
          vpred(:,i) = vxyzu(:,i) + hdti*fxyzu(:,i)
       endif

       !--floor the thermal energy if requested and required
       if (ufloor > 0.) then
          if (vpred(4,i) < ufloor) then
             vpred(4,i) = ufloor
             nvfloorps  = nvfloorps + 1
          endif
       endif

       if (use_dustgrowth .and. itype==idust) then
          dustproppred(:,i) = dustprop(:,i) + hdti*ddustprop(:,i)
       endif
       if (itype==igas) then
          if (mhd) Bpred(:,i) = Bevol (:,i) + hdti*dBevol(:,i)
          if (use_dustfrac) then
             rhoi          = rhoh(xyzh(4,i),pmassi)
             dustpred(:,i) = dustevol(:,i) + hdti*ddustevol(:,i)
             if (use_dustgrowth) dustproppred(:,i) = dustprop(:,i) + hdti*ddustprop(:,i)
          endif
          if (do_radiation) radpred(:,i) = rad(:,i) + hdti*drad(:,i)
       endif
       !
       ! viscosity switch ONLY (conductivity and resistivity do not use MM97-style switches)
       !
       if (maxalpha==maxp) then
          hi   = xyzh(4,i)
          rhoi = rhoh(hi,pmassi)
          spsoundi = eos_vars(ics,i)
          tdecay1  = avdecayconst*spsoundi/hi
          ddenom   = 1./(1. + dtsph*tdecay1) ! implicit integration for decay term
          if (nalpha >= 2) then
             ! Cullen and Dehnen (2010) switch
             alphaloci = alphaind(ialphaloc,i)
             if (alphaind(1,i) < alphaloci) then
                alphaind(1,i) = real(alphaloci,kind=kind(alphaind))
             else
                alphaind(1,i) = real((alphaind(1,i) + dtsph*alphaloci*tdecay1)*ddenom,kind=kind(alphaind))
             endif
          else
             if (ndivcurlv < 1) call fatal('step','alphaind used but divv not stored')
             ! MM97
             source = max(0.0_4,-divcurlv(1,i))
             alphaind(1,i) = real(min((alphaind(1,i) + dtsph*(source + alpha*tdecay1))*ddenom,alphamax),kind=kind(alphaind))
          endif
       endif
    endif
 enddo predict_sph
 !$omp end parallel do
 if (use_dustgrowth) call check_dustprop(npart,dustproppred(1,:))

!
! recalculate all SPH forces, and new timestep
!
 if ((iexternalforce /= 0 .or. nptmass > 0) .and. id==master .and. iverbose >= 2) &
   write(iprint,"(a,f14.6,/)") '> full step            : t=',timei

 if (npart > 0) then
    if (gr) vpred = vxyzu ! Need primitive utherm as a guess in cons2prim
    dt_too_small = .false.
    call derivs(1,npart,nactive,xyzh,vpred,fxyzu,fext,divcurlv,&
                divcurlB,Bpred,dBevol,radpred,drad,radprop,dustproppred,ddustprop,&
                dustpred,ddustevol,dustfrac,eos_vars,timei,dtsph,dtnew,&
                ppred,dens,metrics)
    if (do_radiation .and. implicit_radiation) then
       rad = radpred
       vxyzu(4,1:npart) = vpred(4,1:npart)
    endif
    if (gr) vxyzu = vpred ! May need primitive variables elsewhere?
    if (dt_too_small) then
       ! dt < dtmax/2**nbinmax and exit
       ! Perform this here rather than in get_newbin so that we can get some diagnostic info
       ! This is only used for individual timesteps
       call summary_printout(iprint,nptmass)
       call fatal('step','step too small: bin would exceed maximum')
    endif
 endif
!
! if using super-timestepping, determine what dt will be used on the next loop
!
 if (ind_timesteps) then
    if ( use_sts ) call sts_get_dtau_next(dtsph_next,dtsph,dtmax,dtdiff,nbinmax)
    if (dtmax_ifactor /=0 .and. sts_it_n) then
       call decrease_dtmax(npart,maxbins,timei-dtsph,dtmax_ifactor,dtmax,ibin,ibin_wake,ibin_sts,ibin_dts)
    endif
 endif
!
!-------------------------------------------------------------------------
!  leapfrog corrector step: most of the time we should not need to take
!  any extra iterations, but to be reversible for velocity-dependent
!  forces we must iterate until velocities agree.
!-------------------------------------------------------------------------
 its        = 0
 converged  = .false.
 errmaxmean = 0.0
 nwake      = 0
 nvfloorc   = 0
 iterations: do while (its < maxits .and. .not.converged .and. npart > 0)
    its     = its + 1
    errmax  = 0.
    v2mean  = 0.
    p2mean  = 0.
    np      = 0
    itype   = igas
    pmassi  = massoftype(igas)
    ntypes  = get_ntypes(npartoftypetot)
    store_itype = (maxphase==maxp .and. ntypes > 1)
!$omp parallel default(none) &
!$omp shared(xyzh,vxyzu,vpred,fxyzu,npart,hdtsph,store_itype) &
!$omp shared(pxyzu,ppred) &
!$omp shared(Bevol,dBevol,iphase,its) &
!$omp shared(dustevol,ddustevol,use_dustfrac) &
!$omp shared(dustprop,ddustprop,dustproppred) &
!$omp shared(xyzmh_ptmass,vxyz_ptmass,fxyz_ptmass,nptmass,massoftype) &
!$omp shared(dtsph,ieos,ufloor,icooling) &
!$omp shared(ibin,ibin_old,ibin_sts,twas,timei,use_sts,dtsph_next,ibin_wake,sts_it_n) &
!$omp shared(ibin_dts,nbinmax) &
!$omp private(dti,hdti) &
!$omp shared(rad,radpred,drad)&
!$omp private(i,vxi,vyi,vzi) &
!$omp private(pxi,pyi,pzi,p2i) &
!$omp private(erri,v2i,eni) &
!$omp reduction(max:errmax) &
!$omp reduction(+:np,v2mean,p2mean,nwake,nvfloorc) &
!$omp firstprivate(pmassi,itype)
!$omp do
    corrector: do i=1,npart
       if (.not.isdead_or_accreted(xyzh(4,i))) then
          if (store_itype) itype = iamtype(iphase(i))
          if (iamboundary(itype)) cycle corrector
          if (ind_timesteps) then
             !
             !--update active particles
             !
             if (iactive(iphase(i))) then
                ibin_wake(i) = 0       ! cannot wake active particles
                hdti = timei - twas(i) ! = 0.5*get_dt(dtmax,ibin_old(i)) if .not.use_sts & dtmax has not changed & particle was not just woken up
                if (use_sts) then
                   if (ibin(i) < ibin_sts(i)) ibin(i) = min(ibin_sts(i), nbinmax ) ! increase ibin if needed for super timestepping
                   if (.not.sts_it_n .or. (sts_it_n .and. ibin_sts(i) > ibin(i))) then
                      dti = hdti + 0.5*dtsph_next
                   else
                      dti = hdti + ibin_dts(ithdt,ibin(i))
                   endif
                else
                   dti = hdti + ibin_dts(ithdt,ibin(i))
                endif

                if (gr) then
                   pxyzu(:,i) = pxyzu(:,i) + dti*fxyzu(:,i)
                else
                   if (icooling  /=  8) then
                      vxyzu(:,i) = vxyzu(:,i) + dti*fxyzu(:,i)
                   else
                      vxyzu(1:3,i) = vxyzu(1:3,i) + dti*fxyzu(1:3,i)
                   endif
                endif

                if (use_dustgrowth .and. itype==idust) dustprop(:,i) = dustprop(:,i) + dti*ddustprop(:,i)
                if (itype==igas) then
                   if (mhd)          Bevol(:,i) = Bevol(:,i) + dti*dBevol(:,i)
                   if (do_radiation) rad(:,i)   = rad(:,i)   + dti*drad(:,i)
                   if (use_dustfrac) then
                      dustevol(:,i) = dustevol(:,i) + dti*ddustevol(:,i)
                      if (use_dustgrowth) dustprop(:,i) = dustprop(:,i) + dti*ddustprop(:,i)
                   endif
                endif
                twas(i) = twas(i) + dti
             endif
             !
             !--synchronise all particles
             !
             hdti = timei - twas(i)

             if (gr) then
                pxyzu(:,i) = pxyzu(:,i) + hdti*fxyzu(:,i)
<<<<<<< HEAD
=======
             elseif (icooling  /=  8) then
                vxyzu(:,i) = vxyzu(:,i) + hdti*fxyzu(:,i)
>>>>>>> 2a765ae8
             else
                if (icooling .ne. 8) then
                   vxyzu(:,i) = vxyzu(:,i) + hdti*fxyzu(:,i)
                else
                   vxyzu(1:3,i) = vxyzu(1:3,i) + hdti*fxyzu(1:3,i)
                endif
             endif

             !--floor the thermal energy if requested and required
             if (ufloor > 0.) then
                if (vxyzu(4,i) < ufloor) then
                   vxyzu(4,i) = ufloor
                   nvfloorc   = nvfloorc + 1
                endif
             endif

             if (itype==idust .and. use_dustgrowth) dustprop(:,i) = dustprop(:,i) + hdti*ddustprop(:,i)
             if (itype==igas) then
                if (mhd)          Bevol(:,i) = Bevol(:,i) + hdti*dBevol(:,i)
                if (do_radiation) rad(:,i)   = rad(:,i)   + hdti*drad(:,i)
                if (use_dustfrac) then
                   dustevol(:,i) = dustevol(:,i) + hdti*ddustevol(:,i)
                   if (use_dustgrowth) dustprop(:,i) = dustprop(:,i) + hdti*ddustprop(:,i)
                endif
             endif
             !
             !--Wake inactive particles for next step, if required
             !
             if (sts_it_n .and. ibin_wake(i) > ibin(i) .and. allow_waking) then
                ibin_wake(i) = min(int(nbinmax,kind=1),ibin_wake(i))
                nwake        = nwake + 1
                twas(i)      = ibin_dts(ittwas,ibin_wake(i))
                ibin(i)      = ibin_wake(i)
                ibin_wake(i) = 0 ! reset flag
             endif
          endif

          if (gr) then
             pxi = pxyzu(1,i) + hdtsph*fxyzu(1,i)
             pyi = pxyzu(2,i) + hdtsph*fxyzu(2,i)
             pzi = pxyzu(3,i) + hdtsph*fxyzu(3,i)
             eni = pxyzu(4,i) + hdtsph*fxyzu(4,i)
             
             erri = (pxi - ppred(1,i))**2 + (pyi - ppred(2,i))**2 + (pzi - ppred(3,i))**2
             errmax = max(errmax,erri)
             
             p2i = pxi*pxi + pyi*pyi + pzi*pzi
             p2mean = p2mean + p2i
             np = np + 1
             
             pxyzu(1,i) = pxi
             pxyzu(2,i) = pyi
             pxyzu(3,i) = pzi
             pxyzu(4,i) = eni
          else
             vxi = vxyzu(1,i) + hdtsph*fxyzu(1,i)
             vyi = vxyzu(2,i) + hdtsph*fxyzu(2,i)
             vzi = vxyzu(3,i) + hdtsph*fxyzu(3,i)
             if (maxvxyzu >= 4) eni = vxyzu(4,i) + hdtsph*fxyzu(4,i)
             
             erri = (vxi - vpred(1,i))**2 + (vyi - vpred(2,i))**2 + (vzi - vpred(3,i))**2
             errmax = max(errmax,erri)
             
             v2i    = vxi*vxi + vyi*vyi + vzi*vzi
             v2mean = v2mean + v2i
             np     = np + 1
             
             vxyzu(1,i) = vxi
             vxyzu(2,i) = vyi
             vxyzu(3,i) = vzi
             !--this is the energy equation if non-isothermal
             if (maxvxyzu >= 4) vxyzu(4,i) = eni
          endif
          
          if (itype==idust .and. use_dustgrowth) dustprop(:,i) = dustprop(:,i) + hdtsph*ddustprop(:,i)
          if (itype==igas) then
             !
             ! corrector step for magnetic field and dust
             !
             if (mhd)          Bevol(:,i) = Bevol(:,i)  + hdtsph*dBevol(:,i)
             if (do_radiation) rad(:,i)   = rad(:,i) + hdtsph*drad(:,i)
             if (use_dustfrac) then
                dustevol(:,i) = dustevol(:,i) + hdtsph*ddustevol(:,i)
                if (use_dustgrowth) dustprop(:,i) = dustprop(:,i) + hdtsph*ddustprop(:,i)
             endif
          endif
       endif
    enddo corrector
!$omp enddo
!$omp end parallel
    if (use_dustgrowth) call check_dustprop(npart,dustprop(1,:))

    if (gr) then
       call check_velocity_error(errmax,p2mean,np,its,tolv,dtsph,timei,idamp,dterr,errmaxmean,converged)
    else
       call check_velocity_error(errmax,v2mean,np,its,tolv,dtsph,timei,idamp,dterr,errmaxmean,converged)
    endif

    if (.not.converged .and. npart > 0) then
!$omp parallel do default(none)&
!$omp private(i) &
!$omp shared(npart,hdtsph)&
!$omp shared(store_itype,vxyzu,fxyzu,vpred,iphase) &
!$omp shared(Bevol,dBevol,Bpred,pxyzu,ppred) &
!$omp shared(dustprop,ddustprop,dustproppred,use_dustfrac,dustevol,dustpred,ddustevol) &
!$omp shared(rad,drad,radpred,icooling) &
!$omp firstprivate(itype) &
!$omp schedule(static)
       until_converged: do i=1,npart
          if (store_itype) itype = iamtype(iphase(i))
          if (iamboundary(itype)) cycle until_converged

          if (ind_timesteps) then
             if (iactive(iphase(i))) then

                if (gr) then
                   ppred(:,i) = pxyzu(:,i)
                else
                   vpred(:,i) = vxyzu(:,i)
                endif
                if (use_dustgrowth) dustproppred(:,i) = dustprop(:,i)
                if (mhd)          Bpred(:,i)  = Bevol(:,i)
                if (use_dustfrac) dustpred(:,i) = dustevol(:,i)
                if (do_radiation) radpred(:,i) = rad(:,i)
             endif
          else
             if (gr) then
                ppred(:,i) = pxyzu(:,i)
             else
                vpred(:,i) = vxyzu(:,i)
             endif
             if (use_dustgrowth) dustproppred(:,i) = dustprop(:,i)
             if (mhd)          Bpred(:,i)  = Bevol(:,i)
             if (use_dustfrac) dustpred(:,i) = dustevol(:,i)
             if (do_radiation) radpred(:,i) = rad(:,i)
             !
             ! shift v back to the half step
             !
             if (gr) then
                pxyzu(:,i) = pxyzu(:,i) - hdtsph*fxyzu(:,i)
             else
                if (icooling  /=  8) then
                   vxyzu(:,i) = vxyzu(:,i) - hdtsph*fxyzu(:,i)
                else
                   vxyzu(1:3,i) = vxyzu(1:3,i) - hdtsph*fxyzu(1:3,i)
                endif
             endif
             if (itype==idust .and. use_dustgrowth) dustprop(:,i) = dustprop(:,i) - hdtsph*ddustprop(:,i)
             if (itype==igas) then
                if (mhd)          Bevol(:,i)  = Bevol(:,i)  - hdtsph*dBevol(:,i)
                if (use_dustfrac) then
                   dustevol(:,i) = dustevol(:,i) - hdtsph*ddustevol(:,i)
                   if (use_dustgrowth) dustprop(:,i) = dustprop(:,i) - hdtsph*ddustprop(:,i)
                endif
                if (do_radiation) rad(:,i) = rad(:,i) - hdtsph*drad(:,i)
             endif
          endif
       enddo until_converged
!$omp end parallel do

       if (use_dustgrowth) call check_dustprop(npart,dustprop(1,:))

!
!   get new force using updated velocity: no need to recalculate density etc.
!
       if (gr) vpred = vxyzu ! Need primitive utherm as a guess in cons2prim
       call derivs(2,npart,nactive,xyzh,vpred,fxyzu,fext,divcurlv,divcurlB, &
                     Bpred,dBevol,radpred,drad,radprop,dustproppred,ddustprop,dustpred,ddustevol,dustfrac,&
                     eos_vars,timei,dtsph,dtnew,ppred,dens,metrics)
       if (gr) vxyzu = vpred ! May need primitive variables elsewhere?
       if (do_radiation .and. implicit_radiation) then
          rad = radpred
          vxyzu(4,1:npart) = vpred(4,1:npart)
       endif
    endif
 enddo iterations

 ! MPI reduce summary variables
 nwake     = int(reduceall_mpi('+', nwake))
 nvfloorp  = int(reduceall_mpi('+', nvfloorp))
 nvfloorps = int(reduceall_mpi('+', nvfloorps))
 nvfloorc  = int(reduceall_mpi('+', nvfloorc))

 if (dynamic_bdy) call update_xyzminmax(dtsph)

 ! Summary statements & crash if velocity is not converged
 if (nwake    > 0) call summary_variable('wake', iowake,    0,real(nwake)    )
 if (nvfloorp > 0) call summary_variable('floor',iosumflrp, 0,real(nvfloorp) )
 if (nvfloorps> 0) call summary_variable('floor',iosumflrps,0,real(nvfloorps))
 if (nvfloorc > 0) call summary_variable('floor',iosumflrc, 0,real(nvfloorc) )
 if (its      > 1) call summary_variable('tolv', iosumtvi,  0,real(its)      )
 if (maxits   > 1 .and. its >= maxits) then
    call summary_printout(iprint,nptmass)
    call fatal('step','VELOCITY ITERATIONS NOT CONVERGED!!')
 endif

#ifdef GR
 call cons2primall(npart,xyzh,metrics,pxyzu,vxyzu,dens,eos_vars)
#endif

end subroutine step

#ifdef GR
subroutine step_extern_sph_gr(dt,npart,xyzh,vxyzu,dens,pxyzu,metrics)
 use part,            only:isdead_or_accreted,igas,massoftype,rhoh,eos_vars,igasP,&
                           ien_type,eos_vars,igamma,itemp
 use cons2primsolver, only:conservative2primitive
 use eos,             only:ieos,get_pressure
 use io,              only:warning
 use metric_tools,    only:pack_metric
 use timestep,        only:xtol
 real,    intent(in)    :: dt
 integer, intent(in)    :: npart
 real,    intent(inout) :: xyzh(:,:),dens(:),metrics(:,:,:,:)
 real,    intent(in)    :: pxyzu(:,:)
 real,    intent(out)   :: vxyzu(:,:)
 integer, parameter :: nitermax = 50
 integer :: i,niter,ierr
 real    :: xpred(1:3),vold(1:3),diff
 logical :: converged
 real    :: rhoi,pri,tempi,gammai

 !$omp parallel do default(none) &
 !$omp shared(npart,xyzh,vxyzu,dens,dt,xtol) &
 !$omp shared(pxyzu,metrics,ieos,massoftype,ien_type,eos_vars) &
 !$omp private(i,niter,diff,xpred,vold,converged,ierr) &
 !$omp private(pri,rhoi,tempi,gammai)
 do i=1,npart
    if (.not.isdead_or_accreted(xyzh(4,i))) then

       !-- unpack and compute values for initial guess in cons2prim
       pri    = eos_vars(igasP,i)
       tempi  = eos_vars(itemp,i)
       gammai = eos_vars(igamma,i)
       rhoi   = rhoh(xyzh(4,i),massoftype(igas))

       call conservative2primitive(xyzh(1:3,i),metrics(:,:,:,i),vxyzu(1:3,i),dens(i),vxyzu(4,i),&
                                   pri,tempi,gammai,rhoi,pxyzu(1:3,i),pxyzu(4,i),ierr,ien_type)
       if (ierr > 0) call warning('cons2primsolver [in step_extern_sph_gr (a)]','enthalpy did not converge',i=i)
       !
       ! main position update
       !
       xpred = xyzh(1:3,i) + dt*vxyzu(1:3,i)
       vold  = vxyzu(1:3,i)
       converged = .false.
       niter = 0
       do while (.not. converged .and. niter<=nitermax)
          niter = niter + 1
          call conservative2primitive(xyzh(1:3,i),metrics(:,:,:,i),vxyzu(1:3,i),dens(i),vxyzu(4,i),&
                                      pri,tempi,gammai,rhoi,pxyzu(1:3,i),pxyzu(4,i),ierr,ien_type)
          if (ierr > 0) call warning('cons2primsolver [in step_extern_sph_gr (b)]','enthalpy did not converge',i=i)
          xyzh(1:3,i) = xpred + 0.5*dt*(vxyzu(1:3,i)-vold)
          diff = maxval(abs(xyzh(1:3,i)-xpred)/xpred)
          if (diff < xtol) converged = .true.
          ! UPDATE METRIC HERE
          call pack_metric(xyzh(1:3,i),metrics(:,:,:,i))
       enddo
       if (niter > nitermax) call warning('step_extern_sph_gr','Reached max number of x iterations. x_err ',val=diff)

       ! repack values
       eos_vars(igasP,i)  = pri
       eos_vars(itemp,i)  = tempi
       eos_vars(igamma,i) = gammai
    endif
 enddo
 !$omp end parallel do

end subroutine step_extern_sph_gr

subroutine step_extern_gr(npart,ntypes,dtsph,dtextforce,xyzh,vxyzu,pxyzu,dens,metrics,metricderivs,fext,time)
 use dim,            only:maxptmass,maxp,maxvxyzu
 use io,             only:iverbose,id,master,iprint,warning,fatal
 use externalforces, only:externalforce,accrete_particles,update_externalforce
 use options,        only:iexternalforce
 use part,           only:maxphase,isdead_or_accreted,iamboundary,igas,iphase,iamtype,&
                          massoftype,rhoh,ien_type,eos_vars,igamma,itemp,igasP
 use io_summary,     only:summary_variable,iosumextr,iosumextt,summary_accrete
 use timestep,       only:bignumber,C_force,xtol,ptol
 use eos,            only:equationofstate,ieos
 use cons2primsolver,only:conservative2primitive
 use extern_gr,      only:get_grforce
 use metric_tools,   only:pack_metric,pack_metricderivs
 use damping,        only:calc_damp,apply_damp,idamp
 integer, intent(in)    :: npart,ntypes
 real,    intent(in)    :: dtsph,time
 real,    intent(inout) :: dtextforce
 real,    intent(inout) :: xyzh(:,:),vxyzu(:,:),fext(:,:),pxyzu(:,:),dens(:),metrics(:,:,:,:),metricderivs(:,:,:,:)
 integer :: i,itype,nsubsteps,naccreted,its,ierr,nlive
 real    :: timei,t_end_step,hdt,pmassi
 real    :: dt,dtf,dtextforcenew,dtextforce_min
 real    :: pri,spsoundi,pondensi,tempi,gammai
 real, save :: pprev(3),xyz_prev(3),fstar(3),vxyz_star(3),xyz(3),pxyz(3),vxyz(3),fexti(3)
!$omp threadprivate(pprev,xyz_prev,fstar,vxyz_star,xyz,pxyz,vxyz,fexti)
 real    :: x_err,pmom_err,accretedmass,damp_fac
 ! real, save :: dmdt = 0.
 logical :: last_step,done,converged,accreted
 integer, parameter :: itsmax = 50
 integer :: pitsmax,xitsmax
 real    :: perrmax,xerrmax
 real :: rhoi,hi,eni,uui,densi

 pitsmax = 0
 xitsmax = 0
 perrmax = 0.
 xerrmax = 0.

!
! determine whether or not to use substepping
!
 if (dtextforce < dtsph) then
    dt = dtextforce
    last_step = .false.
 else
    dt = dtsph
    last_step = .true.
 endif

 timei = time
 itype          = igas
 pmassi         = massoftype(igas)
 t_end_step     = timei + dtsph
 nsubsteps      = 0
 dtextforce_min = huge(dt)
 done           = .false.

 substeps: do while (timei <= t_end_step .and. .not.done)
    hdt           = 0.5*dt
    timei         = timei + dt
    nsubsteps     = nsubsteps + 1
    dtextforcenew = bignumber

    call calc_damp(time, damp_fac)

    if (.not.last_step .and. iverbose > 1 .and. id==master) then
       write(iprint,"(a,f14.6)") '> external forces only : t=',timei
    endif

    !---------------------------
    ! predictor during substeps
    !---------------------------
    !
    ! predictor step for external forces, also recompute external forces
    !
    !$omp parallel do default(none) &
    !$omp shared(npart,xyzh,vxyzu,fext,iphase,ntypes,massoftype) &
    !$omp shared(maxphase,maxp,eos_vars) &
    !$omp shared(dt,hdt,xtol,ptol) &
    !$omp shared(ieos,pxyzu,dens,metrics,metricderivs,ien_type) &
    !$omp private(i,its,spsoundi,tempi,rhoi,hi,eni,uui,densi) &
    !$omp private(converged,pmom_err,x_err,pri,ierr,gammai) &
    !$omp firstprivate(pmassi,itype) &
    !$omp reduction(max:xitsmax,pitsmax,perrmax,xerrmax) &
    !$omp reduction(min:dtextforcenew)
    predictor: do i=1,npart
       xyz(1) = xyzh(1,i)
       xyz(2) = xyzh(2,i)
       xyz(3) = xyzh(3,i)
       hi = xyzh(4,i)
       if (.not.isdead_or_accreted(hi)) then
          if (ntypes > 1 .and. maxphase==maxp) then
             itype = iamtype(iphase(i))
             pmassi = massoftype(itype)
          endif

          its       = 0
          converged = .false.
          !
          ! make local copies of array quantities
          !
          pxyz(1:3) = pxyzu(1:3,i)
          eni       = pxyzu(4,i)
          vxyz(1:3) = vxyzu(1:3,i)
          uui       = vxyzu(4,i)
          fexti     = fext(:,i)

          pxyz      = pxyz + hdt*fexti

          !-- unpack thermo variables for the first guess in cons2prim
          densi     = dens(i)
          pri       = eos_vars(igasP,i)
          gammai    = eos_vars(igamma,i)
          tempi     = eos_vars(itemp,i)
          rhoi      = rhoh(hi,massoftype(igas))

          ! Note: grforce needs derivatives of the metric,
          ! which do not change between pmom iterations
          pmom_iterations: do while (its <= itsmax .and. .not. converged)
             its   = its + 1
             pprev = pxyz
             call conservative2primitive(xyz,metrics(:,:,:,i),vxyz,densi,uui,pri,&
                                         tempi,gammai,rhoi,pxyz,eni,ierr,ien_type)
             if (ierr > 0) call warning('cons2primsolver [in step_extern_gr (a)]','enthalpy did not converge',i=i)
             call get_grforce(xyzh(:,i),metrics(:,:,:,i),metricderivs(:,:,:,i),vxyz,densi,uui,pri,fstar)
             pxyz = pprev + hdt*(fstar - fexti)
             pmom_err = maxval(abs(pxyz - pprev))
             if (pmom_err < ptol) converged = .true.
             fexti = fstar
          enddo pmom_iterations
          if (its > itsmax ) call warning('step_extern_gr',&
                                 'max # of pmom iterations',var='pmom_err',val=pmom_err)
          pitsmax = max(its,pitsmax)
          perrmax = max(pmom_err,perrmax)

          call conservative2primitive(xyz,metrics(:,:,:,i),vxyz,densi,uui,pri,tempi,&
                                      gammai,rhoi,pxyz,eni,ierr,ien_type)
          if (ierr > 0) call warning('cons2primsolver [in step_extern_gr (b)]','enthalpy did not converge',i=i)
          xyz = xyz + dt*vxyz
          call pack_metric(xyz,metrics(:,:,:,i))

          its        = 0
          converged  = .false.
          vxyz_star = vxyz
          ! Note: since particle positions change between iterations
          !  the metric and its derivatives need to be updated.
          !  cons2prim does not require derivatives of the metric,
          !  so those can updated once the iterations are complete
          !  in order to reduce the number of computations.
          xyz_iterations: do while (its <= itsmax .and. .not. converged)
             its         = its+1
             xyz_prev    = xyz
             call conservative2primitive(xyz,metrics(:,:,:,i),vxyz_star,densi,uui,&
                                         pri,tempi,gammai,rhoi,pxyz,eni,ierr,ien_type)
             if (ierr > 0) call warning('cons2primsolver [in step_extern_gr (c)]','enthalpy did not converge',i=i)
             xyz  = xyz_prev + hdt*(vxyz_star - vxyz)
             x_err = maxval(abs(xyz-xyz_prev))
             if (x_err < xtol) converged = .true.
             vxyz = vxyz_star
             ! UPDATE METRIC HERE
             call pack_metric(xyz,metrics(:,:,:,i))
          enddo xyz_iterations
          call pack_metricderivs(xyz,metricderivs(:,:,:,i))
          if (its > itsmax ) call warning('step_extern_gr','Reached max number of x iterations. x_err ',val=x_err)
          xitsmax = max(its,xitsmax)
          xerrmax = max(x_err,xerrmax)

          ! re-pack arrays back where they belong
          xyzh(1:3,i) = xyz(1:3)
          pxyzu(1:3,i) = pxyz(1:3)
          vxyzu(1:3,i) = vxyz(1:3)
          vxyzu(4,i) = uui
          fext(:,i)  = fexti
          dens(i) = densi
          eos_vars(igasP,i)  = pri
          eos_vars(itemp,i)  = tempi
          eos_vars(igamma,i) = gammai

          ! Skip remainder of update if boundary particle; note that fext==0 for these particles
          if (iamboundary(itype)) cycle predictor
       endif
    enddo predictor
    !$omp end parallel do

    if (iverbose >= 2 .and. id==master) then
       write(iprint,*)                '------ Iterations summary: -------------------------------'
       write(iprint,"(a,i2,a,f14.6)") 'Most pmom iterations = ',pitsmax,' | max error = ',perrmax
       write(iprint,"(a,i2,a,f14.6)") 'Most xyz  iterations = ',xitsmax,' | max error = ',xerrmax
       write(iprint,*)
    endif

    !
    ! corrector step on gas particles (also accrete particles at end of step)
    !
    accretedmass = 0.
    naccreted    = 0
    nlive = 0
    dtextforce_min = bignumber

    !$omp parallel default(none) &
    !$omp shared(npart,xyzh,metrics,metricderivs,vxyzu,fext,iphase,ntypes,massoftype,hdt,timei) &
    !$omp shared(maxphase,maxp) &
    !$omp private(i,accreted) &
    !$omp shared(ieos,dens,pxyzu,iexternalforce,C_force) &
    !$omp private(pri,pondensi,spsoundi,tempi,dtf) &
    !$omp firstprivate(itype,pmassi) &
    !$omp reduction(min:dtextforce_min) &
    !$omp reduction(+:accretedmass,naccreted,nlive) &
    !$omp shared(idamp,damp_fac)
    !$omp do
    accreteloop: do i=1,npart
       if (.not.isdead_or_accreted(xyzh(4,i))) then
          if (ntypes > 1 .and. maxphase==maxp) then
             itype = iamtype(iphase(i))
             pmassi = massoftype(itype)
             !  if (itype==iboundary) cycle accreteloop
          endif

          call equationofstate(ieos,pondensi,spsoundi,dens(i),xyzh(1,i),xyzh(2,i),xyzh(3,i),tempi,vxyzu(4,i))
          pri = pondensi*dens(i)
          call get_grforce(xyzh(:,i),metrics(:,:,:,i),metricderivs(:,:,:,i),vxyzu(1:3,i),dens(i),vxyzu(4,i),pri,fext(1:3,i),dtf)
          dtextforce_min = min(dtextforce_min,C_force*dtf)

          if (idamp > 0) then
             call apply_damp(fext(1,i), fext(2,i), fext(3,i), vxyzu(1:3,i), xyzh(1:3,i), damp_fac)
          endif

          !
          ! correct v to the full step using only the external force
          !
          pxyzu(1:3,i) = pxyzu(1:3,i) + hdt*fext(1:3,i)
          ! Do we need call cons2prim here ??

          if (iexternalforce > 0) then
             call accrete_particles(iexternalforce,xyzh(1,i),xyzh(2,i), &
                                    xyzh(3,i),xyzh(4,i),pmassi,timei,accreted,i)
             if (accreted) then
                accretedmass = accretedmass + pmassi
                naccreted = naccreted + 1
             endif
          endif
          nlive = nlive + 1
       endif
    enddo accreteloop
    !$omp enddo
    !$omp end parallel

    if (npart > 2 .and. nlive < 2) then
       call fatal('step','all particles accreted',var='nlive',ival=nlive)
    endif

    if (iverbose >= 2 .and. id==master .and. naccreted /= 0) write(iprint,"(a,es10.3,a,i4,a)") &
       'Step: at time ',timei,', ',naccreted,' particles were accreted. Mass accreted = ',accretedmass

    dtextforcenew = min(dtextforce_min,dtextforcenew)
    dtextforce    = dtextforcenew

    if (last_step) then
       done = .true.
    else
       dt = dtextforce
       if (timei + dt > t_end_step) then
          dt = t_end_step - timei
          last_step = .true.
       endif
    endif

 enddo substeps

 if (nsubsteps > 1) then
    if (iverbose>=1 .and. id==master) then
       write(iprint,"(a,i6,a,f8.2,a,es10.3,a,es10.3)") &
           ' using ',nsubsteps,' substeps (dthydro/dtextf = ',dtsph/dtextforce_min,'), dt = ',dtextforce_min,' dtsph = ',dtsph
    endif
    call summary_variable('ext',iosumextr ,nsubsteps,dtsph/dtextforce_min)
    call summary_variable('ext',iosumextt ,nsubsteps,dtextforce_min,1.0/dtextforce_min)
 endif

end subroutine step_extern_gr

#endif
!----------------------------------------------------------------
!+
!  This is the equivalent of the routine below when no external
!  forces, sink particles or cooling are used
!+
!----------------------------------------------------------------
subroutine step_extern_sph(dt,npart,xyzh,vxyzu)
 use part, only:isdead_or_accreted
 real,    intent(in)    :: dt
 integer, intent(in)    :: npart
 real,    intent(inout) :: xyzh(:,:)
 real,    intent(in)    :: vxyzu(:,:)
 integer :: i

 !$omp parallel do default(none) &
 !$omp shared(npart,xyzh,vxyzu,dt) &
 !$omp private(i)
 do i=1,npart
    if (.not.isdead_or_accreted(xyzh(4,i))) then
       !
       ! main position update
       !
       xyzh(1,i) = xyzh(1,i) + dt*vxyzu(1,i)
       xyzh(2,i) = xyzh(2,i) + dt*vxyzu(2,i)
       xyzh(3,i) = xyzh(3,i) + dt*vxyzu(3,i)
    endif
 enddo
 !$omp end parallel do

end subroutine step_extern_sph

!----------------------------------------------------------------
!+
!  Substepping of external and sink particle forces.
!  Also updates position of all particles even if no external
!  forces applied. This is the internal loop of the RESPA
!  algorithm over the "fast" forces.
!+
!----------------------------------------------------------------
subroutine step_extern(npart,ntypes,dtsph,dtextforce,xyzh,vxyzu,fext,fxyzu,time,nptmass, &
                       xyzmh_ptmass,vxyz_ptmass,fxyz_ptmass,nbinmax,ibin_wake)
 use dim,            only:maxptmass,maxp,maxvxyzu,store_dust_temperature,use_krome,itau_alloc,do_nucleation
 use io,             only:iverbose,id,master,iprint,warning,fatal
 use externalforces, only:externalforce,accrete_particles,update_externalforce, &
                          update_vdependent_extforce_leapfrog,is_velocity_dependent
 use ptmass,         only:ptmass_predictor,ptmass_corrector,ptmass_accrete, &
                          get_accel_sink_gas,get_accel_sink_sink,merge_sinks,f_acc,pt_write_sinkev, &
                          idxmsi,idymsi,idzmsi,idmsi,idspinxsi,idspinysi,idspinzsi, &
                          idvxmsi,idvymsi,idvzmsi,idfxmsi,idfymsi,idfzmsi, &
                          ndptmass,update_ptmass
 use options,        only:iexternalforce,icooling
 use part,           only:maxphase,abundance,nabundances,h2chemistry,eos_vars,epot_sinksink,&
                          isdead_or_accreted,iamboundary,igas,iphase,iamtype,massoftype,rhoh,divcurlv, &
                          fxyz_ptmass_sinksink,dust_temp,tau,nucleation,idK2,idmu,idkappa,idgamma
 use chem,           only:update_abundances,get_dphot
 use cooling_ism,    only:dphot0,energ_cooling_ism,dphotflag,abundsi,abundo,abunde,abundc,nabn
 use io_summary,     only:summary_variable,iosumextr,iosumextt,summary_accrete,summary_accrete_fail
 use timestep,       only:bignumber,C_force
 use timestep_sts,   only:sts_it_n
 use mpiutils,       only:bcast_mpi,reduce_in_place_mpi,reduceall_mpi
 use damping,        only:calc_damp,apply_damp,idamp
 use ptmass_radiation,only:get_rad_accel_from_ptmass,isink_radiation
 use cooling,        only:energ_cooling,cooling_in_step
 use dust_formation, only:evolve_dust
#ifdef KROME
 use part,            only: gamma_chem,mu_chem,dudt_chem,T_gas_cool
 use krome_interface, only: update_krome
#endif
 integer,         intent(in)    :: npart,ntypes,nptmass
 real,            intent(in)    :: dtsph,time
 real,            intent(inout) :: dtextforce
 real,            intent(inout) :: xyzh(:,:),vxyzu(:,:),fext(:,:),fxyzu(:,:)
 real,            intent(inout) :: xyzmh_ptmass(:,:),vxyz_ptmass(:,:),fxyz_ptmass(:,:)
 integer(kind=1), intent(in)    :: nbinmax
 integer(kind=1), intent(inout) :: ibin_wake(:)
 integer         :: i,itype,nsubsteps,naccreted,nfail,nfaili,merge_n,nlive
 integer         :: merge_ij(nptmass)
 integer(kind=1) :: ibin_wakei
 real            :: timei,hdt,fextx,fexty,fextz,fextxi,fextyi,fextzi,phii,pmassi
 real            :: dtphi2,dtphi2i,vxhalfi,vyhalfi,vzhalfi,fxi,fyi,fzi
 real            :: dudtcool,fextv(3),poti,ui,rhoi
 real            :: dt,dtextforcenew,dtsinkgas,fonrmax,fonrmaxi
 real            :: dtf,accretedmass,t_end_step,dtextforce_min
 real, allocatable :: dptmass(:,:) ! dptmass(ndptmass,nptmass)
 real            :: damp_fac,dphot
 real, save      :: dmdt = 0.
 real            :: abundi(nabn),gmwvar
 logical         :: accreted,extf_is_velocity_dependent
 logical         :: last_step,done


!
! determine whether or not to use substepping
!
 if (dtextforce < dtsph) then
    dt = dtextforce
    last_step = .false.
 else
    dt = dtsph
    last_step = .true.
 endif

 timei = time
 extf_is_velocity_dependent = is_velocity_dependent(iexternalforce)
 accretedmass   = 0.
 itype          = igas
 pmassi         = massoftype(igas)
 t_end_step     = timei + dtsph
 nsubsteps      = 0
 dtextforce_min = huge(dt)
 done           = .false.
 ! allocate memory for dptmass array (avoids ifort bug)
 allocate(dptmass(ndptmass,nptmass))

 substeps: do while (timei <= t_end_step .and. .not.done)
    hdt           = 0.5*dt
    timei         = timei + dt
    if (abs(dt) < tiny(0.)) call fatal('step_extern','dt <= 0 in sink-gas substepping',var='dt',val=dt)
    nsubsteps     = nsubsteps + 1
    dtextforcenew = bignumber
    dtsinkgas     = bignumber
    dtphi2        = bignumber

    call calc_damp(time, damp_fac)

    if (.not.last_step .and. iverbose > 1 .and. id==master) then
       write(iprint,"(a,f14.6)") '> external/ptmass forces only : t=',timei
    endif
    !
    ! update time-dependent external forces
    !
    call update_externalforce(iexternalforce,timei,dmdt)

    !---------------------------
    ! predictor during substeps
    !---------------------------
    !
    ! point mass predictor step
    !
    if (nptmass > 0) then
       if (id==master) then
          call ptmass_predictor(nptmass,dt,xyzmh_ptmass,vxyz_ptmass,fxyz_ptmass)
          !
          ! get sink-sink forces (and a new sink-sink timestep.  Note: fxyz_ptmass is zeroed in this subroutine)
          ! pass sink-sink forces to variable fxyz_ptmass_sinksink for later writing.
          !
          if (iexternalforce==14) call update_externalforce(iexternalforce,timei,dmdt)
          call get_accel_sink_sink(nptmass,xyzmh_ptmass,fxyz_ptmass,epot_sinksink,dtf,iexternalforce,timei,merge_ij,merge_n)
          if (merge_n > 0) then
             call merge_sinks(timei,nptmass,xyzmh_ptmass,vxyz_ptmass,fxyz_ptmass,merge_ij)
             call get_accel_sink_sink(nptmass,xyzmh_ptmass,fxyz_ptmass,epot_sinksink,dtf,iexternalforce,timei,merge_ij,merge_n)
          endif
          fxyz_ptmass_sinksink=fxyz_ptmass
          if (iverbose >= 2) write(iprint,*) 'dt(sink-sink) = ',C_force*dtf
       else
          fxyz_ptmass(:,:) = 0.
       endif
       call bcast_mpi(xyzmh_ptmass(:,1:nptmass))
       call bcast_mpi(vxyz_ptmass(:,1:nptmass))
       call bcast_mpi(epot_sinksink)
       call bcast_mpi(dtf)
       dtextforcenew = min(dtextforcenew,C_force*dtf)
    endif

    !
    ! predictor step for sink-gas and external forces, also recompute sink-gas and external forces
    !
    fonrmax = 0.
    !$omp parallel default(none) &
    !$omp shared(maxp,maxphase) &
    !$omp shared(npart,xyzh,vxyzu,fext,abundance,iphase,ntypes,massoftype,fxyzu) &
    !$omp shared(eos_vars,dust_temp,store_dust_temperature) &
    !$omp shared(dt,hdt,timei,iexternalforce,extf_is_velocity_dependent,cooling_in_step,icooling) &
    !$omp shared(xyzmh_ptmass,vxyz_ptmass,idamp,damp_fac) &
    !$omp shared(nptmass,nsubsteps,C_force,divcurlv,dphotflag,dphot0) &
    !$omp shared(abundc,abundo,abundsi,abunde) &
    !$omp shared(nucleation,do_nucleation) &
#ifdef KROME
    !$omp shared(gamma_chem,mu_chem,dudt_chem) &
#endif
    !$omp private(dphot,abundi,gmwvar) &
    !$omp private(ui,rhoi) &
    !$omp private(i,dudtcool,fxi,fyi,fzi,phii) &
    !$omp private(fextx,fexty,fextz,fextxi,fextyi,fextzi,poti,fextv,accreted) &
    !$omp private(fonrmaxi,dtphi2i,dtf) &
    !$omp private(vxhalfi,vyhalfi,vzhalfi) &
    !$omp firstprivate(pmassi,itype) &
    !$omp reduction(+:accretedmass) &
    !$omp reduction(min:dtextforcenew,dtsinkgas,dtphi2) &
    !$omp reduction(max:fonrmax) &
    !$omp reduction(+:fxyz_ptmass)
    !$omp do
    predictor: do i=1,npart
       if (.not.isdead_or_accreted(xyzh(4,i))) then
          if (ntypes > 1 .and. maxphase==maxp) then
             itype  = iamtype(iphase(i))
             pmassi = massoftype(itype)
          endif
          !
          ! predict v to the half step
          !
          vxyzu(1:3,i) = vxyzu(1:3,i) + hdt*fext(1:3,i)
          !
          ! main position update
          !
          xyzh(1,i) = xyzh(1,i) + dt*vxyzu(1,i)
          xyzh(2,i) = xyzh(2,i) + dt*vxyzu(2,i)
          xyzh(3,i) = xyzh(3,i) + dt*vxyzu(3,i)
          !
          ! Skip remainder of update if boundary particle; note that fext==0 for these particles
          if (iamboundary(itype)) cycle predictor
          !
          ! compute and add sink-gas force
          !
          fextx = 0.
          fexty = 0.
          fextz = 0.
          if (nptmass > 0) then
             call get_accel_sink_gas(nptmass,xyzh(1,i),xyzh(2,i),xyzh(3,i),xyzh(4,i),xyzmh_ptmass,&
                      fextx,fexty,fextz,phii,pmassi,fxyz_ptmass,fonrmaxi,dtphi2i)
             fonrmax = max(fonrmax,fonrmaxi)
             dtphi2  = min(dtphi2,dtphi2i)
          endif
          !
          ! compute and add external forces
          !
          if (iexternalforce > 0) then
             call externalforce(iexternalforce,xyzh(1,i),xyzh(2,i),xyzh(3,i),xyzh(4,i), &
                                timei,fextxi,fextyi,fextzi,poti,dtf,i)
             dtextforcenew = min(dtextforcenew,C_force*dtf)

             fextx = fextx + fextxi
             fexty = fexty + fextyi
             fextz = fextz + fextzi
             !
             !  Velocity-dependent external forces require special handling
             !  in leapfrog (corrector is implicit)
             !
             if (extf_is_velocity_dependent) then
                vxhalfi = vxyzu(1,i)
                vyhalfi = vxyzu(2,i)
                vzhalfi = vxyzu(3,i)
                fxi = fextx
                fyi = fexty
                fzi = fextz
                call update_vdependent_extforce_leapfrog(iexternalforce,&
                     vxhalfi,vyhalfi,vzhalfi, &
                     fxi,fyi,fzi,fextv,dt,xyzh(1,i),xyzh(2,i),xyzh(3,i))
                fextx = fextx + fextv(1)
                fexty = fexty + fextv(2)
                fextz = fextz + fextv(3)
             endif
          endif
          if (idamp > 0) then
             call apply_damp(fextx, fexty, fextz, vxyzu(1:3,i), xyzh(1:3,i), damp_fac)
          endif
          fext(1,i) = fextx
          fext(2,i) = fexty
          fext(3,i) = fextz

          if (maxvxyzu >= 4 .and. itype==igas) then
             ! NOTE: The chemistry and cooling here is implicitly calculated.  That is,
             !       dt is *passed in* to the chemistry & cooling routines so that the
             !       output will be at the correct time of time + dt.  Since this is
             !       implicit, there is no cooling timestep.  Explicit cooling is
             !       calculated in force and requires a cooling timestep.

             dudtcool = 0.
             rhoi = rhoh(xyzh(4,i),pmassi)
             !
             ! CHEMISTRY
             !
             if (h2chemistry) then
                !
                ! Get updated abundances of all species, updates 'chemarrays',
                !
                dphot = get_dphot(dphotflag,dphot0,xyzh(1,i),xyzh(2,i),xyzh(3,i))
                call update_abundances(vxyzu(4,i),rhoi,abundance(:,i),&
                      nabundances,dphot,dt,abundi,nabn,gmwvar,abundc,abunde,abundo,abundsi)
             endif
#ifdef KROME
             ! evolve chemical composition and determine new internal energy
             ! Krome also computes cooling function but only associated with chemical processes
             ui = vxyzu(4,i)
             call update_krome(dt,xyzh(:,i),ui,rhoi,abundance(:,i),gamma_chem(i),mu_chem(i),T_gas_cool(i))
             dudt_chem(i) = (ui-vxyzu(4,i))/dt
             dudtcool     = dudt_chem(i)
#else
             !evolve dust chemistry and compute dust cooling
             if (do_nucleation) call evolve_dust(dt, xyzh(:,i), vxyzu(4,i), nucleation(:,i), dust_temp(i), rhoi)
             !
             ! COOLING
             !
             if (icooling > 0 .and. cooling_in_step) then
                if (h2chemistry) then
                   !
                   ! Call cooling routine, requiring total density, some distance measure and
                   ! abundances in the 'abund' format
                   !
                   call energ_cooling_ism(vxyzu(4,i),rhoi,divcurlv(1,i),gmwvar,abundi,dudtcool)
                elseif (store_dust_temperature) then
                   ! cooling with stored dust temperature
                   if (do_nucleation) then
                      call energ_cooling(xyzh(1,i),xyzh(2,i),xyzh(3,i),vxyzu(4,i),dudtcool,rhoi,dt,&
                           dust_temp(i),nucleation(idmu,i),nucleation(idgamma,i),nucleation(idK2,i),nucleation(idkappa,i))
                   else
                      call energ_cooling(xyzh(1,i),xyzh(2,i),xyzh(3,i),vxyzu(4,i),dudtcool,rhoi,dt,dust_temp(i))
                   endif
                else
                   ! cooling without stored dust temperature
                   call energ_cooling(xyzh(1,i),xyzh(2,i),xyzh(3,i),vxyzu(4,i),dudtcool,rhoi,dt,dudti_sph=fxyzu(4,i),part_id=i)
                endif
             endif
#endif
             ! update internal energy
             if (cooling_in_step .or. use_krome) vxyzu(4,i) = vxyzu(4,i) + dt * dudtcool
          endif
       endif
    enddo predictor
    !$omp enddo
    !$omp end parallel

    if (nptmass > 0 .and. isink_radiation > 0) then
       if (itau_alloc == 1) then
          call get_rad_accel_from_ptmass(nptmass,npart,xyzh,xyzmh_ptmass,fext,tau)
       else
          call get_rad_accel_from_ptmass(nptmass,npart,xyzh,xyzmh_ptmass,fext)
       endif
    endif

    !
    ! reduction of sink-gas forces from each MPI thread
    !
    if (nptmass > 0) call reduce_in_place_mpi('+',fxyz_ptmass(:,1:nptmass))

    !---------------------------
    ! corrector during substeps
    !---------------------------
    !
    ! corrector step on sinks (changes velocities only, does not change position)
    !
    if (nptmass > 0) then
       if (id==master) then
          call ptmass_corrector(nptmass,dt,vxyz_ptmass,fxyz_ptmass,xyzmh_ptmass,iexternalforce)
       endif
       call bcast_mpi(vxyz_ptmass(:,1:nptmass))
    endif

    !
    ! corrector step on gas particles (also accrete particles at end of step)
    !
    accretedmass = 0.
    nfail        = 0
    naccreted    = 0
    nlive        = 0
    ibin_wakei   = 0
    dptmass(:,:) = 0.

    !$omp parallel default(none) &
    !$omp shared(maxp,maxphase) &
    !$omp shared(npart,xyzh,vxyzu,fext,iphase,ntypes,massoftype,hdt,timei,nptmass,sts_it_n) &
    !$omp shared(xyzmh_ptmass,vxyz_ptmass,fxyz_ptmass,f_acc) &
    !$omp shared(iexternalforce) &
    !$omp shared(nbinmax,ibin_wake) &
    !$omp reduction(+:dptmass) &
    !$omp private(i,accreted,nfaili,fxi,fyi,fzi) &
    !$omp firstprivate(itype,pmassi,ibin_wakei) &
    !$omp reduction(+:accretedmass,nfail,naccreted,nlive)
    !$omp do
    accreteloop: do i=1,npart
       if (.not.isdead_or_accreted(xyzh(4,i))) then
          if (ntypes > 1 .and. maxphase==maxp) then
             itype = iamtype(iphase(i))
             pmassi = massoftype(itype)
             if (iamboundary(itype)) cycle accreteloop
          endif
          !
          ! correct v to the full step using only the external force
          !
          vxyzu(1:3,i) = vxyzu(1:3,i) + hdt*fext(1:3,i)

          if (iexternalforce > 0) then
             call accrete_particles(iexternalforce,xyzh(1,i),xyzh(2,i), &
                                    xyzh(3,i),xyzh(4,i),pmassi,timei,accreted)
             if (accreted) accretedmass = accretedmass + pmassi
          endif
          !
          ! accretion onto sink particles
          ! need position, velocities and accelerations of both gas and sinks to be synchronised,
          ! otherwise will not conserve momentum
          ! Note: requiring sts_it_n since this is supertimestep with the most active particles
          !
          if (nptmass > 0 .and. sts_it_n) then
             fxi = fext(1,i)
             fyi = fext(2,i)
             fzi = fext(3,i)
             if (ind_timesteps) ibin_wakei = ibin_wake(i)

             call ptmass_accrete(1,nptmass,xyzh(1,i),xyzh(2,i),xyzh(3,i),xyzh(4,i),&
                                 vxyzu(1,i),vxyzu(2,i),vxyzu(3,i),fxi,fyi,fzi,&
                                 itype,pmassi,xyzmh_ptmass,vxyz_ptmass,&
                                 accreted,dptmass,timei,f_acc,nbinmax,ibin_wakei,nfaili)
             if (accreted) then
                naccreted = naccreted + 1
                cycle accreteloop
             else
                if (ind_timesteps) ibin_wake(i) = ibin_wakei
             endif
             if (nfaili > 1) nfail = nfail + 1
          endif
          nlive = nlive + 1
       endif
    enddo accreteloop
    !$omp enddo
    !$omp end parallel

    if (npart > 2 .and. nlive < 2) then
       call fatal('step','all particles accreted',var='nlive',ival=nlive)
    endif

    !
    ! reduction of sink particle changes across MPI
    !
    if (nptmass > 0) then
       call reduce_in_place_mpi('+',dptmass(:,1:nptmass))

       naccreted = int(reduceall_mpi('+',naccreted))
       nfail = int(reduceall_mpi('+',nfail))

       if (id==master) call update_ptmass(dptmass,xyzmh_ptmass,vxyz_ptmass,fxyz_ptmass,nptmass)

       call bcast_mpi(xyzmh_ptmass(:,1:nptmass))
       call bcast_mpi(vxyz_ptmass(:,1:nptmass))
       call bcast_mpi(fxyz_ptmass(:,1:nptmass))
    endif

    if (iverbose >= 2 .and. id==master .and. naccreted /= 0) write(iprint,"(a,es10.3,a,i4,a,i4,a)") &
       'Step: at time ',timei,', ',naccreted,' particles were accreted amongst ',nptmass,' sink(s).'

    if (nptmass > 0) then
       call summary_accrete_fail(nfail)
       call summary_accrete(nptmass)
       ! only write to .ev during substeps if no gas particles present
       if (npart==0) call pt_write_sinkev(nptmass,timei,xyzmh_ptmass,vxyz_ptmass, &
                                          fxyz_ptmass,fxyz_ptmass_sinksink)
    endif
    !
    ! check if timestep criterion was violated during substeps
    !
    if (nptmass > 0) then
       if (fonrmax > 0.) then
          dtsinkgas = min(dtsinkgas,C_force*1./sqrt(fonrmax),C_force*sqrt(dtphi2))
       endif
       if (iverbose >= 2) write(iprint,*) nsubsteps,'dt(ext/sink-sink) = ',dtextforcenew,', dt(sink-gas) = ',dtsinkgas
       dtextforcenew = min(dtextforcenew,dtsinkgas)
    endif

    dtextforcenew = reduceall_mpi('min',dtextforcenew)

    dtextforce_min = min(dtextforce_min,dtextforcenew)
    dtextforce = dtextforcenew

    if (last_step) then
       done = .true.
    else
       dt = dtextforce
       if (timei + dt > t_end_step) then
          dt = t_end_step - timei
          last_step = .true.
       endif
    endif
 enddo substeps

 deallocate(dptmass)

 if (nsubsteps > 1) then
    if (iverbose>=1 .and. id==master) then
       write(iprint,"(a,i6,a,f8.2,a,es10.3,a,es10.3)") &
           ' using ',nsubsteps,' substeps (dthydro/dtextf = ',dtsph/dtextforce_min,'), dt = ',dtextforce_min,' dtsph = ',dtsph
    endif
    call summary_variable('ext',iosumextr ,nsubsteps,dtsph/dtextforce_min)
    call summary_variable('ext',iosumextt ,nsubsteps,dtextforce_min,1.0/dtextforce_min)
 endif

end subroutine step_extern

!-----------------------------------------------------
!+
!  Check error in v^1 compared to the predicted v^*
!  in the leapfrog corrector step. If this is not
!  within some tolerance we iterate the corrector step
!+
!-----------------------------------------------------
subroutine check_velocity_error(errmax,v2mean,np,its,tolv,dt,timei,idamp,dterr,errmaxmean,converged)
 use io,         only:id,master,iprint,iverbose,warning
 use timestep,   only:dtcourant,dtforce,bignumber
 use mpiutils,   only:reduceall_mpi
 use io_summary, only:summary_variable,iosumtve,iosumtvv
 real,    intent(inout) :: errmax,v2mean,errmaxmean
 integer, intent(in)    :: np,its,idamp
 real,    intent(in)    :: tolv,dt,timei
 real,    intent(out)   :: dterr
 logical, intent(out)   :: converged
 real            :: errtol,vmean
 real            :: dtf
 integer(kind=8) :: nptot
!
!  Check v^1 against the predicted velocity
!  this will only be different because of velocity-dependent forces
!  (i.e., viscosity). If these are not a small fraction of the total force
!  we need to take iterations in order to get this right in leapfrog.
!  Also, if this occurs, we take the timestep down to try to avoid the need
!  for iterations.
!
 nptot = reduceall_mpi('+',np)
 v2mean = reduceall_mpi('+',v2mean)
 errmax = reduceall_mpi('max',errmax)
 if (idamp > 0) call warning('step','damping is ON')

 if (nptot > 0) then
    v2mean = v2mean/real(nptot)
 else
    v2mean = 0.
 endif
 if (v2mean > tiny(v2mean)) then
    errmax = errmax/sqrt(v2mean)
 else
    errmax = 0.
 endif
 errmaxmean = errmaxmean + errmax
 errtol = tolv
 dterr = huge(dterr)
 if (tolv < 1.e2 .and. idamp == 0) then
    if (.not.ind_timesteps) then
       dtf = min(dtcourant,dtforce)
       !--if errors are controlling the timestep
       if (dtf > dt .and. dtf < bignumber) then
          errtol = errtol*(dt/dtf)**2
       endif
       if (its==1) then
          if (errtol > tiny(errtol) .and. errmax > epsilon(errmax)) then ! avoid divide-by-zero
             dterr = dt*sqrt(errtol/errmax)
          endif
       endif
    endif
 endif
!
! if the error in the predicted velocity exceeds the tolerance, take iterations
!
! if (maxits > 1 .and. tolv < 1.e2) then
 if (tolv < 1.e2 .and. idamp == 0) then
    converged = (errmax < tolv)
    if (id==master .and. .not.converged) then
       vmean = sqrt(v2mean)
       call summary_variable('tolv',iosumtve,0,errmax)
       call summary_variable('tolv',iosumtvv,0,vmean)
    endif
    if (id==master .and.((iverbose >= 1.and.(.not.converged.or.its > 1)) .or. iverbose >= 2)) &
       write(iprint,"(a,i2,a,es10.3,a,es10.3,a)") &
            ' velocity-dependent force (tolv) iteration ',its,' errmax = ',errmax,' (vmean = ',sqrt(v2mean),')'
 else
    converged = .true.
 endif
 if (id==master .and. tolv > 1.e2 .and. errmax > 1.0d-2) &
   write(iprint,"(a,es10.3,a,es10.3,a,es10.3)") &
        ' velocity-dependent force (tolv) at time = ',timei,' with errmax = ',errmax,' and vmean = ',sqrt(v2mean)

end subroutine check_velocity_error

end module step_lf_global<|MERGE_RESOLUTION|>--- conflicted
+++ resolved
@@ -490,11 +490,6 @@
 
              if (gr) then
                 pxyzu(:,i) = pxyzu(:,i) + hdti*fxyzu(:,i)
-<<<<<<< HEAD
-=======
-             elseif (icooling  /=  8) then
-                vxyzu(:,i) = vxyzu(:,i) + hdti*fxyzu(:,i)
->>>>>>> 2a765ae8
              else
                 if (icooling .ne. 8) then
                    vxyzu(:,i) = vxyzu(:,i) + hdti*fxyzu(:,i)
