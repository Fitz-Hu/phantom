!--------------------------------------------------------------------------!
! The Phantom Smoothed Particle Hydrodynamics code, by Daniel Price et al. !
! Copyright (c) 2007-2018 The Authors (see AUTHORS)                        !
! See LICENCE file for usage and distribution conditions                   !
! http://users.monash.edu.au/~dprice/phantom                               !
!--------------------------------------------------------------------------!
!+
!  MODULE: step_lf_global
!
!  DESCRIPTION:
!   Computes one (hydro) timestep
!
!   Change this subroutine to change the timestepping algorithm
!
!   This version uses a Velocity Verlet (leapfrog) integrator with
!   substepping (operator splitting) of external/sink particle forces,
!   following the Reversible RESPA algorithm of Tuckerman et al. 1992
!
!  REFERENCES:
!     Verlet (1967), Phys. Rev. 159, 98-103
!     Tuckerman, Berne & Martyna (1992), J. Chem. Phys. 97, 1990-2001
!
!  OWNER: Daniel Price
!
!  $Id$
!
!  RUNTIME PARAMETERS: None
!
!  DEPENDENCIES: chem, coolfunc, deriv, dim, eos, externalforces, growth,
!    io, io_summary, mpiutils, options, part, ptmass, timestep,
!    timestep_ind, timestep_sts
!+
!--------------------------------------------------------------------------
module step_lf_global
 use dim,  only:maxp,maxvxyzu,maxBevol
 use part, only:vpred,Bpred,dustpred
#ifdef GR
 use part, only:ppred
#endif
 use timestep_ind, only:maxbins,itdt,ithdt,itdt1,ittwas
 implicit none
 character(len=80), parameter, public :: &  ! module version
    modid="$Id$"
 real               :: ibin_dts(4,0:maxbins)

contains

!------------------------------------------------------------
!+
!  initialisation routine necessary for individual timesteps
!+
!------------------------------------------------------------
subroutine init_step(npart,time,dtmax)
#ifdef IND_TIMESTEPS
 use timestep_ind, only:get_dt
 use part,         only:ibin,twas
#endif
 integer, intent(in) :: npart
 real,    intent(in) :: time,dtmax
#ifdef IND_TIMESTEPS
 integer             :: i
!
! twas is set so that at start of step we predict
! forwards to half of current timestep
!
 !$omp parallel do schedule(static) private(i)
 do i=1,npart
    twas(i) = time + 0.5*get_dt(dtmax,ibin(i))
 enddo
 !
 ! For each ibin option, calculate dt, dt/2, 1/dt and twas
 do i=0,maxbins
    ibin_dts(itdt,  i) = get_dt(dtmax,int(i,kind=1))
    ibin_dts(ithdt, i) = 0.5*ibin_dts(itdt,i)
    ibin_dts(itdt1, i) = 1.0/ibin_dts(itdt,i)
    ibin_dts(ittwas,i) = time + 0.5*get_dt(dtmax,int(i,kind=1))
 enddo
#endif

end subroutine init_step

!------------------------------------------------------------
!+
!  main timestepping routine
!+
!------------------------------------------------------------
subroutine step(npart,nactive,t,dtsph,dtextforce,dtnew)
 use dim,            only:maxp,ndivcurlv,maxvxyzu,maxptmass,maxalpha,nalpha,h2chemistry,use_dustgrowth
 use io,             only:iprint,fatal,iverbose,id,master,warning
 use options,        only:damp,tolv,iexternalforce,icooling,use_dustfrac
 use part,           only:xyzh,vxyzu,fxyzu,fext,divcurlv,divcurlB,Bevol,dBevol, &
                          isdead_or_accreted,rhoh,dhdrho,&
                          iphase,iamtype,massoftype,maxphase,igas,idust,mhd,maxBevol,&
                          switches_done_in_derivs,iboundary,get_ntypes,npartoftype,&
                          dustfrac,dustevol,ddustfrac,temperature,alphaind,nptmass,store_temperature,&
                                                  dustprop,ddustprop,dustproppred,pxyzu,dens
 use eos,            only:get_spsound
 use options,        only:avdecayconst,alpha,ieos,alphamax
 use deriv,          only:derivs
 use timestep,       only:dterr,bignumber
 use mpiutils,       only:reduceall_mpi
 use part,           only:nptmass,xyzmh_ptmass,vxyz_ptmass,fxyz_ptmass,ibin_wake
 use io_summary,     only:summary_printout,summary_variable,iosumtvi,iowake
 use coolfunc,       only:energ_coolfunc
#ifdef IND_TIMESTEPS
 use timestep,       only:dtmax,dtmax_rat,dtdiff,mod_dtmax_in_step
 use timestep_ind,   only:get_dt,nbinmax,decrease_dtmax,ibinnow
 use timestep_sts,   only:sts_get_dtau_next,use_sts,ibin_sts,sts_it_n
 use part,           only:ibin,ibin_old,twas,iactive
#endif
<<<<<<< HEAD
#ifdef GR
 use metric,         only:imetric
 use metric_tools,   only:imet_minkowski
 use cons2prim,      only:conservative_to_primitive
=======
#ifdef DUSTGROWTH
 use growth,                only:update_dustprop
>>>>>>> 727e2fec
#endif
 integer, intent(inout) :: npart
 integer, intent(in)    :: nactive
 real,    intent(in)    :: t,dtsph
 real,    intent(inout) :: dtextforce
 real,    intent(out)   :: dtnew
 integer            :: i,its,np,ntypes,itype,nwake
 real               :: timei,erri,errmax,v2i,errmaxmean
 real               :: vxi,vyi,vzi,eni,vxoldi,vyoldi,vzoldi,hdtsph,pmassi
 real               :: alphaloci,divvdti,source,tdecay1,hi,rhoi,ddenom,spsoundi
 real               :: v2mean,hdti
 real               :: pxi,pyi,pzi,p2i,p2mean
#ifdef IND_TIMESTEPS
 real               :: dtsph_next,dti,time_now
#ifdef MPI
 logical, parameter :: allow_waking = .false.
#else
 logical, parameter :: allow_waking = .true.
#endif
#else
 integer(kind=1), parameter :: nbinmax = 0
#endif
 integer, parameter :: maxits = 30
 logical            :: converged,store_itype
!
! set initial quantities
!
 timei  = t
 hdtsph = 0.5*dtsph
 dterr  = bignumber

! determine twas for each ibin
#ifdef IND_TIMESTEPS
 if (sts_it_n) then
    time_now = timei + dtsph
    do i=0,maxbins
       ibin_dts(ittwas,i) = (int(time_now*ibin_dts(itdt1,i),kind=8) + 0.5)*ibin_dts(itdt,i)
    enddo
 endif
#endif

!--------------------------------------
! velocity predictor step, using dtsph
!--------------------------------------
 itype   = igas
 ntypes  = get_ntypes(npartoftype)
 pmassi  = massoftype(itype)
 store_itype = (maxphase==maxp .and. ntypes > 1)

 !$omp parallel do default(none) &
 !$omp shared(npart,xyzh,vxyzu,fxyzu,iphase,hdtsph,store_itype) &
#ifdef GR
 !$omp shared(pxyzu) &
#endif
 !$omp shared(Bevol,dBevol,dustevol,ddustfrac,use_dustfrac) &
#ifdef IND_TIMESTEPS
 !$omp shared(ibin,ibin_old,twas,timei) &
#endif
 !$omp firstprivate(itype) &
 !$omp private(i,hdti)
 predictor: do i=1,npart
    if (.not.isdead_or_accreted(xyzh(4,i))) then
#ifdef IND_TIMESTEPS
       if (iactive(iphase(i))) ibin_old(i) = ibin(i) ! only required for ibin_neigh in force.F90
       !
       !--synchronise all particles to their half timesteps
       !
       hdti = twas(i) - timei
#else
       hdti = hdtsph
#endif
       if (store_itype) itype = iamtype(iphase(i))
       if (itype==iboundary) cycle predictor
       !
       ! predict v and u to the half step with "slow" forces
       !
#ifdef GR
       pxyzu(:,i) = pxyzu(:,i) + hdti*fxyzu(:,i)
#else
       vxyzu(:,i) = vxyzu(:,i) + hdti*fxyzu(:,i)
#endif
       if (itype==igas) then
          if (mhd)          Bevol(:,i)  = Bevol(:,i)      + hdti*dBevol(:,i)
          if (use_dustfrac) dustevol(i) = abs(dustevol(i) + hdti*ddustfrac(i))
       endif
    endif
 enddo predictor
 !omp end parallel do

!----------------------------------------------------------------------
! substepping with external and sink particle forces, using dtextforce
! accretion onto sinks/potentials also happens during substepping
!----------------------------------------------------------------------
#ifdef GR
 if (iexternalforce > 0 .and. imetric /= imet_minkowski) then
    call step_extern_gr(npart,ntypes,dtsph,dtextforce,xyzh,vxyzu,pxyzu,dens,fext,t,damp)
 else
    call step_extern_sph_gr(dtsph,npart,xyzh,vxyzu,dens,pxyzu)
 endif

#else
 if (nptmass > 0 .or. iexternalforce > 0 .or. (h2chemistry .and. icooling > 0) .or. damp > 0.) then
    call step_extern(npart,ntypes,dtsph,dtextforce,xyzh,vxyzu,fext,t,damp, &
                     nptmass,xyzmh_ptmass,vxyz_ptmass,fxyz_ptmass,nbinmax,ibin_wake)
 else
    call step_extern_sph(dtsph,npart,xyzh,vxyzu)
 endif
#endif

 timei = timei + dtsph
!----------------------------------------------------
! interpolation of SPH quantities needed in the SPH
! force evaluations, using dtsph
!----------------------------------------------------
!$omp parallel do default(none) schedule(guided,1) &
!$omp shared(xyzh,vxyzu,vpred,fxyzu,divcurlv,npart,store_itype) &
#ifdef GR
!$omp shared(pxyzu,ppred) &
#endif
!$omp shared(Bevol,dBevol,Bpred,dtsph,massoftype,iphase) &
!$omp shared(dustevol,ddustprop,dustprop,dustproppred,dustfrac,ddustfrac,dustpred,use_dustfrac) &
!$omp shared(alphaind,ieos,alphamax) &
!$omp shared(temperature) &
#ifdef IND_TIMESTEPS
!$omp shared(twas,timei) &
#endif
!$omp private(hi,rhoi,tdecay1,source,ddenom,hdti) &
!$omp private(i,spsoundi,alphaloci,divvdti) &
!$omp firstprivate(pmassi,itype,avdecayconst,alpha)
 predict_sph: do i=1,npart
    if (.not.isdead_or_accreted(xyzh(4,i))) then
       if (store_itype) then
          itype = iamtype(iphase(i))
          pmassi = massoftype(itype)
          if (itype==iboundary) then
#ifdef GR
             ppred(:,i) = pxyzu(:,i)
#else
             vpred(:,i) = vxyzu(:,i)
#endif
             if (mhd)          Bpred(:,i)  = Bevol (:,i)
             if (use_dustgrowth) dustproppred(:,:) = dustprop(:,:)
             if (use_dustfrac) dustpred(i) = dustevol(i)
             cycle predict_sph
          endif
       endif
       !
       ! make prediction for h
       !
       if (ndivcurlv >= 1) then
          xyzh(4,i) = xyzh(4,i) - dtsph*dhdrho(xyzh(4,i),pmassi)*rhoh(xyzh(4,i),pmassi)*divcurlv(1,i)
       endif
       !
       ! make a prediction for v and u to the full step for use in the
       ! force evaluation. These have already been updated to the
       ! half step, so only need a half step (0.5*dtsph) here
       !
#ifdef IND_TIMESTEPS
       hdti = timei - twas(i)   ! interpolate to end time
#else
       hdti = 0.5*dtsph
#endif
#ifdef GR
       ppred(:,i) = pxyzu(:,i) + hdti*fxyzu(:,i)
#else
       vpred(:,i) = vxyzu(:,i) + hdti*fxyzu(:,i)
<<<<<<< HEAD
#endif
if (use_dustgrowth) then
   dustproppred(:,i) = dustprop(:,i) + hdti*ddustprop(:,i)
endif
=======
       if (use_dustgrowth .and. itype==idust) then
          dustproppred(:,i) = dustprop(:,i) + hdti*ddustprop(:,i)
       endif
>>>>>>> 727e2fec
       if (itype==igas) then
          if (mhd) Bpred(:,i) = Bevol (:,i) + hdti*dBevol(:,i)
          if (use_dustfrac) then
             rhoi        = rhoh(xyzh(4,i),pmassi)
             dustpred(i) = dustevol(i) + hdti*ddustfrac(i)
             dustfrac(i) = dustpred(i)**2/(1.+dustpred(i)**2) ! dustevol = sqrt(eps/1-eps)
          endif
       endif
       !
       ! viscosity switch ONLY (conductivity and resistivity do not use MM97-style switches)
       !
       if (maxalpha==maxp) then
          hi   = xyzh(4,i)
          rhoi = rhoh(hi,pmassi)
          if (store_temperature) then
             spsoundi = get_spsound(ieos,xyzh(:,i),rhoi,vpred(:,i),temperature(i))
          else
             spsoundi = get_spsound(ieos,xyzh(:,i),rhoi,vpred(:,i))
          endif
          tdecay1  = avdecayconst*spsoundi/hi
          ddenom   = 1./(1. + dtsph*tdecay1) ! implicit integration for decay term
          if (nalpha >= 2) then
             ! Cullen and Dehnen (2010) switch
             alphaloci = alphaind(2,i)
             if (alphaind(1,i) < alphaloci) then
                alphaind(1,i) = real(alphaloci,kind=kind(alphaind))
             else
                alphaind(1,i) = real((alphaind(1,i) + dtsph*alphaloci*tdecay1)*ddenom,kind=kind(alphaind))
             endif
          else
             if (ndivcurlv < 1) call fatal('step','alphaind used but divv not stored')
             ! MM97
             source = max(0.0_4,-divcurlv(1,i))
             alphaind(1,i) = real(min((alphaind(1,i) + dtsph*(source + alpha*tdecay1))*ddenom,alphamax),kind=kind(alphaind))
          endif
       endif
    endif
 enddo predict_sph
 !$omp end parallel do
!
! recalculate all SPH forces, and new timestep
!
 if ((iexternalforce /= 0 .or. nptmass > 0) .and. id==master .and. iverbose >= 2) &
   write(iprint,"(a,f14.6,/)") '> full step            : t=',timei

 if (npart > 0) then
#ifdef GR
    call derivs(1,npart,nactive,xyzh,vxyzu,fxyzu,fext,divcurlv,&
                divcurlB,Bpred,dBevol,dustproppred,ddustprop,dustfrac,ddustfrac,temperature,timei,dtsph,dtnew,&
                ppred,dens)
#else
    call derivs(1,npart,nactive,xyzh,vpred,fxyzu,fext,divcurlv,&
                divcurlB,Bpred,dBevol,dustproppred,ddustprop,dustfrac,ddustfrac,temperature,timei,dtsph,dtnew)
#endif
 endif
!
! if using super-timestepping, determine what dt will be used on the next loop
!
#ifdef IND_TIMESTEPS
 if ( use_sts ) call sts_get_dtau_next(dtsph_next,dtsph,dtmax,dtdiff,nbinmax)
 if (mod_dtmax_in_step .and. sts_it_n) then
    call decrease_dtmax(npart,maxbins,timei-dtsph,dtmax_rat,dtmax,ibin,ibin_wake,ibin_sts,ibin_dts,mod_dtmax_in_step)
 endif
#endif
!
!-------------------------------------------------------------------------
!  leapfrog corrector step: most of the time we should not need to take
!  any extra iterations, but to be reversible for velocity-dependent
!  forces we must iterate until velocities agree.
!-------------------------------------------------------------------------
 its        = 0
 converged  = .false.
 errmaxmean = 0.0
 iterations: do while (its < maxits .and. .not.converged)
    its     = its + 1
    errmax  = 0.
    v2mean  = 0.
    p2mean  = 0.
    np      = 0
    itype   = igas
    pmassi  = massoftype(igas)
    ntypes  = get_ntypes(npartoftype)
    store_itype = (maxphase==maxp .and. ntypes > 1)
    nwake   = 0
!$omp parallel default(none) &
!$omp shared(xyzh,vxyzu,vpred,fxyzu,npart,hdtsph,store_itype) &
#ifdef GR
!$omp shared(pxyzu,ppred) &
#endif
!$omp shared(Bevol,dBevol,iphase,its) &
!$omp shared(dustevol,ddustfrac,use_dustfrac) &
!$omp shared(dustprop,ddustprop,dustproppred) &
!$omp shared(xyzmh_ptmass,vxyz_ptmass,fxyz_ptmass,nptmass,massoftype) &
!$omp shared(dtsph,icooling) &
#ifdef IND_TIMESTEPS
!$omp shared(dtmax,ibin,ibin_old,ibin_sts,twas,timei,use_sts,dtsph_next,ibin_wake,sts_it_n) &
!$omp shared(ibin_dts,nbinmax,ibinnow) &
!$omp private(dti,hdti) &
#endif
!$omp private(i,vxi,vyi,vzi,vxoldi,vyoldi,vzoldi) &
!$omp private(pxi,pyi,pzi,p2i) &
!$omp private(erri,v2i,eni) &
!$omp reduction(max:errmax) &
!$omp reduction(+:np,v2mean,p2mean,nwake) &
!$omp firstprivate(pmassi,itype)
!$omp do
    corrector: do i=1,npart
       if (.not.isdead_or_accreted(xyzh(4,i))) then
          if (store_itype) itype = iamtype(iphase(i))
          if (itype==iboundary) cycle corrector
#ifdef IND_TIMESTEPS
          !
          !--update active particles
          !
          if (iactive(iphase(i))) then
             ibin_wake(i) = 0       ! cannot wake active particles
             hdti = timei - twas(i) ! = 0.5*get_dt(dtmax,ibin_old(i)) if .not.use_sts, dtmax has not changed, particle was not just woken up
             if (use_sts) then
                if (ibin(i) < ibin_sts(i)) ibin(i) = min(ibin_sts(i), nbinmax ) ! increase ibin if needed for super timestepping
                if (.not.sts_it_n .or. (sts_it_n .and. ibin_sts(i) > ibin(i))) then
                   dti = hdti + 0.5*dtsph_next
                else
                   dti = hdti + ibin_dts(ithdt,ibin(i))
                endif
             else
                dti = hdti + ibin_dts(ithdt,ibin(i))
             endif
#ifdef GR
             pxyzu(:,i) = pxyzu(:,i) + dti*fxyzu(:,i)
#else
             vxyzu(:,i) = vxyzu(:,i) + dti*fxyzu(:,i)
<<<<<<< HEAD
#endif
=======
             if (use_dustgrowth .and. itype==idust) dustproppred(:,i) = dustproppred(:,i) + dti*ddustprop(:,i)
>>>>>>> 727e2fec
             if (itype==igas) then
                if (mhd)          Bevol(:,i)  = Bevol(:,i)  + dti*dBevol(:,i)
                if (use_dustfrac) dustevol(i) = dustevol(i) + dti*ddustfrac(i)
             endif
             twas(i) = twas(i) + dti
          endif
          !
          !--synchronise all particles
          !
          hdti = timei - twas(i)

#ifdef GR
          pxyzu(:,i) = pxyzu(:,i) + hdti*fxyzu(:,i)
#else
          vxyzu(:,i) = vxyzu(:,i) + hdti*fxyzu(:,i)
#endif

          if (itype==igas) then
             if (mhd)          Bevol(:,i)  = Bevol(:,i)  + hdti*dBevol(:,i)
             if (use_dustfrac) dustevol(i) = dustevol(i) + hdti*ddustfrac(i)
          endif
          !
          !--Wake inactive particles for next step, if required
          !
          if (sts_it_n .and. ibin_wake(i) > ibin(i) .and. allow_waking) then
             ibin_wake(i) = min(int(nbinmax,kind=1),ibin_wake(i))
             nwake        = nwake + 1
             twas(i)      = ibin_dts(ittwas,ibin_wake(i))
             ibin(i)      = ibin_wake(i)
             ibin_wake(i) = 0 ! reset flag
          endif
#else
          !
          ! For velocity-dependent forces compare the new v
          ! with the predicted v used in the force evaluation.
          ! Determine whether or not we need to iterate.
          !

#ifdef GR
          pxi = pxyzu(1,i) + hdtsph*fxyzu(1,i)
          pyi = pxyzu(2,i) + hdtsph*fxyzu(2,i)
          pzi = pxyzu(3,i) + hdtsph*fxyzu(3,i)
          eni = pxyzu(4,i) + hdtsph*fxyzu(4,i)

          erri = (pxi - ppred(1,i))**2 + (pyi - ppred(2,i))**2 + (pzi - ppred(3,i))**2
          !if (erri > errmax) print*,id,' errmax = ',erri,' part ',i,vxi,vxoldi,vyi,vyoldi,vzi,vzoldi
          errmax = max(errmax,erri)

          p2i = pxi*pxi + pyi*pyi + pzi*pzi
          p2mean = p2mean + p2i
          np = np + 1

          pxyzu(1,i) = pxi
          pxyzu(2,i) = pyi
          pxyzu(3,i) = pzi
          !--this is the energy equation if non-isothermal
          pxyzu(4,i) = eni
#else
          vxi = vxyzu(1,i) + hdtsph*fxyzu(1,i)
          vyi = vxyzu(2,i) + hdtsph*fxyzu(2,i)
          vzi = vxyzu(3,i) + hdtsph*fxyzu(3,i)
          if (maxvxyzu >= 4) eni = vxyzu(4,i) + hdtsph*fxyzu(4,i)

          erri = (vxi - vpred(1,i))**2 + (vyi - vpred(2,i))**2 + (vzi - vpred(3,i))**2
          !if (erri > errmax) print*,id,' errmax = ',erri,' part ',i,vxi,vxoldi,vyi,vyoldi,vzi,vzoldi
          errmax = max(errmax,erri)

          v2i    = vxi*vxi + vyi*vyi + vzi*vzi
          v2mean = v2mean + v2i
          np     = np + 1

          vxyzu(1,i) = vxi
          vxyzu(2,i) = vyi
          vxyzu(3,i) = vzi
          !--this is the energy equation if non-isothermal
          if (maxvxyzu >= 4) then
             vxyzu(4,i) = eni
             if (icooling==3) call energ_coolfunc(vxyzu(4,i),rhoh(xyzh(4,i),massoftype(itype)),dtsph,v2i)
          endif
#endif

          if (itype==igas) then
             !
             ! corrector step for magnetic field and dust
             !
             if (mhd)          Bevol(:,i)  = Bevol(:,i)  + hdtsph*dBevol(:,i)
             if (use_dustfrac) dustevol(i) = dustevol(i) + hdtsph*ddustfrac(i)
          endif
#endif
       endif
    enddo corrector
!$omp enddo
!$omp end parallel

#ifdef GR
    call check_velocity_error(errmax,p2mean,np,its,tolv,dtsph,timei,damp,dterr,errmaxmean,converged)
#else
    call check_velocity_error(errmax,v2mean,np,its,tolv,dtsph,timei,damp,dterr,errmaxmean,converged)
#endif

    if (.not.converged .and. npart > 0) then
       !$omp parallel do private(i) schedule(static)
       do i=1,npart
          if (store_itype) itype = iamtype(iphase(i))
#ifdef IND_TIMESTEPS
          if (iactive(iphase(i))) then
#ifdef GR
             ppred(:,i) = pxyzu(:,i)
#else
             vpred(:,i) = vxyzu(:,i)
#endif
             if (mhd)          Bpred(:,i)  = Bevol(:,i)
             if (use_dustfrac) dustpred(i) = dustevol(i)
          endif
#else
#ifdef GR
          ppred(:,i) = pxyzu(:,i)
#else
          vpred(:,i) = vxyzu(:,i)
#endif
          if (mhd)          Bpred(:,i)  = Bevol(:,i)
          if (use_dustfrac) dustpred(i) = dustevol(i)
!
! shift v back to the half step
!
#ifdef GR
          pxyzu(:,i) = pxyzu(:,i) - hdtsph*fxyzu(:,i)
#else
          vxyzu(:,i) = vxyzu(:,i) - hdtsph*fxyzu(:,i)
#endif
          if (itype==igas) then
             if (mhd)          Bevol(:,i)  = Bevol(:,i)  - hdtsph*dBevol(:,i)
             if (use_dustfrac) dustevol(i) = dustevol(i) - hdtsph*ddustfrac(i)
          endif
#endif
       enddo
       !$omp end parallel do
!
!   get new force using updated velocity: no need to recalculate density etc.
!

#ifdef GR
       call derivs(2,npart,nactive,xyzh,vxyzu,fxyzu,fext,divcurlv,divcurlB, &
                     Bpred,dBevol,dustproppred,ddustprop,dustfrac,ddustfrac,&
                                         temperature,timei,dtsph,dtnew,ppred,dens)
#else
       call derivs(2,npart,nactive,xyzh,vpred,fxyzu,fext,divcurlv,divcurlB, &
                     Bpred,dBevol,dustproppred,ddustprop,dustfrac,ddustfrac,&
                                         temperature,timei,dtsph,dtnew)
#endif
    endif
#ifdef DUSTGROWTH
    call update_dustprop(npart,dustproppred) !--update dustprop values
#endif
 enddo iterations
 ! Summary statements & crash if velocity is not converged
 if (nwake > 1) call summary_variable('wake',iowake,  0,real(nwake))
 if (its   > 1) call summary_variable('tolv',iosumtvi,0,real(its)  )
 if (maxits > 1 .and. its >= maxits) then
    call summary_printout(iprint,nptmass)
    call fatal('step','VELOCITY ITERATIONS NOT CONVERGED!!')
 endif

#ifdef GR
 call conservative_to_primitive(npart,xyzh,pxyzu,vxyzu,dens)
#endif

 return
end subroutine step

#ifdef GR
subroutine step_extern_sph_gr(dt,npart,xyzh,vxyzu,dens,pxyzu)
 use part,      only:isdead_or_accreted
 use cons2prim, only:conservative_to_primitive
 use io,        only:warning
 real,    intent(in)    :: dt
 integer, intent(in)    :: npart
 real,    intent(inout) :: xyzh(:,:),dens(:)
 real,    intent(in)    :: pxyzu(:,:)
 real,    intent(out)   :: vxyzu(:,:)
 integer, parameter :: nitermax = 50
 real,    parameter ::     xtol = 1.e-15
 integer :: i,ierr,niter
 real    :: xpred(1:3),vold(1:3),diff
 logical :: converged

 !$omp parallel do default(none) &
 !$omp shared(npart,xyzh,vxyzu,dens,dt) &
 !$omp shared(pxyzu,ierr) &
 !$omp private(i,niter,diff,xpred,vold,converged)
 do i=1,npart
    if (.not.isdead_or_accreted(xyzh(4,i))) then
       call conservative_to_primitive(xyzh(:,i),pxyzu(:,i),vxyzu(:,i),dens(i),ierr)
       !
       ! main position update
       !
       xpred = xyzh(1:3,i) + dt*vxyzu(1:3,i)
       vold  = vxyzu(1:3,i)
       converged = .false.
       niter = 0
       do while (.not. converged .and. niter<=nitermax)
          niter = niter + 1
          call conservative_to_primitive(xyzh(:,i),pxyzu(:,i),vxyzu(:,i),dens(i),ierr)
          xyzh(1:3,i) = xpred + 0.5*dt*(vxyzu(1:3,i)-vold)
          diff = maxval(abs(xyzh(1:3,i)-xpred)/xpred)
          if (diff < xtol) converged = .true.
       enddo
       if (niter > nitermax) call warning('step_extern_sph_gr','Reached max number of x iterations. x_err ',val=diff)

    endif
 enddo
 !$omp end parallel do

end subroutine step_extern_sph_gr

subroutine step_extern_gr(npart,ntypes,dtsph,dtextforce,xyzh,vxyzu,pxyzu,dens,fext,time,damp)
 use dim,            only:maxptmass,maxp,maxvxyzu
 use io,             only:iverbose,id,master,iprint,warning
 use externalforces, only:externalforce,accrete_particles,update_externalforce
 use options,        only:iexternalforce
 use part,           only:maxphase,isdead_or_accreted,iboundary,igas,iphase,iamtype,massoftype,rhoh
 use io_summary,     only:summary_variable,iosumextsr,iosumextst,iosumexter,iosumextet,iosumextr,iosumextt, &
                          summary_accrete,summary_accrete_fail
 use timestep,       only:bignumber
 use cons2prim,      only:conservative_to_primitive
 use extern_gr,      only:get_grforce
 use eos,            only:equationofstate,ieos
 integer, intent(in)    :: npart,ntypes
 real,    intent(in)    :: dtsph,time,damp
 real,    intent(inout) :: dtextforce
 real,    intent(inout) :: xyzh(:,:),vxyzu(:,:),fext(:,:),pxyzu(:,:),dens(:)
 integer :: i,itype,nsubsteps,naccreted,its,ierr
 real    :: timei,t_end_step,hdt,pmassi
 real    :: dt,dtf,dtextforcenew,dtextforce_min
 real    :: pi,pprev(3),xyz_prev(3),spsoundi,pondensi
 real    :: x_err,pmom_err,fstar(3),vxyzu_star(4),accretedmass
 ! real, save :: dmdt = 0.
 logical :: last_step,done,converged,accreted
 integer, parameter :: itsmax = 50
 real, parameter :: ptol = 1.e-15, xtol = 1.e-15
 integer, save :: pitsmax = 0, xitsmax = 0
!
! determine whether or not to use substepping
!
 if ((iexternalforce > 0) .and. dtextforce < dtsph) then
    dt = dtextforce
    last_step = .false.
 else
    dt = dtsph
    last_step = .true.
 endif

 timei = time
 itype          = igas
 pmassi         = massoftype(igas)
 t_end_step     = timei + dtsph
 nsubsteps      = 0
 dtextforce_min = huge(dt)
 done           = .false.

 substeps: do while (timei <= t_end_step .and. .not.done)
    hdt           = 0.5*dt
    timei         = timei + dt
    nsubsteps     = nsubsteps + 1
    dtextforcenew = bignumber

    if (.not.last_step .and. iverbose > 1 .and. id==master) then
       write(iprint,"(a,f14.6)") '> external forces only : t=',timei
    endif

    !---------------------------
    ! predictor during substeps
    !---------------------------
    !
    ! predictor step for external forces, also recompute external forces
    !
    !$omp parallel default(none) &
    !$omp shared(npart,xyzh,vxyzu,fext,iphase,ntypes,massoftype) &
    !$omp shared(dt,hdt) &
    !$omp shared(its,pxyzu,dens) &
    !$omp private(i,dtf,vxyzu_star,fstar) &
    !$omp private(converged,ierr,pprev,pmom_err,xyz_prev,x_err,pi) &
    !$omp firstprivate(pmassi,itype) &
    !$omp reduction(max:xitsmax,pitsmax) &
    !$omp reduction(min:dtextforcenew)
    !$omp do
    predictor: do i=1,npart
       if (.not.isdead_or_accreted(xyzh(4,i))) then
          if (ntypes > 1 .and. maxphase==maxp) then
             itype = iamtype(iphase(i))
             pmassi = massoftype(itype)
          endif

          its       = 0
          converged = .false.

          pxyzu(1:3,i) = pxyzu(1:3,i) + hdt*fext(1:3,i)

          pmom_iterations: do while (its <= itsmax .and. .not. converged)
             its   = its + 1
             pprev = pxyzu(1:3,i)
             call conservative_to_primitive(xyzh(:,i),pxyzu(:,i),vxyzu(:,i),dens(i),ierr,pi)
             call get_grforce(xyzh(1:3,i),vxyzu(1:3,i),dens(i),vxyzu(4,i),pi,fstar,dtf)
             pxyzu(1:3,i) = pprev + hdt*(fstar - fext(1:3,i))
             pmom_err = maxval( abs( (pxyzu(1:3,i) - pprev)/pprev ) )
             if (pmom_err < ptol) converged = .true.
             fext(1:3,i) = fstar
          enddo pmom_iterations
          if (its > itsmax ) call warning('step_extern_gr','Reached max number of pmom iterations. pmom_err ',val=pmom_err)

          pitsmax = max(its,pitsmax)

          call conservative_to_primitive(xyzh(:,i),pxyzu(:,i),vxyzu(:,i),dens(i),ierr,pi)
          xyzh(1:3,i) = xyzh(1:3,i) + dt*vxyzu(1:3,i)


          its        = 0
          converged  = .false.
          vxyzu_star = vxyzu(:,i)
          xyz_iterations: do while (its <= itsmax .and. .not. converged)
             its         = its+1
             xyz_prev    = xyzh(1:3,i)
             call conservative_to_primitive(xyzh(:,i),pxyzu(:,i),vxyzu_star,dens(i),ierr)
             xyzh(1:3,i)  = xyz_prev + hdt*(vxyzu_star(1:3) - vxyzu(1:3,i))
             x_err = maxval( abs( (xyzh(1:3,i)-xyz_prev)/xyz_prev ) )
             if (x_err < xtol) converged = .true.
             vxyzu(:,i)   = vxyzu_star
          enddo xyz_iterations
          if (its > itsmax ) call warning('step_extern_gr','Reached max number of x iterations. x_err ',val=x_err)
          xitsmax = max(its,xitsmax)


          ! Skip remainder of update if boundary particle; note that fext==0 for these particles
          if (itype==iboundary) cycle predictor
       endif
    enddo predictor
    !$omp enddo
    !$omp end parallel

    !
    ! corrector step on gas particles (also accrete particles at end of step)
    !
    accretedmass = 0.
    naccreted    = 0
    dtextforce_min = bignumber

    !$omp parallel do default(none) &
    !$omp shared(npart,xyzh,vxyzu,fext,iphase,ntypes,massoftype,hdt,timei) &
    !$omp private(i,accreted) &
    !$omp shared(ieos,dens,pxyzu,iexternalforce) &
    !$omp private(pi,pondensi,spsoundi,dtf) &
    !$omp firstprivate(itype,pmassi) &
    !$omp reduction(min:dtextforce_min) &
    !$omp reduction(+:accretedmass,naccreted)
    accreteloop: do i=1,npart
       if (.not.isdead_or_accreted(xyzh(4,i))) then
          if (ntypes > 1 .and. maxphase==maxp) then
             itype = iamtype(iphase(i))
             pmassi = massoftype(itype)
             !  if (itype==iboundary) cycle accreteloop
          endif

          call equationofstate(ieos,pondensi,spsoundi,dens(i),xyzh(1,i),xyzh(2,i),xyzh(3,i),vxyzu(4,i))
          pi = pondensi*dens(i)
          call get_grforce(xyzh(1:3,i),vxyzu(1:3,i),dens(i),vxyzu(4,i),pi,fext(1:3,i),dtf)
          dtextforce_min = min(dtf,dtextforce_min)
          !
          ! correct v to the full step using only the external force
          !
          pxyzu(1:3,i) = pxyzu(1:3,i) + hdt*fext(1:3,i)

          if (iexternalforce > 0) then
             call accrete_particles(iexternalforce,xyzh(1,i),xyzh(2,i), &
                                    xyzh(3,i),xyzh(4,i),pmassi,timei,accreted,i)
             if (accreted) then
                accretedmass = accretedmass + pmassi
                naccreted = naccreted + 1
             endif
          endif
       endif
    enddo accreteloop
    !$omp end parallel do

    if (iverbose >= 2 .and. id==master .and. naccreted /= 0) write(iprint,"(a,es10.3,a,i4,a)") &
       'Step: at time ',timei,', ',naccreted,' particles were accreted. Mass accreted = ',accretedmass

    dtextforcenew = min(dtextforce_min,dtextforcenew)
    dtextforce    = dtextforcenew

    if (last_step) then
       done = .true.
    else
       dt = dtextforce
       if (timei + dt > t_end_step) then
          dt = t_end_step - timei
          last_step = .true.
       endif
    endif

 enddo substeps

 if (nsubsteps > 1) then
    if (iverbose>=1 .and. id==master) then
       write(iprint,"(a,i6,a,f8.2,a,es10.3,a,es10.3)") &
           ' using ',nsubsteps,' substeps (dthydro/dtextf = ',dtsph/dtextforce_min,'), dt = ',dtextforce_min,' dtsph = ',dtsph
    endif
    call summary_variable('ext',iosumextr ,nsubsteps,dtsph/dtextforce_min)
    call summary_variable('ext',iosumextt ,nsubsteps,dtextforce_min,1.0/dtextforce_min)
 endif

end subroutine step_extern_gr

#endif
!----------------------------------------------------------------
!+
!  This is the equivalent of the routine below when no external
!  forces, sink particles or cooling are used
!+
!----------------------------------------------------------------
subroutine step_extern_sph(dt,npart,xyzh,vxyzu)
 use part, only:isdead_or_accreted
 real,    intent(in)    :: dt
 integer, intent(in)    :: npart
 real,    intent(inout) :: xyzh(:,:)
 real,    intent(in)    :: vxyzu(:,:)
 integer :: i

 !$omp parallel do default(none) &
 !$omp shared(npart,xyzh,vxyzu,dt) &
 !$omp private(i)
 do i=1,npart
    if (.not.isdead_or_accreted(xyzh(4,i))) then
       !
       ! main position update
       !
       xyzh(1,i) = xyzh(1,i) + dt*vxyzu(1,i)
       xyzh(2,i) = xyzh(2,i) + dt*vxyzu(2,i)
       xyzh(3,i) = xyzh(3,i) + dt*vxyzu(3,i)
    endif
 enddo
 !$omp end parallel do

end subroutine step_extern_sph

!----------------------------------------------------------------
!+
!  Substepping of external and sink particle forces.
!  Also updates position of all particles even if no external
!  forces applied. This is the internal loop of the RESPA
!  algorithm over the "fast" forces.
!+
!----------------------------------------------------------------
subroutine step_extern(npart,ntypes,dtsph,dtextforce,xyzh,vxyzu,fext,time,damp,nptmass, &
                       xyzmh_ptmass,vxyz_ptmass,fxyz_ptmass,nbinmax,ibin_wake)
 use dim,            only:maxptmass,maxp,maxvxyzu
 use io,             only:iverbose,id,master,iprint,warning
 use externalforces, only:externalforce,accrete_particles,update_externalforce, &
                          update_vdependent_extforce_leapfrog,is_velocity_dependent
 use ptmass,         only:ptmass_predictor,ptmass_corrector,ptmass_accrete, &
                          get_accel_sink_gas,get_accel_sink_sink,f_acc,pt_write_sinkev, &
                          idxmsi,idymsi,idzmsi,idmsi,idspinxsi,idspinysi,idspinzsi, &
                          idvxmsi,idvymsi,idvzmsi,idfxmsi,idfymsi,idfzmsi, &
                          ndptmass,update_ptmass
 use options,        only:iexternalforce
 use part,           only:maxphase,abundance,nabundances,h2chemistry,temperature,store_temperature,epot_sinksink,&
                          isdead_or_accreted,iboundary,igas,iphase,iamtype,massoftype,rhoh,divcurlv, &
                          fxyz_ptmass_sinksink
 use options,        only:icooling
 use chem,           only:energ_h2cooling
 use io_summary,     only:summary_variable,iosumextsr,iosumextst,iosumexter,iosumextet,iosumextr,iosumextt, &
                          summary_accrete,summary_accrete_fail
 use timestep,       only:bignumber,C_force
 use timestep_sts,   only:sts_it_n
 use mpiutils,       only:bcast_mpi,reduce_in_place_mpi,reduceall_mpi
 integer,         intent(in)    :: npart,ntypes,nptmass
 real,            intent(in)    :: dtsph,time,damp
 real,            intent(inout) :: dtextforce
 real,            intent(inout) :: xyzh(:,:),vxyzu(:,:),fext(:,:)
 real,            intent(inout) :: xyzmh_ptmass(:,:),vxyz_ptmass(:,:),fxyz_ptmass(:,:)
 integer(kind=1), intent(in)    :: nbinmax
 integer(kind=1), intent(inout) :: ibin_wake(:)
 integer         :: i,itype,nsubsteps,idudtcool,ichem,naccreted,nfail,nfaili
 integer(kind=1) :: ibin_wakei
 real            :: timei,hdt,fextx,fexty,fextz,fextxi,fextyi,fextzi,phii,pmassi
 real            :: dtphi2,dtphi2i,vxhalfi,vyhalfi,vzhalfi,fxi,fyi,fzi,deni
 real            :: dudtcool,fextv(3),fac,poti
 real            :: dt,dtextforcenew,dtsinkgas,fonrmax,fonrmaxi
 real            :: dtf,accretedmass,t_end_step,dtextforce_min
 real            :: dptmass(ndptmass,nptmass)
 real, save      :: dmdt = 0.
 logical         :: accreted,extf_is_velocity_dependent
 logical         :: last_step,done
!
! determine whether or not to use substepping
!
 if ((iexternalforce > 0 .or. nptmass > 0) .and. dtextforce < dtsph) then
    dt = dtextforce
    last_step = .false.
 else
    dt = dtsph
    last_step = .true.
 endif

 timei = time
 extf_is_velocity_dependent = is_velocity_dependent(iexternalforce)
 accretedmass   = 0.
 itype          = igas
 pmassi         = massoftype(igas)
 fac            = 0.
 t_end_step     = timei + dtsph
 nsubsteps      = 0
 dtextforce_min = huge(dt)
 done           = .false.

 substeps: do while (timei <= t_end_step .and. .not.done)
    hdt           = 0.5*dt
    timei         = timei + dt
    nsubsteps     = nsubsteps + 1
    dtextforcenew = bignumber
    dtsinkgas     = bignumber
    dtphi2        = bignumber

    if (.not.last_step .and. iverbose > 1 .and. id==master) then
       write(iprint,"(a,f14.6)") '> external/ptmass forces only : t=',timei
    endif
    !
    ! update time-dependent external forces
    !
    call update_externalforce(iexternalforce,timei,dmdt)

    !---------------------------
    ! predictor during substeps
    !---------------------------
    !
    ! point mass predictor step
    !
    if (nptmass > 0) then
       if (id==master) then
          call ptmass_predictor(nptmass,dt,xyzmh_ptmass,vxyz_ptmass,fxyz_ptmass)
          !
          ! get sink-sink forces (and a new sink-sink timestep.  Note: fxyz_ptmass is zeroed in this subroutine)
          ! pass sink-sink forces to variable fxyz_ptmass_sinksink for later writing.
          !
          call get_accel_sink_sink(nptmass,xyzmh_ptmass,fxyz_ptmass,epot_sinksink,dtf,iexternalforce,timei)
          fxyz_ptmass_sinksink=fxyz_ptmass
          if (iverbose >= 2) write(iprint,*) 'dt(sink-sink) = ',C_force*dtf
       else
          fxyz_ptmass(:,:) = 0.
       endif
       call bcast_mpi(xyzmh_ptmass(:,1:nptmass))
       call bcast_mpi(vxyz_ptmass(:,1:nptmass))
       call bcast_mpi(epot_sinksink)
       call bcast_mpi(dtf)
       dtextforcenew = min(dtextforcenew,C_force*dtf)
    endif

    !
    ! predictor step for sink-gas and external forces, also recompute sink-gas and external forces
    !
    fonrmax = 0.
    !$omp parallel default(none) &
    !$omp shared(npart,xyzh,vxyzu,fext,abundance,iphase,ntypes,massoftype) &
    !$omp shared(temperature) &
    !$omp shared(dt,hdt,timei,iexternalforce,extf_is_velocity_dependent,icooling) &
    !$omp shared(xyzmh_ptmass,vxyz_ptmass,damp) &
    !$omp shared(nptmass,f_acc,nsubsteps,C_force,divcurlv) &
    !$omp private(i,ichem,idudtcool,dudtcool,fxi,fyi,fzi,phii) &
    !$omp private(fextx,fexty,fextz,fextxi,fextyi,fextzi,poti,deni,fextv,accreted) &
    !$omp private(fonrmaxi,dtphi2i,dtf) &
    !$omp private(vxhalfi,vyhalfi,vzhalfi) &
    !$omp firstprivate(pmassi,itype) &
    !$omp reduction(+:accretedmass) &
    !$omp reduction(min:dtextforcenew,dtsinkgas,dtphi2) &
    !$omp reduction(max:fonrmax) &
    !$omp reduction(+:fxyz_ptmass)
    !$omp do
    predictor: do i=1,npart
       if (.not.isdead_or_accreted(xyzh(4,i))) then
          if (ntypes > 1 .and. maxphase==maxp) then
             itype = iamtype(iphase(i))
             pmassi = massoftype(itype)
          endif
          !
          ! predict v to the half step
          !
          vxyzu(1:3,i) = vxyzu(1:3,i) + hdt*fext(1:3,i)
          !
          ! main position update
          !
          xyzh(1,i) = xyzh(1,i) + dt*vxyzu(1,i)
          xyzh(2,i) = xyzh(2,i) + dt*vxyzu(2,i)
          xyzh(3,i) = xyzh(3,i) + dt*vxyzu(3,i)
          !
          ! Skip remainder of update if boundary particle; note that fext==0 for these particles
          if (itype==iboundary) cycle predictor
          !
          ! compute and add sink-gas force
          !
          fextx = 0.
          fexty = 0.
          fextz = 0.
          if (nptmass > 0) then
             call get_accel_sink_gas(nptmass,xyzh(1,i),xyzh(2,i),xyzh(3,i),xyzh(4,i),xyzmh_ptmass,&
                      fextx,fexty,fextz,phii,pmassi,fxyz_ptmass,fonrmaxi,dtphi2i)
             fonrmax = max(fonrmax,fonrmaxi)
             dtphi2  = min(dtphi2,dtphi2i)
          endif
          !
          ! compute and add external forces
          !
          if (iexternalforce > 0) then
             call externalforce(iexternalforce,xyzh(1,i),xyzh(2,i),xyzh(3,i),xyzh(4,i), &
                                timei,fextxi,fextyi,fextzi,poti,dtf,i)
             dtextforcenew = min(dtextforcenew,C_force*dtf)

             fextx = fextx + fextxi
             fexty = fexty + fextyi
             fextz = fextz + fextzi
             !
             !  Velocity-dependent external forces require special handling
             !  in leapfrog (corrector is implicit)
             !
             if (extf_is_velocity_dependent) then
                vxhalfi = vxyzu(1,i)
                vyhalfi = vxyzu(2,i)
                vzhalfi = vxyzu(3,i)
                fxi = fextx
                fyi = fexty
                fzi = fextz
                call update_vdependent_extforce_leapfrog(iexternalforce,&
                     vxhalfi,vyhalfi,vzhalfi, &
                     fxi,fyi,fzi,fextv,dt,xyzh(1,i),xyzh(2,i),xyzh(3,i))
                fextx = fextx + fextv(1)
                fexty = fexty + fextv(2)
                fextz = fextz + fextv(3)
             endif
          endif
          if (damp > 0.) then
             fextx = fextx - damp*vxyzu(1,i)
             fexty = fexty - damp*vxyzu(2,i)
             fextz = fextz - damp*vxyzu(3,i)
          endif
          fext(1,i) = fextx
          fext(2,i) = fexty
          fext(3,i) = fextz
          !
          ! ARP added:
          ! Chemistry must be updated on each substep, else will severely underestimate.
          !
          if ((maxvxyzu >= 4).and.(icooling > 0).and.h2chemistry) then
             !--Flag determines no cooling, just update abundances.
             ichem     = 1
             idudtcool = 0
             !--Dummy variable to fill for cooling (will remain empty)
             dudtcool  = 0.
             !--Provide a blank dudt_cool element, not needed here
             call energ_h2cooling(vxyzu(4,i),dudtcool,rhoh(xyzh(4,i),pmassi),abundance(:,i), &
                                  nabundances,dt,xyzh(1,i),xyzh(2,i),xyzh(3,i), &
                                  divcurlv(1,i),idudtcool,ichem)
          endif
       endif
    enddo predictor
    !$omp enddo
    !$omp end parallel

    !
    ! reduction of sink-gas forces from each MPI thread
    !
    call reduce_in_place_mpi('+',fxyz_ptmass(:,1:nptmass))

    !---------------------------
    ! corrector during substeps
    !---------------------------
    !
    ! corrector step on sinks (changes velocities only, does not change position)
    !
    if (nptmass > 0) then
       if (id==master) then
          call ptmass_corrector(nptmass,dt,vxyz_ptmass,fxyz_ptmass,xyzmh_ptmass,iexternalforce)
       endif
       call bcast_mpi(vxyz_ptmass(:,1:nptmass))
    endif

    !
    ! corrector step on gas particles (also accrete particles at end of step)
    !
    accretedmass = 0.
    nfail        = 0
    naccreted    = 0
    ibin_wakei   = 0
    dptmass(:,1:nptmass) = 0.

    !$omp parallel default(none) &
    !$omp shared(npart,xyzh,vxyzu,fext,iphase,ntypes,massoftype,hdt,timei,nptmass,sts_it_n) &
    !$omp shared(xyzmh_ptmass,vxyz_ptmass,fxyz_ptmass,f_acc) &
    !$omp shared(iexternalforce) &
    !$omp shared(nbinmax,ibin_wake) &
    !$omp reduction(+:dptmass) &
    !$omp private(i,accreted,nfaili,fxi,fyi,fzi) &
    !$omp firstprivate(itype,pmassi,ibin_wakei) &
    !$omp reduction(+:accretedmass,nfail,naccreted)
    !$omp do
    accreteloop: do i=1,npart
       if (.not.isdead_or_accreted(xyzh(4,i))) then
          if (ntypes > 1 .and. maxphase==maxp) then
             itype = iamtype(iphase(i))
             pmassi = massoftype(itype)
             !if (itype==iboundary) cycle accreteloop
          endif
          !
          ! correct v to the full step using only the external force
          !
          vxyzu(1:3,i) = vxyzu(1:3,i) + hdt*fext(1:3,i)

          if (iexternalforce > 0) then
             call accrete_particles(iexternalforce,xyzh(1,i),xyzh(2,i), &
                                    xyzh(3,i),xyzh(4,i),pmassi,timei,accreted,i)
             if (accreted) accretedmass = accretedmass + pmassi
          endif
          !
          ! accretion onto sink particles
          ! need position, velocities and accelerations of both gas and sinks to be synchronised,
          ! otherwise will not conserve momentum
          ! Note: requiring sts_it_n since this is supertimestep with the most active particles
          !
          if (nptmass > 0 .and. sts_it_n) then
             fxi = fext(1,i)
             fyi = fext(2,i)
             fzi = fext(3,i)
#ifdef IND_TIMESTEPS
             ibin_wakei = ibin_wake(i)
#endif
             call ptmass_accrete(1,nptmass,xyzh(1,i),xyzh(2,i),xyzh(3,i),xyzh(4,i),&
                                 vxyzu(1,i),vxyzu(2,i),vxyzu(3,i),fxi,fyi,fzi,&
                                 itype,pmassi,xyzmh_ptmass,vxyz_ptmass,&
                                 accreted,dptmass,timei,f_acc,nbinmax,ibin_wakei,nfaili)
             if (accreted) then
                naccreted = naccreted + 1
                cycle accreteloop
#ifdef IND_TIMESTEPS
             else
                ibin_wake(i) = ibin_wakei
#endif
             endif
             if (nfaili > 1) nfail = nfail + 1
          endif
       endif

    enddo accreteloop
    !$omp enddo
    !$omp end parallel

    !
    ! reduction of sink particle changes across MPI
    !
    call reduce_in_place_mpi('+',dptmass(:,1:nptmass))

    naccreted = int(reduceall_mpi('+',naccreted))
    nfail = int(reduceall_mpi('+',nfail))

    if (id==master) call update_ptmass(dptmass,xyzmh_ptmass,vxyz_ptmass,fxyz_ptmass,nptmass)

    call bcast_mpi(xyzmh_ptmass(:,1:nptmass))
    call bcast_mpi(vxyz_ptmass(:,1:nptmass))
    call bcast_mpi(fxyz_ptmass(:,1:nptmass))

    if (iverbose >= 2 .and. id==master .and. naccreted /= 0) write(iprint,"(a,es10.3,a,i4,a,i4,a)") &
       'Step: at time ',timei,', ',naccreted,' particles were accreted amongst ',nptmass,' sink(s).'

    if (nptmass > 0) then
       call summary_accrete_fail(nfail)
       call summary_accrete(nptmass)
       ! only write to .ev during substeps if no gas particles present
       if (npart==0) call pt_write_sinkev(nptmass,timei,xyzmh_ptmass,vxyz_ptmass, &
                                          fxyz_ptmass,fxyz_ptmass_sinksink)
    endif
    !
    ! check if timestep criterion was violated during substeps
    !
    if (nptmass > 0) then
       if (fonrmax > 0.) then
          dtsinkgas = min(dtsinkgas,C_force*1./sqrt(fonrmax),C_force*sqrt(dtphi2))
       endif
       if (iverbose >= 2) write(iprint,*) nsubsteps,'dt(ext/sink-sink) = ',dtextforcenew,', dt(sink-gas) = ',dtsinkgas
       dtextforcenew = min(dtextforcenew,dtsinkgas)
    endif

    dtextforcenew = reduceall_mpi('min',dtextforcenew)

    dtextforce_min = min(dtextforce_min,dtextforcenew)
    dtextforce = dtextforcenew

    if (last_step) then
       done = .true.
    else
       dt = dtextforce
       if (timei + dt > t_end_step) then
          dt = t_end_step - timei
          last_step = .true.
       endif
    endif
 enddo substeps

 if (nsubsteps > 1) then
    if (iverbose>=1 .and. id==master) then
       write(iprint,"(a,i6,a,f8.2,a,es10.3,a,es10.3)") &
           ' using ',nsubsteps,' substeps (dthydro/dtextf = ',dtsph/dtextforce_min,'), dt = ',dtextforce_min,' dtsph = ',dtsph
    endif
    if (nptmass >  0 .and. iexternalforce <= 0) then
       call summary_variable('ext',iosumextsr,nsubsteps,dtsph/dtextforce_min)
       call summary_variable('ext',iosumextst,nsubsteps,dtextforce_min,1.0/dtextforce_min)
    elseif (nptmass <= 0 .and. iexternalforce >  0) then
       call summary_variable('ext',iosumexter,nsubsteps,dtsph/dtextforce_min)
       call summary_variable('ext',iosumextet,nsubsteps,dtextforce_min,1.0/dtextforce_min)
    else
       call summary_variable('ext',iosumextr ,nsubsteps,dtsph/dtextforce_min)
       call summary_variable('ext',iosumextt ,nsubsteps,dtextforce_min,1.0/dtextforce_min)
    endif
 endif

end subroutine step_extern

!-----------------------------------------------------
!+
!  Check error in v^1 compared to the predicted v^*
!  in the leapfrog corrector step. If this is not
!  within some tolerance we iterate the corrector step
!+
!-----------------------------------------------------
subroutine check_velocity_error(errmax,v2mean,np,its,tolv,dt,timei,damp,dterr,errmaxmean,converged)
 use io,         only:id,master,iprint,iverbose,warning
#ifndef IND_TIMESTEPS
 use timestep,   only:dtcourant,dtforce,bignumber
#endif
 use mpiutils,   only:reduceall_mpi
 use io_summary, only:summary_variable,iosumtve,iosumtvv
 real,    intent(inout) :: errmax,v2mean,errmaxmean
 integer, intent(in)    :: np,its
 real,    intent(in)    :: tolv,dt,timei,damp
 real,    intent(out)   :: dterr
 logical, intent(out)   :: converged
 real            :: errtol,vmean
#ifndef IND_TIMESTEPS
 real            :: dtf
#endif
 integer(kind=8) :: nptot
!
!  Check v^1 against the predicted velocity
!  this will only be different because of velocity-dependent forces
!  (i.e., viscosity). If these are not a small fraction of the total force
!  we need to take iterations in order to get this right in leapfrog.
!  Also, if this occurs, we take the timestep down to try to avoid the need
!  for iterations.
!
 nptot = reduceall_mpi('+',np)
 v2mean = reduceall_mpi('+',v2mean)
 errmax = reduceall_mpi('max',errmax)
 if (damp > 0.) call warning('step','damping is ON')

 if (nptot > 0) then
    v2mean = v2mean/real(nptot)
 else
    v2mean = 0.
 endif
 if (v2mean > tiny(v2mean)) then
    errmax = errmax/sqrt(v2mean)
 else
    errmax = 0.
 endif
 errmaxmean = errmaxmean + errmax
 errtol = tolv
 dterr = huge(dterr)
 if (tolv < 1.e2 .and. damp < tiny(damp)) then
#ifndef IND_TIMESTEPS
    dtf = min(dtcourant,dtforce)
    !--if errors are controlling the timestep
    if (dtf > dt .and. dtf < bignumber) then
       errtol = errtol*(dt/dtf)**2
    endif
    if (its==1) then
       if (errtol > tiny(errtol) .and. errmax > epsilon(errmax)) then ! avoid divide-by-zero
          dterr = dt*sqrt(errtol/errmax)
       endif
    endif
#endif
 endif
!
! if the error in the predicted velocity exceeds the tolerance, take iterations
!
! if (maxits > 1 .and. tolv < 1.e2) then
 if (tolv < 1.e2 .and. damp < tiny(damp)) then
    converged = (errmax < tolv)
    if (id==master .and. .not.converged) then
       vmean = sqrt(v2mean)
       call summary_variable('tolv',iosumtve,0,errmax)
       call summary_variable('tolv',iosumtvv,0,vmean)
    endif
    if (id==master .and.((iverbose >= 1.and.(.not.converged.or.its > 1)) .or. iverbose >= 2)) &
       write(iprint,"(a,i2,a,es10.3,a,es10.3,a)") &
            ' velocity-dependent force (tolv) iteration ',its,' errmax = ',errmax,' (vmean = ',sqrt(v2mean),')'
 else
    converged = .true.
 endif
 if (id==master .and. tolv > 1.e2 .and. errmax > 1.0d-2) &
   write(iprint,"(a,es10.3,a,es10.3,a,es10.3)") &
        ' velocity-dependent force (tolv) at time = ',timei,' with errmax = ',errmax,' and vmean = ',sqrt(v2mean)

end subroutine check_velocity_error

end module step_lf_global<|MERGE_RESOLUTION|>--- conflicted
+++ resolved
@@ -108,15 +108,13 @@
  use timestep_sts,   only:sts_get_dtau_next,use_sts,ibin_sts,sts_it_n
  use part,           only:ibin,ibin_old,twas,iactive
 #endif
-<<<<<<< HEAD
 #ifdef GR
  use metric,         only:imetric
  use metric_tools,   only:imet_minkowski
  use cons2prim,      only:conservative_to_primitive
-=======
+#endif
 #ifdef DUSTGROWTH
- use growth,                only:update_dustprop
->>>>>>> 727e2fec
+ use growth,         only:update_dustprop
 #endif
  integer, intent(inout) :: npart
  integer, intent(in)    :: nactive
@@ -283,16 +281,10 @@
        ppred(:,i) = pxyzu(:,i) + hdti*fxyzu(:,i)
 #else
        vpred(:,i) = vxyzu(:,i) + hdti*fxyzu(:,i)
-<<<<<<< HEAD
-#endif
-if (use_dustgrowth) then
-   dustproppred(:,i) = dustprop(:,i) + hdti*ddustprop(:,i)
-endif
-=======
+#endif
        if (use_dustgrowth .and. itype==idust) then
           dustproppred(:,i) = dustprop(:,i) + hdti*ddustprop(:,i)
        endif
->>>>>>> 727e2fec
        if (itype==igas) then
           if (mhd) Bpred(:,i) = Bevol (:,i) + hdti*dBevol(:,i)
           if (use_dustfrac) then
@@ -424,11 +416,8 @@
              pxyzu(:,i) = pxyzu(:,i) + dti*fxyzu(:,i)
 #else
              vxyzu(:,i) = vxyzu(:,i) + dti*fxyzu(:,i)
-<<<<<<< HEAD
-#endif
-=======
+#endif
              if (use_dustgrowth .and. itype==idust) dustproppred(:,i) = dustproppred(:,i) + dti*ddustprop(:,i)
->>>>>>> 727e2fec
              if (itype==igas) then
                 if (mhd)          Bevol(:,i)  = Bevol(:,i)  + dti*dBevol(:,i)
                 if (use_dustfrac) dustevol(i) = dustevol(i) + dti*ddustfrac(i)
