--- conflicted
+++ resolved
@@ -39,20 +39,11 @@
 !
 ! :Runtime parameters: None
 !
-<<<<<<< HEAD
-! :Dependencies: boundary, cooling, dim, dust, eos, eos_shen,
-!   eos_stamatellos, fastmath, io, io_summary, kdtree, kernel, linklist,
-!   metric_tools, mpiderivs, mpiforce, mpimemory, mpiutils, nicil,
-!   omputils, options, part, physcon, ptmass, ptmass_heating,
-!   radiation_utils, timestep, timestep_ind, timestep_sts, timing, units,
-!   utils_gr, viscosity
-=======
-! :Dependencies: boundary, cooling, dim, dust, eos, eos_shen, fastmath,
+! :Dependencies: boundary, cooling, dim, dust, eos, eos_shen, eos_stamatellos,fastmath,
 !   growth, io, io_summary, kdtree, kernel, linklist, metric_tools,
 !   mpiderivs, mpiforce, mpimemory, mpiutils, nicil, omputils, options,
 !   part, physcon, ptmass, ptmass_heating, radiation_utils, timestep,
 !   timestep_ind, timestep_sts, timing, units, utils_gr, viscosity
->>>>>>> c022941a
 !
  use dim, only:maxfsum,maxxpartveciforce,maxp,ndivcurlB,ndivcurlv,&
                maxdusttypes,maxdustsmall,do_radiation
@@ -922,22 +913,8 @@
 #ifdef PERIODIC
  use boundary,    only:dxbound,dybound,dzbound
 #endif
- use dim,         only:use_dust,use_dustgrowth,ind_timesteps
-#ifdef DUST
- use dust,        only:get_ts,idrag,icut_backreaction,ilimitdustflux,irecon,drag_implicit
-<<<<<<< HEAD
- use kernel,      only:wkern_drag,cnormk_drag
- use part,        only:ndustsmall,grainsize,graindens
-#ifdef DUSTGROWTH
-=======
- use kernel,      only:wkern_drag,cnormk_drag,wkern,cnormk
- use part,        only:ndustsmall,grainsize,graindens,ndustsmall,grainsize,graindens,filfac
- use options,     only:use_porosity
- use growth,      only:get_size
->>>>>>> c022941a
+ use dim,         only:use_dust,use_dustgrowth,ind_timesteps>>>>>>> upstream/master
  use kernel,      only:wkern,cnormk
-#endif
-#endif
 #ifdef IND_TIMESTEPS
  use part,        only:ibin_old,iamboundary
  use timestep_ind,only:get_dt
@@ -1221,7 +1198,7 @@
  fgravxi = 0.
  fgravyi = 0.
  fgravzi = 0.
- if (icooling == 8) then
+ if (icooling == 9) then
     gradP_cool(i) = 0d0
     Gpot_cool(i) = 0d0
     duFLD(i) = 0d0
@@ -1636,7 +1613,7 @@
           gradpi = pmassj*(pro2i + qrho2i)*grkerni
           if (usej) gradpj = pmassj*(pro2j + qrho2j)*grkernj
           !-- calculate grad P from gas pressure alone for cooling
-          if (icooling == 8) then
+          if (icooling == 9) then
              gradP_cooli =  pmassj*pri*rho1i*rho1i*grkerni
              gradP_coolj = 0d0
              if (usej) then
@@ -1756,7 +1733,7 @@
           fsum(ifzi) = fsum(ifzi) - runiz*(gradp + fgrav) - projsz
           fsum(ipot) = fsum(ipot) + pmassj*phii ! no need to symmetrise (see PM07)
 
-          if (icooling == 8) then
+          if (icooling == 9) then
              Gpot_cool(i) = Gpot_cool(i) + pmassj*phii
              gradpx = gradpx + runix*(gradP_cooli + gradP_coolj)
              gradpy = gradpy + runiy*(gradP_cooli + gradP_coolj)
@@ -1771,7 +1748,7 @@
              fsum(idudtdissi) = fsum(idudtdissi) + dudtdissi + dudtresist
              !--energy dissipation due to conductivity
              fsum(idendtdissi) = fsum(idendtdissi) + dendissterm
-             if (icooling == 8) then
+             if (icooling == 9) then
                 Gpot_cool(i) = Gpot_cool(i) + pmassj*phii 
                 if (doFLD .and. dt > 0.) then
                    !print *, rhoj, "calling k_fld for j", j, enj
@@ -1978,17 +1955,12 @@
                    wdrag = wkern_drag(q2j,qj)*hj21*hj1*cnormk_drag
                 endif
                 if (use_dustgrowth) then
-<<<<<<< HEAD
-                   call get_ts(idrag,1,grainsizei,graindensi,rhoj,rhoi,spsoundj,dv2,tsijtmp,iregime)
-#ifdef DUSTGROWTH
-=======
                    if (use_porosity) then
                       call get_ts(idrag,1,get_size(grainmassi,graindensi,filfaci),&
                       graindensi*filfaci,rhoj,rhoi,spsoundj,dv2,tsijtmp,iregime)
                    else
                       call get_ts(idrag,1,get_size(grainmassi,graindensi),graindensi,rhoj,rhoi,spsoundj,dv2,tsijtmp,iregime)
                    endif
->>>>>>> c022941a
                    if (q2i < q2j) then
                       winter = wkern(q2i,qi)*hi21*hi1*cnormk
                    else
@@ -2000,7 +1972,6 @@
                    fsum(idviy)     = fsum(idviy)     + pmassj*dvy*winter
                    fsum(idviz)     = fsum(idviz)     + pmassj*dvz*winter
                    fsum(icsi)      = fsum(icsi)      + pmassj*spsoundj*winter
-#endif
                 else
                    !--the following works for large grains only (not hybrid large and small grains)
                    idusttype = iamtypei - idust + 1
@@ -2065,7 +2036,7 @@
        fsum(ipot) = fsum(ipot) + pmassj*phii
 
        !-- add contribution of 'distant neighbour' (outside r_kernel) gas particle to potential
-       if (iamtypej == igas .and. icooling == 8) Gpot_cool(i) = Gpot_cool(i) + pmassj*phii
+       if (iamtypej == igas .and. icooling == 9) Gpot_cool(i) = Gpot_cool(i) + pmassj*phii
 
        !--self gravity contribution to total energy equation
        if (gr .and. gravity .and. ien_type == ien_etotal) then
@@ -2078,7 +2049,7 @@
 
  enddo loop_over_neighbours2
  
- if (icooling == 8) gradP_cool(i) = sqrt(gradpx*gradpx + gradpy*gradpy + gradpz*gradpz)
+ if (icooling == 9) gradP_cool(i) = sqrt(gradpx*gradpx + gradpy*gradpy + gradpz*gradpz)
 
 
  if (gr .and. gravity .and. ien_type == ien_etotal) then
@@ -2211,13 +2182,9 @@
                      iohm,ihall,iambi,ndustsmall,iradP,igasP,ics,itemp
  use viscosity, only:irealvisc,bulkvisc
  use dust,      only:get_ts,idrag
-<<<<<<< HEAD
- use part,      only:grainsize,graindens
-=======
  use options,   only:use_porosity
  use part,      only:grainsize,graindens,filfac
  use growth,    only:get_size
->>>>>>> c022941a
  use part,        only:ibin_old
  use timestep_ind,    only:get_dt
  use nicil,     only:nimhd_get_jcbcb
@@ -2680,11 +2647,7 @@
  use metric_tools,   only:unpack_metric
  use utils_gr,       only:get_u0
  use io,             only:error
-<<<<<<< HEAD
-#ifdef DUSTGROWTH
-=======
  use growth,         only:get_size
->>>>>>> c022941a
  use dust,           only:idrag,get_ts
  use physcon,        only:fourpi
  use options,        only:use_porosity
@@ -2759,14 +2722,8 @@
  logical               :: allow_decrease,dtcheck
  character(len=16)     :: dtchar
 #endif
-<<<<<<< HEAD
-#ifdef DUSTGROWTH
- real    :: tstopint,gsizei,gdensi
-=======
  real    :: tstopint,gmassi,gdensi
->>>>>>> c022941a
  integer :: ireg
-#endif
  integer               :: ip,i
  real                  :: densi, vxi,vyi,vzi,u0i,dudtcool,dudtheat
  real                  :: posi(3),veli(3),gcov(0:3,0:3),metrici(0:3,0:3,2)
@@ -2900,7 +2857,7 @@
     !--add self-contribution
     call kernel_softening(0.,0.,potensoft0,dum)
     epoti = 0.5*pmassi*(fsum(ipot) + pmassi*potensoft0*hi1)
-    if (icooling == 8 .and. iamgasi) Gpot_cool(i) = Gpot_cool(i) + pmassi*potensoft0*hi1
+    if (icooling == 9 .and. iamgasi) Gpot_cool(i) = Gpot_cool(i) + pmassi*potensoft0*hi1
     !
     !--add contribution from distant nodes, expand these in Taylor series about node centre
     !  use xcen directly, -1 is placeholder
@@ -2910,7 +2867,7 @@
     fsum(ifxi) = fsum(ifxi) + fxi
     fsum(ifyi) = fsum(ifyi) + fyi
     fsum(ifzi) = fsum(ifzi) + fzi
-    if (icooling == 8 .and. iamgasi) Gpot_cool(i) = Gpot_cool(i) + poti ! add contribution from distant nodes
+    if (icooling == 9 .and. iamgasi) Gpot_cool(i) = Gpot_cool(i) + poti ! add contribution from distant nodes
     if (gr .and. ien_type == ien_etotal) then
        fsum(idudtdissi) = fsum(idudtdissi) + vxi*fxi + vyi*fyi + vzi*fzi
     endif
