!--------------------------------------------------------------------------!
! The Phantom Smoothed Particle Hydrodynamics code, by Daniel Price et al. !
! Copyright (c) 2007-2023 The Authors (see AUTHORS)                        !
! See LICENCE file for usage and distribution conditions                   !
! http://phantomsph.bitbucket.io/                                          !
!--------------------------------------------------------------------------!
module forces
!
! This module is the "guts" of the code
!   Calculates force and rates of change for all particles
!
! :References:
!
!  Code paper:
!      Price et al. (2018), PASA 35, e031
!  Hydro:
!      Price (2012), J. Comp. Phys. 231, 759-794
!      Lodato & Price (2010), MNRAS 405, 1212-1226
!      Price & Federrath (2010), MNRAS 406, 1659-1674
!  MHD:
!      Tricco & Price (2012), J. Comp. Phys. 231, 7214-7236
!      Tricco, Price & Bate (2016), MNRAS 322, 326-344
!      Wurster, Price & Ayliffe (2014), MNRAS 444, 1104-1112
!      Wurster, Price & Bate (2016), MNRAS 457, 1037-1061
!  Dust:
!      Laibe & Price (2012a), MNRAS 420, 2345-2364
!      Laibe & Price (2012b), MNRAS 420, 2365-2376
!      Price & Laibe (2015), MNRAS 451, 5332-5345
!      Hutchison, Price & Laibe (2018), MNRAS 476, 2186-2198
!      Ballabio et al. (2018), MNRAS 477, 2766-2771
!      Mentiplay, Price, Pinte & Laibe (2020), MNRAS 499, 3806-3818
!      Price & Laibe (2020), MNRAS 495, 3929-3934
!  Radiation:
!      Whitehouse & Bate (2004), MNRAS 353, 1078-1094
!  GR:
!      Liptai & Price (2019), MNRAS 485, 819-842
!
! :Owner: Conrad Chan
!
! :Runtime parameters: None
!
! :Dependencies: boundary, cooling, dim, dust, eos, eos_shen,
!   eos_stamatellos, fastmath, io, io_summary, kdtree, kernel, linklist,
!   metric_tools, mpiderivs, mpiforce, mpimemory, mpiutils, nicil,
!   omputils, options, part, physcon, ptmass, ptmass_heating,
!   radiation_utils, timestep, timestep_ind, timestep_sts, timing, units,
!   utils_gr, viscosity
!
 use dim, only:maxfsum,maxxpartveciforce,maxp,ndivcurlB,ndivcurlv,&
               maxdusttypes,maxdustsmall,do_radiation
 use mpiforce, only:cellforce,stackforce
 use linklist, only:ifirstincell
 use kdtree,   only:inodeparts,inoderange
 use part,     only:iradxi,ifluxx,ifluxy,ifluxz,ikappa,ien_type,ien_entropy,ien_etotal,ien_entropy_s

 implicit none
 character(len=80), parameter, public :: &  ! module version
    modid="$Id$"

 integer, parameter :: maxcellcache = 1000

 public :: force, reconstruct_dv, get_drag_terms ! latter to avoid compiler warning

 !--indexing for xpartveci array
 integer, parameter ::       &
       ixi             = 1,  &
       iyi             = 2,  &
       izi             = 3,  &
       ihi             = 4,  &
       ivxi            = 5,  &
       ivyi            = 6,  &
       ivzi            = 7,  &
       ieni            = 8,  &
       iBevolxi        = 9,  &
       iBevolyi        = 10, &
       iBevolzi        = 11, &
       ipsi            = 12, &
       igradhi1        = 13, &
       igradhi2        = 14, &
       ialphai         = 15, &
       ialphaBi        = 16, &
       ivwavei         = 17, &
       irhoi           = 18, &
       irhogasi        = 19, &
       ispsoundi       = 20, &
       itempi          = 21, &
       isxxi           = 22, &
       isxyi           = 23, &
       isxzi           = 24, &
       isyyi           = 25, &
       isyzi           = 26, &
       iszzi           = 27, &
       ivisctermisoi   = 28, &
       ivisctermanisoi = 29, &
       ipri            = 30, &
       ipro2i          = 31, &
       ietaohmi        = 32, &
       ietahalli       = 33, &
       ietaambii       = 34, &
       ijcbcbxi        = 35, &
       ijcbcbyi        = 36, &
       ijcbcbzi        = 37, &
       ijcbxi          = 38, &
       ijcbyi          = 39, &
       ijcbzi          = 40, &
       idivBi          = 41, &
       icurlBxi        = 42, &
       icurlByi        = 43, &
       icurlBzi        = 44, &
       igrainsizei     = 45, &
       igraindensi     = 46, &
       ifxi_drag       = 47, &
       ifyi_drag       = 48, &
       ifzi_drag       = 49, &
       idti            = 50, &
       idvxdxi         = 51, &
       idvzdzi         = 59, &
 !--dust arrays initial index
       idustfraci      = 60, &
 !--dust arrays final index
       idustfraciend   = 60 + (maxdusttypes - 1), &
       itstop          = 61 + (maxdusttypes - 1), &
       itstopend       = 61 + 2*(maxdusttypes - 1), &
 !--final dust index
       lastxpvdust     = 61 + 2*(maxdusttypes - 1), &
       iradxii         = lastxpvdust + 1, &
       iradfxi         = lastxpvdust + 2, &
       iradfyi         = lastxpvdust + 3, &
       iradfzi         = lastxpvdust + 4, &
       iradkappai      = lastxpvdust + 5, &
       iradlambdai     = lastxpvdust + 6, &
       iradrbigi       = lastxpvdust + 7, &
 !--final radiation index
       lastxpvrad      = lastxpvdust + 7, &
 !--gr primitive density
       idensGRi        = lastxpvrad + 1, &
 !--gr metrics
       imetricstart    = idensGRi + 1, &
       imetricend      = imetricstart + 31

 !--indexing for fsum array
 integer, parameter ::   &
       ifxi           = 1,  &
       ifyi           = 2,  &
       ifzi           = 3,  &
       ipot           = 4,  &
       idrhodti       = 5,  &
       idudtdissi     = 6,  &
       idendtdissi    = 7,  &
       idivBsymi      = 8,  &
       idBevolxi      = 9,  &
       idBevolyi      = 10, &
       idBevolzi      = 11, &
       idivBdiffi     = 12, &
       ihdivBBmax     = 13, &
 !--dust array indexing
       ifdragxi       = 14, &
       ifdragyi       = 15, &
       ifdragzi       = 16, &
       iddustevoli    = 17, &
       iddustevoliend = 17 +   (maxdustsmall-1), &
       idudtdusti     = 18 +   (maxdustsmall-1), &
       idudtdustiend  = 18 + 2*(maxdustsmall-1), &
       ideltavxi      = 19 + 2*(maxdustsmall-1), &
       ideltavxiend   = 19 + 3*(maxdustsmall-1), &
       ideltavyi      = 20 + 3*(maxdustsmall-1), &
       ideltavyiend   = 20 + 4*(maxdustsmall-1), &
       ideltavzi      = 21 + 4*(maxdustsmall-1), &
       ideltavziend   = 21 + 5*(maxdustsmall-1), &
       idvix          = 22 + 5*(maxdustsmall-1), &
       idviy          = 23 + 5*(maxdustsmall-1), &
       idviz          = 24 + 5*(maxdustsmall-1), &
       idensgasi      = 25 + 5*(maxdustsmall-1), &
       icsi           = 26 + 5*(maxdustsmall-1), &
       idradi         = 26 + 5*(maxdustsmall-1) + 1

 private

contains

!----------------------------------------------------------------
!+
!  compute all forces and rates of change on the particles
!+
!----------------------------------------------------------------
subroutine force(icall,npart,xyzh,vxyzu,fxyzu,divcurlv,divcurlB,Bevol,dBevol,&
                 rad,drad,radprop,dustprop,dustgasprop,dustfrac,ddustevol,fext,fxyz_drag,&
                 ipart_rhomax,dt,stressmax,eos_vars,dens,metrics)

 use dim,          only:maxvxyzu,maxneigh,mhd,mhd_nonideal,lightcurve,mpi
 use io,           only:iprint,fatal,iverbose,id,master,real4,warning,error,nprocs
 use linklist,     only:ncells,get_neighbour_list,get_hmaxcell,get_cell_location,listneigh
 use options,      only:iresistive_heating
 use part,         only:rhoh,dhdrho,rhoanddhdrho,alphaind,iactive,gradh,&
                        hrho,iphase,igas,maxgradh,dvdx,eta_nimhd,deltav,poten,iamtype,use_dust,&
                        fxyz_dragold
 use timestep,     only:dtcourant,dtforce,dtrad,bignumber,dtdiff
 use io_summary,   only:summary_variable, &
                        iosumdtf,iosumdtd,iosumdtv,iosumdtc,iosumdto,iosumdth,iosumdta, &
                        iosumdgs,iosumdge,iosumdgr,iosumdtfng,iosumdtdd,iosumdte,iosumdtB,iosumdense
#ifdef FINVSQRT
 use fastmath,     only:finvsqrt
#endif
 use physcon,      only:pi
 use viscosity,    only:irealvisc,shearfunc,dt_viscosity
#ifdef IND_TIMESTEPS
 use timestep_ind, only:nbinmax,ibinnow,get_newbin
 use timestep_sts, only:nbinmaxsts
 use timestep,     only:nsteps,time
#else
 use timestep,     only:C_cour,C_force
#endif
 use part,         only:divBsymm,isdead_or_accreted,h2chemistry,ngradh,gravity,ibin_wake
 use mpiutils,     only:reduce_mpi,reduceall_mpi,reduceloc_mpi,bcast_mpi
#ifdef GRAVITY
 use kernel,       only:kernel_softening
 use kdtree,       only:expand_fgrav_in_taylor_series
 use linklist,     only:get_distance_from_centre_of_mass
 use part,         only:xyzmh_ptmass,nptmass,massoftype,maxphase,is_accretable
 use ptmass,       only:icreate_sinks,rho_crit,r_crit2
 use units,        only:unit_density
#endif
#ifdef DUST
 use kernel,       only:wkern_drag,cnormk_drag
#endif
 use dust,         only:drag_implicit
 use nicil,        only:nimhd_get_jcbcb
 use mpiderivs,    only:send_cell,recv_cells,check_send_finished,init_cell_exchange,&
                        finish_cell_exchange,recv_while_wait,reset_cell_counters,cell_counters
 use mpimemory,    only:reserve_stack,reset_stacks,get_cell,write_cell
 use mpimemory,    only:stack_remote  => force_stack_1
 use mpimemory,    only:stack_waiting => force_stack_2
 use io_summary,   only:iosumdtr
 use timing,       only:increment_timer,get_timings,itimer_force_local,itimer_force_remote
 use omputils,     only:omp_thread_num,omp_num_threads

 integer,      intent(in)    :: icall,npart
 real,         intent(in)    :: xyzh(:,:)
 real,         intent(inout) :: vxyzu(:,:)
 real,         intent(in)    :: dustfrac(:,:)
 real,         intent(in)    :: dustprop(:,:)
 real,         intent(inout) :: dustgasprop(:,:)
 real,         intent(in)    :: fext(:,:)
 real,         intent(inout) :: fxyz_drag(:,:)
 real,         intent(in)    :: eos_vars(:,:)
 real,         intent(out)   :: fxyzu(:,:),ddustevol(:,:)
 real,         intent(in)    :: Bevol(:,:)
 real,         intent(out)   :: dBevol(:,:)
 real(kind=4), intent(inout) :: divcurlv(:,:)
 real(kind=4), intent(in)    :: divcurlB(:,:)
 real,         intent(in)    :: dt,stressmax
 integer,      intent(out)   :: ipart_rhomax ! test this particle for point mass creation
 real,         intent(in)    :: rad(:,:)
 real,         intent(out)   :: drad(:,:)
 real,         intent(inout) :: radprop(:,:)
 real,         intent(in)    :: dens(:), metrics(:,:,:,:)

 real, save :: xyzcache(maxcellcache,4)
!$omp threadprivate(xyzcache)
 integer :: i,icell,nneigh
 integer :: nstokes,nsuper,ndrag,ndustres,ndense
 real    :: dtmini,dtohm,dthall,dtambi,dtvisc
 real    :: dustresfacmean,dustresfacmax
#ifdef GRAVITY
 real    :: potensoft0,dum,dx,dy,dz,fxi,fyi,fzi,poti,epoti
 real    :: rhomax,rhomax_thread
 logical :: use_part
 integer :: ipart_rhomax_thread,j,id_rhomax
 real    :: hi,pmassi,rhoi
 logical :: iactivei,iamdusti
 integer :: iamtypei
#endif
#ifdef DUST
 real                   :: frac_stokes,frac_super
#endif
 logical :: realviscosity,useresistiveheat
#ifndef IND_TIMESTEPS
 real    :: dtmaxi,minglobdt
#else
 integer :: nbinmaxnew,nbinmaxstsnew,ncheckbin
 integer :: ndtforce,ndtforceng,ndtcool,ndtdrag,ndtdragd
 integer :: ndtvisc,ndtohm,ndthall,ndtambi,ndtdust,ndtrad,ndtclean
 real    :: dtitmp,dtrat,dtmaxi
 real    :: dtfrcfacmean ,dtfrcngfacmean,dtdragfacmean,dtdragdfacmean,dtcoolfacmean,dtcleanfacmean
 real    :: dtfrcfacmax  ,dtfrcngfacmax ,dtdragfacmax ,dtdragdfacmax ,dtcoolfacmax ,dtcleanfacmax
 real    :: dtviscfacmean,dtohmfacmean  ,dthallfacmean,dtambifacmean,dtdustfacmean ,dtradfacmean
 real    :: dtviscfacmax ,dtohmfacmax   ,dthallfacmax ,dtambifacmax, dtdustfacmax  ,dtradfacmax
#endif
 integer(kind=1)           :: ibinnow_m1

 type(cellforce)           :: cell,xsendbuf,xrecvbuf(nprocs)
 integer                   :: mpitype
 logical                   :: remote_export(nprocs),do_export,idone(nprocs),thread_complete(omp_num_threads)
 integer                   :: irequestsend(nprocs),irequestrecv(nprocs)
 integer                   :: ncomplete_mpi

 real(kind=4)              :: t1,t2,tcpu1,tcpu2

#ifdef IND_TIMESTEPS
 nbinmaxnew      = 0
 nbinmaxstsnew   = 0
 ndtforce        = 0
 ndtforceng      = 0
 ndtcool         = 0
 ndtdrag         = 0
 ndtdragd        = 0
 ndtdust         = 0
 ncheckbin       = 0
 ndtvisc         = 0
 ndtohm          = 0
 ndthall         = 0
 ndtambi         = 0
 ndtrad          = 0
 ndtclean        = 0
 dtfrcfacmean    = 0.0
 dtfrcngfacmean  = 0.0
 dtdragfacmean   = 0.0
 dtdragdfacmean  = 0.0
 dtcoolfacmean   = 0.0
 dtviscfacmean   = 0.0
 dtohmfacmean    = 0.0
 dthallfacmean   = 0.0
 dtambifacmean   = 0.0
 dtdustfacmean   = 0.0
 dtfrcfacmax     = 0.0
 dtfrcngfacmax   = 0.0
 dtdragfacmax    = 0.0
 dtdragdfacmax   = 0.0
 dtcoolfacmax    = 0.0
 dtviscfacmax    = 0.0
 dtohmfacmax     = 0.0
 dthallfacmax    = 0.0
 dtambifacmax    = 0.0
 dtdustfacmax    = 0.0
 dtradfacmean    = 0.0
 dtradfacmax     = 0.0
 dtcleanfacmean  = 0.0
 dtcleanfacmax   = 0.0
 ibinnow_m1      = ibinnow - 1_1
#else
 ibinnow_m1      = 0
#endif
 dustresfacmean  = 0.0
 dustresfacmax   = 0.0
 dtmaxi          = 0.
 dtcourant       = bignumber
 dtforce         = bignumber
 dtvisc          = bignumber
 dtmini          = bignumber
 dtohm           = bignumber
 dthall          = bignumber
 dtambi          = bignumber
 dtrad           = bignumber

 if (iverbose >= 3 .and. id==master) write(iprint,*) 'forces: cell cache =',maxcellcache

 realviscosity    = (irealvisc > 0)
 useresistiveheat = (iresistive_heating > 0)
 if (ndivcurlv < 1) call fatal('force','divv not stored but it needs to be')

 !--dust/gas stuff
 ndrag         = 0
 nstokes       = 0
 nsuper        = 0
 ndustres      = 0
 !store the force vector needed for implicit drag
 if (use_dust .and. drag_implicit) then
    !$omp parallel do default(none) shared(fext,npart,fxyz_drag,fxyz_dragold) private(i)
    do i=1,npart
       fxyz_dragold(1,i) = fxyz_drag(1,i)
       fxyz_dragold(2,i) = fxyz_drag(2,i)
       fxyz_dragold(3,i) = fxyz_drag(3,i)
    enddo
    !$omp end parallel do
 endif

 ! sink particle creation
 ndense        = 0
 ipart_rhomax  = 0
#ifdef GRAVITY
 rhomax        = 0.
#endif

 if (mpi) then
    call reset_stacks
    call reset_cell_counters(cell_counters)
 endif

!
!-- verification for non-ideal MHD
!
 if (mhd_nonideal .and. ndivcurlB < 4) call fatal('force','non-ideal MHD needs curl B stored, but ndivcurlB < 4')
!
!--check that compiled options are compatible with this routine
!
 if (maxgradh /= maxp) call fatal('force','need storage of gradh (maxgradh=maxp)')

!$omp parallel default(none) &
!$omp shared(maxp) &
!$omp shared(ncells,ifirstincell) &
!$omp shared(xyzh) &
!$omp shared(dustprop) &
!$omp shared(dustgasprop) &
!$omp shared(fxyz_drag) &
!$omp shared(fxyz_dragold) &
!$omp shared(fext) &
!$omp shared(vxyzu) &
!$omp shared(fxyzu) &
!$omp shared(divcurlv) &
!$omp shared(iphase) &
!$omp shared(dvdx) &
!$omp shared(gradh) &
!$omp shared(divcurlb) &
!$omp shared(bevol) &
!$omp shared(rad,radprop,drad) &
!$omp shared(eta_nimhd) &
!$omp shared(alphaind) &
!$omp shared(stressmax) &
!$omp shared(divBsymm) &
!$omp shared(dBevol) &
!$omp shared(eos_vars) &
!$omp shared(dt) &
!$omp shared(nprocs,icall) &
!$omp shared(poten) &
!$omp private(icell,i) &
!$omp private(cell) &
!$omp private(remote_export) &
!$omp private(idone) &
!$omp private(nneigh) &
!$omp private(mpitype) &
!$omp shared(dens) &
!$omp shared(metrics) &
#ifdef GRAVITY
!$omp shared(massoftype,npart,maxphase) &
!$omp private(hi,pmassi,rhoi) &
!$omp private(iactivei,iamdusti,iamtypei) &
!$omp private(dx,dy,dz,poti,fxi,fyi,fzi,potensoft0,dum,epoti) &
!$omp shared(xyzmh_ptmass,nptmass) &
!$omp shared(rhomax,ipart_rhomax,icreate_sinks,rho_crit,r_crit2) &
!$omp private(rhomax_thread,ipart_rhomax_thread,use_part,j) &
#endif
!$omp shared(id) &
!$omp private(do_export) &
!$omp private(irequestrecv) &
!$omp private(irequestsend) &
!$omp private(xrecvbuf) &
!$omp private(xsendbuf) &
!$omp shared(cell_counters) &
!$omp shared(thread_complete) &
!$omp shared(ncomplete_mpi) &
!$omp shared(stack_remote) &
!$omp shared(stack_waiting) &
#ifdef IND_TIMESTEPS
!$omp shared(nbinmax,nbinmaxsts) &
!$omp private(dtitmp,dtrat) &
!$omp reduction(+:ndtforce,ndtforceng,ndtcool,ndtdrag,ndtdragd,ncheckbin,ndtvisc,ndtrad,ndtclean) &
!$omp reduction(+:ndtohm,ndthall,ndtambi,ndtdust,dtohmfacmean,dthallfacmean,dtambifacmean,dtdustfacmean) &
!$omp reduction(+:dtfrcfacmean,dtfrcngfacmean,dtdragfacmean,dtdragdfacmean,dtcoolfacmean,dtviscfacmean) &
!$omp reduction(+:dtradfacmean,dtcleanfacmean) &
!$omp reduction(max:dtohmfacmax,dthallfacmax,dtambifacmax,dtdustfacmax,dtradfacmax,dtcleanfacmax) &
!$omp reduction(max:dtfrcfacmax,dtfrcngfacmax,dtdragfacmax,dtdragdfacmax,dtcoolfacmax,dtviscfacmax) &
!$omp reduction(max:nbinmaxnew,nbinmaxstsnew) &
#endif
!$omp reduction(+:ndustres,dustresfacmean,ndense) &
!$omp reduction(min:dtrad) &
!$omp reduction(min:dtohm,dthall,dtambi,dtdiff) &
!$omp reduction(min:dtcourant,dtforce,dtvisc) &
!$omp reduction(max:dtmaxi,dustresfacmax) &
!$omp reduction(min:dtmini) &
!$omp shared(dustfrac) &
!$omp shared(ddustevol) &
!$omp shared(deltav) &
!$omp shared(ibin_wake,ibinnow_m1) &
!$omp shared(t1) &
!$omp shared(t2) &
!$omp shared(tcpu1) &
!$omp shared(tcpu2)

 call init_cell_exchange(xrecvbuf,irequestrecv,thread_complete,ncomplete_mpi,mpitype)

 !$omp master
 call get_timings(t1,tcpu1)
 !$omp end master

 !--initialise send requests to 0
 irequestsend = 0

 !$omp do schedule(runtime)
 over_cells: do icell=1,int(ncells)
    i = ifirstincell(icell)

    !--skip empty cells AND inactive cells
    if (i <= 0) cycle over_cells

    cell%icell = icell

    call start_cell(cell,iphase,xyzh,vxyzu,gradh,divcurlv,divcurlB,dvdx,Bevol, &
                    dustfrac,dustprop,fxyz_dragold,eta_nimhd,eos_vars,alphaind,stressmax,&
                    rad,radprop,dens,metrics,dt)
    if (cell%npcell == 0) cycle over_cells

    call get_cell_location(icell,cell%xpos,cell%xsizei,cell%rcuti)

    !--get the neighbour list and fill the cell cache
    call get_neighbour_list(icell,listneigh,nneigh,xyzh,xyzcache,maxcellcache, &
                           getj=.true.,f=cell%fgrav,remote_export=remote_export)

    cell%owner = id
    do_export = any(remote_export)

    if (mpi) then
       call recv_cells(stack_remote,xrecvbuf,irequestrecv,cell_counters)
       if (do_export) then
          if (stack_waiting%n > 0) then
             !--wait for broadcast to complete, continue to receive whilst doing so
             idone(:) = .false.
             do while(.not.all(idone))
                call check_send_finished(irequestsend,idone)
                call recv_cells(stack_remote,xrecvbuf,irequestrecv,cell_counters)
             enddo
          endif
          call reserve_stack(stack_waiting,cell%waiting_index)
          call send_cell(cell,remote_export,irequestsend,xsendbuf,cell_counters,mpitype)  ! send to remote
       endif
    endif

    call compute_cell(cell,listneigh,nneigh,Bevol,xyzh,vxyzu,fxyzu, &
                      iphase,divcurlv,divcurlB,alphaind,eta_nimhd,eos_vars, &
                      dustfrac,dustprop,fxyz_dragold,gradh,ibinnow_m1,ibin_wake,stressmax,xyzcache,&
                      rad,radprop,dens,metrics,dt)

    if (do_export) then
       call write_cell(stack_waiting,cell)
    else
       call finish_cell_and_store_results(icall,cell,fxyzu,xyzh,vxyzu,poten,dt,dvdx,&
                             divBsymm,divcurlv,dBevol,ddustevol,deltav,dustgasprop,fxyz_drag,fext, &
                             dtcourant,dtforce,dtvisc,dtohm,dthall,dtambi,dtdiff,dtmini,dtmaxi, &
#ifdef IND_TIMESTEPS
                             nbinmaxnew,nbinmaxstsnew,ncheckbin, &
                             ndtforce,ndtforceng,ndtcool,ndtdrag,ndtdragd, &
                             ndtvisc,ndtohm,ndthall,ndtambi,ndtdust,ndtrad,ndtclean, &
                             dtitmp,dtrat, &
                             dtfrcfacmean ,dtfrcngfacmean,dtdragfacmean,dtdragdfacmean,dtcoolfacmean, &
                             dtfrcfacmax  ,dtfrcngfacmax ,dtdragfacmax ,dtdragdfacmax ,dtcoolfacmax, &
                             dtviscfacmean,dtohmfacmean  ,dthallfacmean,dtambifacmean ,dtdustfacmean, &
                             dtviscfacmax ,dtohmfacmax   ,dthallfacmax ,dtambifacmax  ,dtdustfacmax, &
                             dtradfacmean ,dtcleanfacmean, &
                             dtradfacmax  ,dtcleanfacmax, &
#endif
                             ndustres,dustresfacmax,dustresfacmean, &
                             rad,drad,radprop,dtrad)
    endif

 enddo over_cells
 !$omp enddo

 if (stack_waiting%n > 0) then
    idone(:) = .false.
    do while(.not.all(idone))
       call check_send_finished(irequestsend,idone)
       call recv_cells(stack_remote,xrecvbuf,irequestrecv,cell_counters)
    enddo
 endif

 if (mpi) then
    call recv_while_wait(stack_remote,xrecvbuf,irequestrecv,&
         irequestsend,thread_complete,cell_counters,ncomplete_mpi)
    call reset_cell_counters(cell_counters)
 endif

 !$omp master
 call get_timings(t2,tcpu2)
 call increment_timer(itimer_force_local,t2-t1,tcpu2-tcpu1)
 call get_timings(t1,tcpu1)
 !$omp end master
 !$omp barrier

 igot_remote: if (mpi .and. stack_remote%n > 0) then
    !$omp do schedule(runtime)
    over_remote: do i = 1,stack_remote%n
       cell = get_cell(stack_remote,i)

       call get_neighbour_list(-1,listneigh,nneigh,xyzh,xyzcache,maxcellcache, &
                               getj=.true.,f=cell%fgrav,&
                               cell_xpos=cell%xpos,cell_xsizei=cell%xsizei,cell_rcuti=cell%rcuti)

       call compute_cell(cell,listneigh,nneigh,Bevol,xyzh,vxyzu,fxyzu, &
                         iphase,divcurlv,divcurlB,alphaind,eta_nimhd,eos_vars, &
                         dustfrac,dustprop,fxyz_dragold,gradh,ibinnow_m1,ibin_wake,stressmax,xyzcache,&
                         rad,radprop,dens,metrics,dt)

       remote_export = .false.
       remote_export(cell%owner+1) = .true. ! use remote_export array to send back to the owner

       idone(:) = .false.
       do while(.not.all(idone))
          call check_send_finished(irequestsend,idone)
          call recv_cells(stack_waiting,xrecvbuf,irequestrecv,cell_counters)
       enddo

       call send_cell(cell,remote_export,irequestsend,xsendbuf,cell_counters,mpitype) ! send the cell back to owner

    enddo over_remote
    !$omp enddo

    !$omp master
    stack_remote%n = 0
    !$omp end master

    idone(:) = .false.
    do while(.not.all(idone))
       call check_send_finished(irequestsend,idone)
       call recv_cells(stack_waiting,xrecvbuf,irequestrecv,cell_counters)
    enddo

 endif igot_remote

 if (mpi) call recv_while_wait(stack_waiting,xrecvbuf,irequestrecv,&
          irequestsend,thread_complete,cell_counters,ncomplete_mpi)

 iam_waiting: if (mpi .and. stack_waiting%n > 0) then
    !$omp do schedule(runtime)
    over_waiting: do i = 1, stack_waiting%n
       cell = get_cell(stack_waiting,i)

       call finish_cell_and_store_results(icall,cell,fxyzu,xyzh,vxyzu,poten,dt,dvdx, &
                                          divBsymm,divcurlv,dBevol,ddustevol,deltav,dustgasprop,fxyz_drag,fext, &
                                          dtcourant,dtforce,dtvisc,dtohm,dthall,dtambi,dtdiff,dtmini,dtmaxi, &
#ifdef IND_TIMESTEPS
                                          nbinmaxnew,nbinmaxstsnew,ncheckbin, &
                                          ndtforce,ndtforceng,ndtcool,ndtdrag,ndtdragd, &
                                          ndtvisc,ndtohm,ndthall,ndtambi,ndtdust,ndtrad,ndtclean, &
                                          dtitmp,dtrat, &
                                          dtfrcfacmean ,dtfrcngfacmean,dtdragfacmean,dtdragdfacmean,dtcoolfacmean, &
                                          dtfrcfacmax  ,dtfrcngfacmax ,dtdragfacmax ,dtdragdfacmax ,dtcoolfacmax, &
                                          dtviscfacmean,dtohmfacmean  ,dthallfacmean,dtambifacmean ,dtdustfacmean, &
                                          dtviscfacmax ,dtohmfacmax   ,dthallfacmax ,dtambifacmax  ,dtdustfacmax, &
                                          dtradfacmean ,dtcleanfacmean, &
                                          dtradfacmax  ,dtcleanfacmax, &
#endif
                                          ndustres,dustresfacmax,dustresfacmean, &
                                          rad,drad,radprop,dtrad)

    enddo over_waiting
    !$omp enddo

    stack_waiting%n = 0

 endif iam_waiting

 call finish_cell_exchange(irequestrecv,xsendbuf,mpitype)

!$omp master
 call get_timings(t2,tcpu2)
 call increment_timer(itimer_force_remote,t2-t1,tcpu2-tcpu1)
!$omp end master

#ifdef GRAVITY
 if (icreate_sinks > 0) then
    rhomax_thread = 0.
    ipart_rhomax_thread = 0
    !$omp do schedule(runtime)
    over_parts: do i=1,npart
       hi = xyzh(4,i)
#ifdef IND_TIMESTEPS
       if (iactive(iphase(i)) .and..not.isdead_or_accreted(hi)) then
#else
       if (.not.isdead_or_accreted(hi)) then
#endif
          if (maxphase==maxp) then
             iamtypei = iamtype(iphase(i))
             if (.not.is_accretable(iamtypei)) cycle over_parts
          else
             iamtypei = igas
          endif
          pmassi = massoftype(iamtypei)
          rhoi = rhoh(hi,pmassi)
          if (rhoi > rho_crit) then
             if (rhoi > rhomax_thread) then
                !
                !--find the maximum density on particles outside the
                !  allowed minimum distance from other sink particles
                !
                use_part = .true.
                over_ptmass: do j=1,nptmass
                   if (xyzmh_ptmass(4,j) > 0. .and.       &
                       (xyzh(1,i) - xyzmh_ptmass(1,j))**2 &
                     + (xyzh(2,i) - xyzmh_ptmass(2,j))**2 &
                     + (xyzh(3,i) - xyzmh_ptmass(3,j))**2 < r_crit2) then
                      ndense   = ndense + 1
                      use_part = .false.
                      exit over_ptmass
                   endif
                enddo over_ptmass
                if (use_part) then
                   rhomax_thread = rhoi
                   ipart_rhomax_thread = i
                endif
             endif
          endif
       endif
    enddo over_parts
    !$omp enddo
    if (rhomax_thread > rho_crit) then
       !$omp critical(rhomaxadd)
       if (rhomax_thread > rhomax) then
          rhomax = rhomax_thread
          ipart_rhomax = ipart_rhomax_thread
       endif
       !$omp end critical(rhomaxadd)
    endif
 endif
#endif
!$omp end parallel

#ifdef IND_TIMESTEPS
 ! check for nbinmaxnew = 0, can happen if all particles
 ! are dead/inactive, e.g. after sink creation or if all
 ! have moved to a higher ibin; the following step on the
 ! higher ibin will yeild non-zero and modify nbinmax
 ! appropriately
 if (ncheckbin==0) then
    nbinmaxnew    = nbinmax
    nbinmaxstsnew = nbinmaxsts
 endif
#endif

#ifdef GRAVITY
 if (reduceall_mpi('max',ipart_rhomax) > 0) then
    call reduceloc_mpi('max',rhomax,id_rhomax)
    if (id /= id_rhomax) ipart_rhomax = -1
 endif
 if (icreate_sinks > 0 .and. ipart_rhomax > 0 .and. iverbose>=1) then
    print*,' got rhomax = ',rhomax*unit_density,' on particle ',ipart_rhomax !,rhoh(xyzh(4,ipart_rhomax))
 endif
 ndense = int(reduce_mpi('+',ndense))
 if (ndense > 0) call summary_variable('dense',iosumdense,ndense,0.)
#endif

#ifdef DUST
 ndrag = int(reduceall_mpi('+',ndrag))
 if (ndrag > 0) then
    nstokes = int(reduce_mpi('+',nstokes))
    nsuper =  int(reduce_mpi('+',nsuper))
    frac_stokes = nstokes/real(ndrag)
    frac_super  = nsuper/real(ndrag)
    if (iverbose >= 1 .and. id==master) then
       if (nstokes > 0) call warning('force','using Stokes drag regime',var='%Stokes',val=100.*frac_stokes)
       if (nsuper > 0)  call warning('force','supersonic Epstein regime',val=100.*frac_super,var='%super')
    endif
    if (nstokes > 0) call summary_variable('dust',iosumdgs,nstokes,100.*frac_stokes)
    if (nsuper  > 0) call summary_variable('dust',iosumdge,nsuper ,100.*frac_super )
 else
    frac_stokes = 0.
    frac_super  = 0.
 endif
 if (ndustres > 0) call summary_variable('dust',iosumdgr,ndustres  ,dustresfacmean/real(ndustres), dustresfacmax )
#endif

#ifdef IND_TIMESTEPS
 nbinmax    = int(reduceall_mpi('max',nbinmaxnew),kind=1)
 nbinmaxsts = int(reduceall_mpi('max',nbinmaxstsnew),kind=1)
 ndtforce   = int(reduce_mpi('+',ndtforce))
 ndtforceng = int(reduce_mpi('+',ndtforceng))
 ndtcool    = int(reduce_mpi('+',ndtcool))
 ndtdrag    = int(reduce_mpi('+',ndtdrag))
 ndtdragd   = int(reduce_mpi('+',ndtdragd))
 ndtdust    = int(reduce_mpi('+',ndtdust))
 ndtrad     = int(reduce_mpi('+',ndtrad))
 ndtclean   = int(reduce_mpi('+',ndtclean))

 !  Print warning statements, if required
 if (iverbose >= 1 .and. id==master) then
    if (ndtforce   > 0) write(iprint,*) 'force controlling timestep on ',ndtforce,' gas particles'
    if (ndtforceng > 0) write(iprint,*) 'force controlling timestep on ',ndtforce,' non-gas particles'
    if (ndtcool    > 0) write(iprint,*) 'cooling controlling timestep on ',ndtcool,' particles'
    if (ndtdrag    > 0) write(iprint,*) 'drag controlling timestep on ',ndtdrag,' gas particles'
    if (ndtdragd   > 0) write(iprint,*) 'drag controlling timestep on ',ndtdrag,' dust particles'
    if (ndtdust    > 0) write(iprint,*) 'dust diffusion controlling timestep on ',ndtdust,' particles'
    if (ndtrad     > 0) write(iprint,*) 'radiation diffusion controlling timestep on ',ndtrad,' particles'
    if (ndtclean   > 0) write(iprint,*) 'B-cleaning controlling timestep on ',ndtclean,' particles'
    if (ndtvisc    > 0) then
       write(iprint,*)   'thread ',id,' WARNING: viscosity           constraining timestep on ',ndtvisc,' particles by factor ', &
                       dtviscfacmean/real(ndtvisc)
    endif
    if (mhd_nonideal) then
       if (ndtohm  > 0) &
        write(iprint,'(a,Es16.9,I8,a,I8,a,2F9.2)') 'WARNING: at (time, step) = ',time,nsteps, &
                                                   ', ohmic resistivity   constraining timestep on ',ndtohm, &
                                                   ' particles by (ave, max) factor of',dtohmfacmean/real(ndtohm),dtohmfacmax
       if (ndthall > 0) &
        write(iprint,'(a,Es16.9,I8,a,I8,a,2F9.2)') 'WARNING: at (time, step) = ',time,nsteps, &
                                                   ', Hall Effect         constraining timestep on ',ndthall, &
                                                   ' particles by (ave, max) factor of',dthallfacmean/real(ndthall),dthallfacmax
       if (ndtambi > 0) &
        write(iprint,'(a,Es16.9,I8,a,I8,a,2F9.2)') 'WARNING: at (time, step) = ',time,nsteps, &
                                                   ', ambipolar diffusion constraining timestep on ',ndtambi, &
                                                   ' particles by (ave, max) factor of',dtambifacmean/real(ndtambi),dtambifacmax
    endif
 endif
 !  Save values for summary
 if (ndtforce   > 0)  call summary_variable('dt',iosumdtf  ,ndtforce  ,dtfrcfacmean  /real(ndtforce)  ,dtfrcfacmax  )
 if (ndtforceng > 0)  call summary_variable('dt',iosumdtfng,ndtforceng,dtfrcngfacmean/real(ndtforceng),dtfrcngfacmax)
 if (ndtcool    > 0)  call summary_variable('dt',iosumdtc  ,ndtcool   ,dtcoolfacmean /real(ndtcool)   ,dtcoolfacmax )
 if (ndtdrag    > 0)  call summary_variable('dt',iosumdtd  ,ndtdrag   ,dtdragfacmean /real(ndtdrag)   ,dtdragfacmax )
 if (ndtdragd   > 0)  call summary_variable('dt',iosumdtdd ,ndtdragd  ,dtdragdfacmean/real(ndtdragd)  ,dtdragdfacmax)
 if (ndtvisc    > 0)  call summary_variable('dt',iosumdtv  ,ndtvisc   ,dtviscfacmean /real(ndtvisc)   ,dtviscfacmax)
 if (ndtdust    > 0)  call summary_variable('dt',iosumdte  ,ndtdust   ,dtdustfacmean /real(ndtdust)   ,dtdustfacmax)
 if (mhd_nonideal) then
    if (ndtohm  > 0)  call summary_variable('dt',iosumdto  ,ndtohm    ,dtohmfacmean  /real(ndtohm)    ,dtohmfacmax  )
    if (ndthall > 0)  call summary_variable('dt',iosumdth  ,ndthall   ,dthallfacmean /real(ndthall)   ,dthallfacmax )
    if (ndtambi > 0)  call summary_variable('dt',iosumdta  ,ndtambi   ,dtambifacmean /real(ndtambi)   ,dtambifacmax )
 endif
 if (ndtrad     > 0)  call summary_variable('dt',iosumdtr  ,ndtrad    ,dtradfacmean  /real(ndtrad)    ,dtradfacmax  )
 if (ndtclean   > 0)  call summary_variable('dt',iosumdtB  ,ndtclean  ,dtcleanfacmean/real(ndtclean)  ,dtcleanfacmax)
#else

 dtcourant = reduceall_mpi('min',dtcourant)
 dtforce   = reduceall_mpi('min',dtforce)
 dtvisc    = reduceall_mpi('min',dtvisc)
 dtmini    = reduce_mpi('min',dtmini)
 dtmaxi    = reduce_mpi('max',dtmaxi)

 if (iverbose >= 2 .and. id==master) write(iprint,*) 'dtmin = ',C_Cour*dtmini, ' dtmax = ',C_cour*dtmaxi, &
    ' dtmax/dtmin = ',dtmaxi/(dtmini + epsilon(0.)),'dtcour/dtf = ',(C_cour*dtcourant)/(C_force*dtforce + epsilon(0.))
 if ( dtforce < dtcourant ) call summary_variable('dt',iosumdtf,0,0.0)
 if ( dtvisc  < dtcourant ) call summary_variable('dt',iosumdtv,0,0.0)
 if ( mhd_nonideal ) then
    ! Note: We are not distinguishing between use_STS and .not.use_STS here since if
    !       use_STS==.true., then dtohm=dtambi=bignumber.
    dtohm    = reduceall_mpi('min',dtohm )
    dthall   = reduceall_mpi('min',dthall)
    dtambi   = reduceall_mpi('min',dtambi)
    if ( dthall < dtcourant ) call summary_variable('dt',iosumdth,0,0.0)
    if ( dtohm  < dtcourant ) call summary_variable('dt',iosumdto,0,0.0)
    if ( dtambi < dtcourant ) call summary_variable('dt',iosumdta,0,0.0)

    minglobdt = min(dtvisc,dtohm,dthall,dtambi)

    if (minglobdt < dtcourant) then
       dtcourant = minglobdt
       if      (abs(dtcourant-dtvisc) < tiny(dtcourant) ) then
          if (iverbose >= 1 .and. id==master) call warning('force','viscosity constraining timestep')
          call summary_variable('dt',iosumdtv,0,0.0,0.0, .true. )
       elseif (abs(dtcourant-dthall) < tiny(dtcourant) ) then
          if (iverbose >= 1 .and. id==master) call warning('force','Hall Effect constraining timestep')
          call summary_variable('dt',iosumdth,0,0.0,0.0, .true. )
       elseif (abs(dtcourant-dtohm ) < tiny(dtcourant) ) then
          if (iverbose >= 1 .and. id==master) call warning('force','ohmic resistivity constraining timestep')
          call summary_variable('dt',iosumdto,0,0.0,0.0, .true. )
       elseif (abs(dtcourant-dtambi) < tiny(dtcourant) ) then
          if (iverbose >= 1 .and. id==master) call warning('force','ambipolar diffusion constraining timestep')
          call summary_variable('dt',iosumdta,0,0.0,0.0, .true. )
       endif
    endif
 else
    if (dtvisc < dtcourant) then
       dtcourant = dtvisc
       if (iverbose >= 1 .and. id==master) call warning('force','viscosity constraining timestep')
       call summary_variable('dt',iosumdtv,0,0.0,0.0, .true. )
    endif
 endif

 if (do_radiation) then
    dtrad = reduceall_mpi('min',dtrad)
    if (dtrad < dtcourant) then
       call summary_variable('dt',iosumdtr,0,0.0)
       if (iverbose >= 1 .and. id==master) &
          call warning('force','radiation is constraining timestep')
       call summary_variable('dt',iosumdtr,0,0.0,0.0,.true.)
    endif
 endif

 if ( dtforce < dtcourant ) call summary_variable('dt',iosumdtf,0,0.0,0.0, .true. )
#endif

end subroutine force

!----------------------------------------------------------------
!+
!  Internal subroutine that computes the force summations
!
!  MAKE SURE THIS ROUTINE IS INLINED BY THE COMPILER
!+
!----------------------------------------------------------------
subroutine compute_forces(i,iamgasi,iamdusti,xpartveci,hi,hi1,hi21,hi41,gradhi,gradsofti, &
                          beta, &
                          pmassi,listneigh,nneigh,xyzcache,fsum,vsigmax, &
                          ifilledcellcache,realviscosity,useresistiveheat, &
                          xyzh,vxyzu,Bevol,iphasei,iphase,massoftype, &
                          divcurlB,eta_nimhd, eos_vars, &
                          dustfrac,dustprop,fxyz_drag,gradh,divcurlv,alphaind, &
                          alphau,alphaB,bulkvisc,stressmax,&
                          ndrag,nstokes,nsuper,ts_min,ibinnow_m1,ibin_wake,ibin_neighi,&
                          ignoreself,rad,radprop,dens,metrics,dt)
#ifdef FINVSQRT
 use fastmath,    only:finvsqrt
#endif
 use kernel,      only:grkern,cnormk,radkern2,wkern
 use part,        only:igas,idust,iohm,ihall,iambi,maxphase,iactive,&
                       iamtype,iamdust,get_partinfo,mhd,maxvxyzu,maxdvdx,igasP,ics,iradP,itemp
 use dim,         only:maxalpha,maxp,mhd_nonideal,gravity,gr
 use part,        only:rhoh,dvdx
 use nicil,       only:nimhd_get_jcbcb,nimhd_get_dBdt
 use eos,         only:ieos,eos_is_non_ideal,gamma
<<<<<<< HEAD
 use eos_stamatellos, only:gradP_cool,Gpot_cool
=======
 use eos_stamatellos, only:gradP_cool,Gpot_cool,duFLD,doFLD,getopac_opdep,get_k_fld
>>>>>>> 725b2abb
#ifdef GRAVITY
 use kernel,      only:kernel_softening
 use ptmass,      only:ptmass_not_obscured
#endif
#ifdef PERIODIC
 use boundary,    only:dxbound,dybound,dzbound
#endif
 use dim,         only:use_dust,use_dustgrowth,ind_timesteps
#ifdef DUST
 use dust,        only:get_ts,idrag,icut_backreaction,ilimitdustflux,irecon,drag_implicit
 use kernel,      only:wkern_drag,cnormk_drag
 use part,        only:ndustsmall,grainsize,graindens
#ifdef DUSTGROWTH
 use kernel,      only:wkern,cnormk
#endif
#endif
#ifdef IND_TIMESTEPS
 use part,        only:ibin_old,iamboundary
 use timestep_ind,only:get_dt
#endif
 use timestep,    only:bignumber
 use options,     only:overcleanfac,use_dustfrac,ireconav,icooling,limit_radiation_flux
 use units,       only:get_c_code
#ifdef GR
 use metric_tools,only:imet_minkowski,imetric
#endif
 use utils_gr,    only:get_bigv
 use radiation_utils, only:get_rad_R
 integer,         intent(in)    :: i
 logical,         intent(in)    :: iamgasi,iamdusti
 real,            intent(in)    :: xpartveci(:)
 real(kind=8),    intent(in)    :: hi1,hi21,hi41,gradhi,gradsofti
 real,            intent(in)    :: hi,beta
 real,            intent(in)    :: pmassi
 integer,         intent(in)    :: listneigh(:)
 integer,         intent(in)    :: nneigh
 real,            intent(in)    :: xyzcache(:,:)
 real,            intent(out)   :: fsum(maxfsum)
 real,            intent(out)   :: vsigmax
 logical,         intent(in)    :: ifilledcellcache
 logical,         intent(in)    :: realviscosity,useresistiveheat
 real,            intent(in)    :: xyzh(:,:)
 real,            intent(inout) :: vxyzu(:,:)
 real,            intent(in)    :: Bevol(:,:)
 real(kind=4),    intent(in)    :: divcurlB(:,:)
 real,            intent(in)    :: dustfrac(:,:)
 real,            intent(in)    :: dustprop(:,:)
 real,            intent(in)    :: fxyz_drag(:,:)
 integer(kind=1), intent(in)    :: iphasei
 integer(kind=1), intent(in)    :: iphase(:)
 real,            intent(in)    :: massoftype(:)
 real,            intent(in)    :: eta_nimhd(:,:)
 real,            intent(in)    :: eos_vars(:,:)
 real(kind=4),    intent(in)    :: alphaind(:,:)
 real(kind=4),    intent(in)    :: gradh(:,:),divcurlv(:,:)
 real,            intent(in)    :: alphau,alphaB,bulkvisc,stressmax
 integer,         intent(inout) :: ndrag,nstokes,nsuper
 real,            intent(out)   :: ts_min
 integer(kind=1), intent(out)   :: ibin_wake(:),ibin_neighi
 integer(kind=1), intent(in)    :: ibinnow_m1
 logical,         intent(in)    :: ignoreself
 real,            intent(in)    :: rad(:,:),dens(:),metrics(:,:,:,:)
 real,            intent(inout) :: radprop(:,:)
 real,            intent(in)    :: dt
 integer :: j,n,iamtypej
 logical :: iactivej,iamgasj,iamdustj
 real    :: rij2,q2i,qi,xj,yj,zj,dx,dy,dz,runix,runiy,runiz,rij1,hfacgrkern
 real    :: grkerni,grgrkerni,dvx,dvy,dvz,projv,denij,vsigi,vsigu,dudtdissi
 real    :: projBi,projBj,dBx,dBy,dBz,dB2,projdB
 real    :: dendissterm,dBdissterm,dudtresist,dpsiterm,pmassonrhoi
 real    :: gradpi,projsxi,projsyi,projszi
 real    :: gradp,projsx,projsy,projsz,Bxj,Byj,Bzj,Bj,Bj1,psij
 real    :: grkernj,grgrkernj,autermj,avBtermj,vsigj,spsoundj,tempj
 real    :: gradpj,pro2j,projsxj,projsyj,projszj,sxxj,sxyj,sxzj,syyj,syzj,szzj,dBrhoterm
 real    :: visctermisoj,visctermanisoj,enj,hj,mrhoj5,alphaj,pmassj,rho1j
 real    :: rhoj,prj,rhoav1
 real    :: hj1,hj21,q2j,qj,vwavej,divvj
 real    :: dvdxi(9),dvdxj(9)
#ifdef GRAVITY
 real    :: fmi,fmj,dsofti,dsoftj
 logical :: add_contribution
#else
 logical, parameter :: add_contribution = .true.
#endif
 real    :: phi,phii,phij,fgrav,fgravi,fgravj,termi
#ifdef KROME
 real    :: gammaj
#endif
#ifdef DUST
 integer :: iregime,idusttype,l
 real    :: dragterm,dragheating,wdrag,dv2,tsijtmp
 real    :: grkernav,tsj(maxdusttypes),dustfracterms(maxdusttypes),term
 real    :: projvstar,projf_drag,epstsj,sdrag1,sdrag2!,rhogas1i
 !real    :: Dav(maxdusttypes),vsigeps,depsdissterm(maxdusttypes)
#ifdef DUSTGROWTH
 real    :: winter
#endif
#endif
 real    :: dBevolx,dBevoly,dBevolz,divBsymmterm,divBdiffterm
 real    :: rho21i,rho21j,Bxi,Byi,Bzi,psii,pmjrho21grkerni,pmjrho21grkernj
 real    :: auterm,avBterm,mrhoi5,vsigB
 real    :: jcbcbj(3),jcbj(3),dBnonideal(3),dBnonidealj(3),divBi,curlBi(3),curlBj(3)
 real    :: vsigavi,vsigavj
 real    :: dustfraci(maxdusttypes),dustfracj(maxdusttypes),tsi(maxdusttypes)
 real    :: sqrtrhodustfraci(maxdusttypes),sqrtrhodustfracj(maxdusttypes)
 real    :: dustfracisum,dustfracjsum,rhogasj,epstsi!,rhogas1j
 real    :: vwavei,rhoi,rho1i,spsoundi,tempi
 real    :: sxxi,sxyi,sxzi,syyi,syzi,szzi
 real    :: visctermiso,visctermaniso
 real    :: pri,pro2i
 real    :: etaohmi,etahalli,etaambii
 real    :: jcbcbi(3),jcbi(3)
 real    :: alphai,grainsizei,graindensi
 logical :: usej
 integer :: iamtypei
 real    :: radFi(3),radFj(3),radRj,radDFWi,radDFWj,c_code,radkappai,radkappaj,&
            radDi,radDj,radeni,radenj,radlambdai,radlambdaj
 real    :: xi,yi,zi,densi,eni,metrici(0:3,0:3,2)
 real    :: vxi,vyi,vzi,vxj,vyj,vzj,projvi,projvj
 real    :: fxi_drag,fyi_drag,fzi_drag,dti
 real    :: qrho2i,qrho2j
 integer :: ii,ia,ib,ic
 real    :: densj
 real    :: bigvi(1:3),bigv2i,alphagri,lorentzi
 real    :: veli(3),vij,vijstar
 real    :: bigv2j,alphagrj,enthi,enthj
 real    :: dlorentzv,lorentzj,lorentzi_star,lorentzj_star,projbigvi,projbigvj
 real    :: bigvj(1:3),velj(3),metricj(0:3,0:3,2),projbigvstari,projbigvstarj
 real    :: radPj,fgravxi,fgravyi,fgravzi,wkernj,wkerni,gradpx,gradpy,gradpz
 real    :: gradP_cooli,gradP_coolj,kfldi,kfldj,Ti,Tj,diffterm,gmwi

 ! unpack
 xi            = xpartveci(ixi)
 yi            = xpartveci(iyi)
 zi            = xpartveci(izi)
 vxi           = xpartveci(ivxi)
 vyi           = xpartveci(ivyi)
 vzi           = xpartveci(ivzi)
 eni           = xpartveci(ieni)
 vwavei        = xpartveci(ivwavei)
 rhoi          = xpartveci(irhoi)
 rho1i         = 1./rhoi
 spsoundi      = xpartveci(ispsoundi)
 tempi         = xpartveci(itempi)
 sxxi          = xpartveci(isxxi)
 sxyi          = xpartveci(isxyi)
 sxzi          = xpartveci(isxzi)
 syyi          = xpartveci(isyyi)
 syzi          = xpartveci(isyzi)
 szzi          = xpartveci(iszzi)
 visctermiso   = xpartveci(ivisctermisoi)
 visctermaniso = xpartveci(ivisctermanisoi)
 pri           = xpartveci(ipri)
 pro2i         = xpartveci(ipro2i)
 etaohmi       = xpartveci(ietaohmi)
 etahalli      = xpartveci(ietahalli)
 etaambii      = xpartveci(ietaambii)
 jcbcbi(1)     = xpartveci(ijcbcbxi)
 jcbcbi(2)     = xpartveci(ijcbcbyi)
 jcbcbi(3)     = xpartveci(ijcbcbzi)
 jcbi(1)       = xpartveci(ijcbxi)
 jcbi(2)       = xpartveci(ijcbyi)
 jcbi(3)       = xpartveci(ijcbzi)
 alphai        = xpartveci(ialphai)
 divBi         = xpartveci(idivBi)
 curlBi(1)     = xpartveci(icurlBxi)
 curlBi(2)     = xpartveci(icurlByi)
 curlBi(3)     = xpartveci(icurlBzi)

 if (gr) then
    densi      = xpartveci(idensGRi)
    ii = imetricstart
    do ic = 1,2
       do ib = 0,3
          do ia = 0,3
             metrici(ia,ib,ic) = xpartveci(ii)
             ii = ii + 1
          enddo
       enddo
    enddo
 endif

 if (use_dustgrowth) then
    grainsizei = xpartveci(igrainsizei)
    graindensi = xpartveci(igraindensi)
 endif
 fxi_drag = xpartveci(ifxi_drag)
 fyi_drag = xpartveci(ifyi_drag)
 fzi_drag = xpartveci(ifzi_drag)
 if (ind_timesteps) then
    dti      = xpartveci(idti)
 endif
 dvdxi(1:9)    = xpartveci(idvxdxi:idvzdzi)

 if (gr) then
    veli = [vxi,vyi,vzi]
    call get_bigv(metrici,veli,bigvi,bigv2i,alphagri,lorentzi)
 endif

 fsum(:) = 0.
 vsigmax = 0.
 pmassonrhoi = pmassi*rho1i
 hfacgrkern  = hi41*cnormk*gradhi

 iamtypei = iamtype(iphasei)

 ! default settings for active/phase if iphase not used
 iactivej = .true.
 iamtypej = igas
 iamgasj  = .true.
 iamdustj = .false.

 ! to find max ibin of all of i's neighbours
 ibin_neighi = 0_1

 ! dust
 ts_min = bignumber

 ! radiation
 c_code = get_c_code()

 ! various pre-calculated quantities
 if (mhd) then
    Bxi  = xpartveci(iBevolxi)*rhoi
    Byi  = xpartveci(iBevolyi)*rhoi
    Bzi  = xpartveci(iBevolzi)*rhoi
    psii = xpartveci(ipsi)
 else
    Bxi  = 0.0
    Byi  = 0.0
    Bzi  = 0.0
    psii = 0.0
 endif
 if (use_dustfrac) then
#ifdef DUST
    dustfraci(:) = xpartveci(idustfraci:idustfraciend)
    dustfracisum = sum(dustfraci(:))
    if (ilimitdustflux) then
       tsi(:) = min(xpartveci(itstop:itstopend),hi/spsoundi) ! flux limiter from Ballabio et al. (2018)
    else
       tsi(:) = xpartveci(itstop:itstopend)
    endif
    epstsi = sum(dustfraci(:)*tsi(:))
!------------------------------------------------
!--sqrt(rho*epsilon) method
!    sqrtrhodustfraci(:) = sqrt(rhoi*dustfraci(:))
!------------------------------------------------
!--sqrt(epsilon/1-epsilon) method (Ballabio et al. 2018)
    sqrtrhodustfraci(:) = sqrt(dustfraci(:)/(1.-dustfraci(:)))
!------------------------------------------------
!--asin(sqrt(epsilon)) method
!    sqrtrhodustfraci(:) = asin(sqrt(dustfraci(:)))
!------------------------------------------------
#endif
 else
    dustfraci(:) = 0.
    dustfracisum = 0.
    tsi(:)       = 0.
    epstsi       = 0.
    sqrtrhodustfraci(:) = 0.
 endif
 rho21i = rho1i*rho1i
 mrhoi5  = 0.5*pmassi*rho1i
 !avterm  = mrhoi5*alphai       !  artificial viscosity parameter
 auterm  = mrhoi5*alphau       !  artificial thermal conductivity parameter
 avBterm = mrhoi5*alphaB*rho1i
!
!--initialise the following to zero for the case
!
 usej      = .false.
 grkernj   = 0.
 alphaj    = alphai
 divvj     = 0.
 dvdxj(:)  = 0.
 rhoj      = 0.
 rho1j     = 0.
 mrhoj5    = 0.
 gradpj    = 0.
 projsxj   = 0.
 projsyj   = 0.
 projszj   = 0.
 dudtresist = 0.
 dpsiterm   = 0.
 fgravi = 0.
 fgravj = 0.
 phii   = 0.
 phij   = 0.
 phi    = 0.
 dBnonideal(:) = 0.0
 Bxj = 0.
 Byj = 0.
 Bzj = 0.
 psij = 0.
 visctermisoj = 0.
 visctermanisoj = 0.
 fgravxi = 0.
 fgravyi = 0.
 fgravzi = 0.
 if (icooling == 8) then
    gradP_cool(i) = 0d0
    Gpot_cool(i) = 0d0
    duFLD(i) = 0d0
    gradpx = 0d0
    gradpy = 0d0
    gradpz = 0d0
    diffterm = 0d0
    if (dt > 0d0) then
    !   print *, "rhoi,eni,i,kfldi,Ti", rhoi,eni,i
       call get_k_fld(rhoi,eni,i,kfldi,Ti)
    endif
 endif

 loop_over_neighbours2: do n = 1,nneigh

    j = abs(listneigh(n))
    if ((ignoreself) .and. (i==j)) cycle loop_over_neighbours2

    if (ifilledcellcache .and. n <= maxcellcache) then
       ! positions from cache are already mod boundary
       xj = xyzcache(n,1)
       yj = xyzcache(n,2)
       zj = xyzcache(n,3)
    else
       xj = xyzh(1,j)
       yj = xyzh(2,j)
       zj = xyzh(3,j)
    endif
    dx = xi - xj
    dy = yi - yj
    dz = zi - zj
#ifdef PERIODIC
    if (abs(dx) > 0.5*dxbound) dx = dx - dxbound*SIGN(1.0,dx)
    if (abs(dy) > 0.5*dybound) dy = dy - dybound*SIGN(1.0,dy)
    if (abs(dz) > 0.5*dzbound) dz = dz - dzbound*SIGN(1.0,dz)
#endif
    rij2 = dx*dx + dy*dy + dz*dz
    q2i = rij2*hi21
    !--hj is in the cell cache but not in the neighbour cache
    !  as not accessed during the density summation
    if (ifilledcellcache .and. n <= maxcellcache) then
       hj1 = xyzcache(n,4)
    else
       hj1 = 1./xyzh(4,j)
    endif
    hj21 = hj1*hj1
    q2j  = rij2*hj21
    is_sph_neighbour: if (q2i < radkern2 .or. q2j < radkern2) then
#ifdef GRAVITY
       !  Determine if neighbouring particle is hidden by a sink particle;
       !  if so, do not add contribution.
       add_contribution = .true.
       !k = 1
       !do while (k <= nptmass .and. add_contribution)
       !   xkpt = xyzmh_ptmass(1,k)
       !   ykpt = xyzmh_ptmass(2,k)
       !   zkpt = xyzmh_ptmass(3,k)
       !   vpos = (xkpt-xpartveci(ixi))*(xkpt-xj) &
       !        + (ykpt-xpartveci(iyi))*(ykpt-yj) &
       !        + (zkpt-xpartveci(izi))*(zkpt-zj)
       !   if (vpos < 0.0) then
       !      add_contribution = ptmass_not_obscured(-dx,-dy,-dz,  &
       !                          xkpt-xpartveci(ixi),ykpt-xpartveci(iyi),zkpt-xpartveci(izi), &
       !                          xyzmh_ptmass(ihacc,k))
       !   endif
       !   k = k + 1
       !enddo
#endif

       if (rij2 > epsilon(rij2)) then
#ifdef FINVSQRT
          rij1 = finvsqrt(rij2)
#else
          rij1 = 1./sqrt(rij2)
#endif
          qi   = (rij2*rij1)*hi1  ! this is qi = rij*hi1
       else
          rij1 = 0.
          qi   = 0.
       endif

       if (q2i < radkern2) then
          grkerni = grkern(q2i,qi)*hfacgrkern
#ifdef GRAVITY
          call kernel_softening(q2i,qi,phii,fmi)
          phii   = phii*hi1
          fmi    = fmi*hi21
          dsofti = gradsofti*grkerni
          fgravi = fmi + dsofti
#endif
       else
          grkerni = 0.
#ifdef GRAVITY
          phii   = -rij1
          fmi    = rij1*rij1
          fgravi = fmi
#endif
       endif

       runix = dx*rij1
       runiy = dy*rij1
       runiz = dz*rij1
       !
       !--compute the contribution neighbours with h_j and grad W (h_j)
       !
       if (q2j < radkern2) then
          qj = (rij2*rij1)*hj1
          grkernj = grkern(q2j,qj)*hj21*hj21*cnormk*gradh(1,j) ! ndim + 1
#ifdef GRAVITY
          call kernel_softening(q2j,qj,phij,fmj)
          fmj    = fmj*hj21
          dsoftj = gradh(2,j)*grkernj
          fgravj = fmj + dsoftj
#endif
          usej = .true.
       else
          grkernj = 0.
#ifdef GRAVITY
          fmj    = rij1*rij1
          fgravj = fmj
#endif
          usej = .false.
       endif
       if (mhd) usej = .true.
       if (use_dust) usej = .true.
       if (maxvxyzu >= 4 .and. .not.gravity) usej = .true.

       !--get individual timestep/ multiphase information (querying iphase)
       if (maxphase==maxp) then
          call get_partinfo(iphase(j),iactivej,iamgasj,iamdustj,iamtypej)
#ifdef IND_TIMESTEPS
          ! Particle j is a neighbour of an active particle;
          ! flag it to see if it needs to be woken up next step.
          if (.not.iamboundary(iamtypej)) then
             ibin_wake(j)  = max(ibinnow_m1,ibin_wake(j))
             ibin_neighi = max(ibin_neighi,ibin_old(j))
          endif
#ifdef DUST
          if (drag_implicit) then
             dti = min(dti,get_dt(dt,ibin_old(j)))
          endif
#endif
#endif
       endif
       pmassj = massoftype(iamtypej)

       fgrav = 0.5*pmassj*(fgravi + fgravj)

       !  If particle is hidden by the sink, treat the neighbour as
       !  not gas; gravitational contribution will be added after the
       !  isgas if-statement
       if (.not. add_contribution) then
          iamgasj = .false.
          usej    = .false.
       endif

       !--get dv : needed for timestep and av term
       vxj = vxyzu(1,j)
       vyj = vxyzu(2,j)
       vzj = vxyzu(3,j)
       projvi = vxi*runix + vyi*runiy + vzi*runiz
       projvj = vxj*runix + vyj*runiy + vzj*runiz
       dvx = vxi - vxj
       dvy = vyi - vyj
       dvz = vzi - vzj

       ! do the projection here
       projv = dvx*runix + dvy*runiy + dvz*runiz

       if (iamgasj .and. maxvxyzu >= 4) then
          enj = vxyzu(4,j)
          if (eos_is_non_ideal(ieos)) then  ! Is this condition required, or should this be always true?
             tempj = eos_vars(itemp,j)
             denij = 0.5*(eni/tempi + enj/tempj)*(tempi - tempj)  ! dU = c_V * dT
          else
             denij = eni - enj
          endif
       else
          denij = 0.
       endif

       if (gr) then
          !-- Get velocites required in GR shock capturing
          velj  = [vxj,vyj,vzj]
          metricj(0:3,0:3,1:2) = metrics(:,:,:,j)
          call get_bigv(metricj,velj,bigvj,bigv2j,alphagrj,lorentzj)

          ! Reduce problem to 1D along the line of sight
          projbigvi = bigvi(1)*runix + bigvi(2)*runiy + bigvi(3)*runiz !dot_product(bigvi,rij)
          projbigvj = bigvj(1)*runix + bigvj(2)*runiy + bigvj(3)*runiz

          ! Reconstruction of velocity
          if (maxdvdx==maxp) dvdxj(:) = dvdx(:,j)
          projbigvstari = projbigvi
          projbigvstarj = projbigvj
          if (ireconav >= 0) call reconstruct_dv_gr(projbigvi,projbigvj,runix,runiy,runiz,rij2*rij1,&
                                 dvdxi,dvdxj,projbigvstari,projbigvstarj,ireconav)

          ! Relativistic version of vi-vj
          vij = abs((projbigvi-projbigvj)/(1.-projbigvi*projbigvj))
          vijstar = abs((projbigvstari-projbigvstarj)/(1.-projbigvstari*projbigvstarj))
       endif

       if (iamgasi .and. iamgasj) then
          !--work out vsig for timestepping and av
          if (gr) then
             ! Relativistic version vij + csi    (could put a beta here somewhere?)
             vsigi     = (beta*vij+spsoundi)/(1.+beta*vij*spsoundi)
             vsigavi   = alphai*vsigi
          else
             vsigi     = max(vwavei - beta*projv,0.)
             vsigavi   = max(alphai*vwavei - beta*projv,0.)
          endif
          if (vsigi > vsigmax) vsigmax = vsigi

          if (mhd) then
             hj   = xyzh(4,j)
             rhoj = rhoh(hj,pmassj)
             Bxj  = Bevol(1,j)*rhoj
             Byj  = Bevol(2,j)*rhoj
             Bzj  = Bevol(3,j)*rhoj
             psij = Bevol(4,j)

             dBx = Bxi - Bxj
             dBy = Byi - Byj
             dBz = Bzi - Bzj
             projBi = Bxi*runix + Byi*runiy + Bzi*runiz
             if (usej) projBj = Bxj*runix + Byj*runiy + Bzj*runiz
             projdB = dBx*runix + dBy*runiy + dBz*runiz
             dB2 = dBx*dBx + dBy*dBy + dBz*dBz
             divBdiffterm = -pmassj*projdB*grkerni
          endif
       else
          !-- v_sig for pairs of particles that are not gas-gas
          vsigi = max(-projv,0.0)
          if (vsigi > vsigmax) vsigmax = vsigi
          vsigavi = 0.
          dBx = 0.; dBy = 0.; dBz = 0.; dB2 = 0.
          projBi = 0.; projBj = 0.; divBdiffterm = 0.
       endif

       !--get terms required for particle j
       if (usej) then
          hj       = 1./hj1
          rhoj     = rhoh(hj,pmassj)
          rho1j    = 1./rhoj
          rho21j   = rho1j*rho1j

          if (maxdvdx==maxp) dvdxj(:) = dvdx(:,j)

          if (iamgasj) then
             if (ndivcurlv >= 1) divvj = divcurlv(1,j)
             if (use_dustfrac) then
                dustfracj(:) = dustfrac(:,j)
                dustfracjsum = sum(dustfracj(:))
                rhogasj      = rhoj*(1. - dustfracjsum)
!------------------------------------------------
!--sqrt(rho*epsilon) method
!                sqrtrhodustfracj(:) = sqrt(rhoj*dustfracj(:))
!------------------------------------------------
!--sqrt(epsilon/1-epsilon) method (Ballabio et al. 2018)
                sqrtrhodustfracj(:) = sqrt(dustfracj(:)/(1.-dustfracj(:)))
!------------------------------------------------
!--asin(sqrt(epsilon)) method
!                sqrtrhodustfracj(:) = asin(sqrt(dustfracj(:)))
!------------------------------------------------
             else
                dustfracj(:) = 0.
                dustfracjsum = 0.
                rhogasj      = rhoj
                sqrtrhodustfracj(:) = 0.
             endif

             if (maxalpha==maxp) alphaj  = alphaind(1,j)

             if (gr) densj = dens(j)
             prj = eos_vars(igasP,j)
             spsoundj = eos_vars(ics,j)
             radPj = 0.
             if (do_radiation) radPj = radprop(iradP,j)
             !
             !--calculate j terms (which were precalculated outside loop for i)
             !
             call get_stress(prj,spsoundj,rhoj,rho1j,xj,yj,zj,pmassj,Bxj,Byj,Bzj, &
                        pro2j,vwavej, &
                        sxxj,sxyj,sxzj,syyj,syzj,szzj,visctermisoj,visctermanisoj, &
                        realviscosity,divvj,bulkvisc,dvdxj,stressmax,radPj)

             mrhoj5   = 0.5*pmassj*rho1j
             autermj  = mrhoj5*alphau
             avBtermj = mrhoj5*alphaB*rho1j

             if (gr) then
                ! Relativistic version vij + csi
                vsigj   = (beta*vij+spsoundj)/(1.+beta*vij*spsoundj)
                vsigavj = alphaj*vsigj
             else
                vsigj = max(vwavej - beta*projv,0.)
                vsigavj = max(alphaj*vwavej - beta*projv,0.)
             endif
             if (vsigj > vsigmax) vsigmax = vsigj
          else
             vsigj = max(-projv,0.)
             if (vsigj > vsigmax) vsigmax = vsigj
             vsigavj = 0.; vwavej = 0.; avBtermj = 0.; autermj = 0. ! avoid compiler warnings
             sxxj = 0.; sxyj = 0.; sxzj = 0.; syyj = 0.; syzj = 0.; szzj = 0.; pro2j = 0.; prj = 0.
             dustfracj = 0.; dustfracjsum = 0.; sqrtrhodustfracj = 0.
          endif
       else ! set to zero terms which are used below without an if (usej)
          !rhoj      = 0.
          rho1j     = 0.
          rho21j    = 0.
          densj     = 0.

          mrhoj5    = 0.
          autermj   = 0.
          avBtermj  = 0.
          psij = 0.

          gradpj    = 0.
          projsxj   = 0.
          projsyj   = 0.
          projszj   = 0.
          projBj = 0.
          prj   = 0.
          pro2j = 0.
          vwavej = 0.
          vsigavj = 0.
          spsoundj = 0.
          dustfracj = 0.
          dustfracjsum = 0.
          sqrtrhodustfracj = 0.
          dvdxj(:) = 0.
          sxxj = 0.; sxyj = 0.; sxzj = 0.; syyj = 0.; syzj = 0.; szzj = 0.
       endif

       ifgas: if (iamgasi .and. iamgasj) then

          !
          !--artificial viscosity term
          !
          qrho2i = 0.
          qrho2j = 0.
          if (gr) then
             enthi  = 1.+eni+pri/densi
             enthj  = 1.+enj+prj/densj
          endif

!------------------
#ifdef DISC_VISCOSITY
!------------------
          !
          !--This is for "physical" disc viscosity
          !  (We multiply by h/rij, use cs for the signal speed, apply to both approaching/receding,
          !   with beta viscosity only applied to approaching pairs)
          !
          if (gr) then
             lorentzi_star = 1./sqrt(1.-projbigvstari**2)
             lorentzj_star = 1./sqrt(1.-projbigvstarj**2)
             dlorentzv = lorentzi_star*projbigvstari - lorentzj_star*projbigvstarj
             if (projv < 0.) then
                qrho2i = -0.5*rho1i*vsigavi*enthi*dlorentzv*hi*rij1
                if (usej) qrho2j = -0.5*rho1j*vsigavj*enthj*dlorentzv*hj*rij1
             else
                qrho2i = -0.5*rho1i*alphai*spsoundi*enthi*dlorentzv*hi*rij1
                if (usej) qrho2j = -0.5*rho1j*alphaj*spsoundj*enthj*dlorentzv*hj*rij1
             endif
             if (ien_type == ien_etotal) then ! total energy
                dudtdissi = - pmassj*((pro2i + qrho2i)*projvj*grkerni + &
                                      (pro2j + qrho2j)*projvi*grkernj)
             else
                dudtdissi = -0.5*pmassj*rho1i*alphai*spsoundi*enthi*dlorentzv*hi*rij1*projv*grkerni
             endif
          else
             if (projv < 0.) then
                qrho2i = - 0.5*rho1i*(alphai*spsoundi - beta*projv)*hi*rij1*projv
                if (usej) qrho2j = - 0.5*rho1j*(alphaj*spsoundj - beta*projv)*hj*rij1*projv
             else
                qrho2i = - 0.5*rho1i*alphai*spsoundi*hi*rij1*projv
                if (usej) qrho2j = - 0.5*rho1j*alphaj*spsoundj*hj*rij1*projv
             endif
             dudtdissi = -0.5*pmassj*rho1i*alphai*spsoundi*hi*rij1*projv**2*grkerni
          endif

!--DISC_VISCOSITY--
#else
!------------------
          if (projv < 0.) then
             if (gr) then
                lorentzi_star = 1./sqrt(1.-projbigvstari**2)
                lorentzj_star = 1./sqrt(1.-projbigvstarj**2)
                dlorentzv = lorentzi_star*projbigvstari - lorentzj_star*projbigvstarj
                qrho2i = -0.5*rho1i*vsigavi*enthi*dlorentzv
                if (usej) qrho2j = -0.5*rho1j*vsigavj*enthj*dlorentzv
             else
                qrho2i = - 0.5*rho1i*vsigavi*projv
                if (usej) qrho2j = - 0.5*rho1j*vsigavj*projv
             endif
          endif
          !--energy conservation from artificial viscosity
          if (ien_type == ien_etotal) then ! total energy
             dudtdissi = - pmassj*((pro2i + qrho2i)*projvj*grkerni + &
                                   (pro2j + qrho2j)*projvi*grkernj)
          else
             dudtdissi = pmassj*qrho2i*projv*grkerni
          endif
!--DISC_VISCOSITY--
#endif
!------------------

          !--add av term to pressure
          gradpi = pmassj*(pro2i + qrho2i)*grkerni
          if (usej) gradpj = pmassj*(pro2j + qrho2j)*grkernj
          !-- calculate grad P from gas pressure alone for cooling
          if (icooling == 8) then
             gradP_cooli =  pmassj*pri*rho1i*rho1i*grkerni
             gradP_coolj = 0d0
             if (usej) then
             	gradp_coolj =  pmassj*prj*rho1j*rho1j*grkernj
             endif
          endif
          !--artificial thermal conductivity (need j term)
          if (maxvxyzu >= 4) then
#ifdef GR
             denij = alphagri*eni/lorentzi - alphagrj*enj/lorentzj
             if (imetric==imet_minkowski) then  ! Eq 60 in LP19
                rhoav1 = 2./(enthi*densi + enthj*densj)
                vsigu = min(1.,sqrt(abs(pri-prj)*rhoav1))
             else
                vsigu = abs(vij)  ! Eq 61 in LP19
             endif
#else
             if (gravity) then
                vsigu = abs(projv)
             else
                rhoav1 = 2./(rhoi + rhoj)
                vsigu = sqrt(abs(pri - prj)*rhoav1)
             endif
#endif
             dendissterm = vsigu*denij*(auterm*grkerni + autermj*grkernj)
          endif

          if (mhd) then
             !
             ! artificial resistivity
             !
             vsigB = sqrt((dvx - projv*runix)**2 + (dvy - projv*runiy)**2 + (dvz - projv*runiz)**2)
             dBdissterm = (avBterm*grkerni + avBtermj*grkernj)*vsigB

             !--energy dissipation due to artificial resistivity
             if (useresistiveheat) dudtresist = -0.5*dB2*dBdissterm

             pmjrho21grkerni = pmassj*rho21i*grkerni
             pmjrho21grkernj = pmassj*rho21j*grkernj

             termi        = pmjrho21grkerni*projBi
             divBsymmterm =  termi + pmjrho21grkernj*projBj
             dBrhoterm    = -termi
             !
             ! grad psi term for divergence cleaning
             ! cleaning evolving d/dt (psi/c_h) as in Tricco, Price & Bate (2016)
             !
             dpsiterm = overcleanfac*(pmjrho21grkerni*psii*vwavei + pmjrho21grkernj*psij*vwavej)
             ! coefficient for associated cleaning timestep
             Bj = sqrt(Bxj**2 + Byj**2 + Bzj**2)
             if (Bj > 0.0) then
                Bj1 = 1.0/Bj
             else
                Bj1 = 0.0
             endif
             fsum(ihdivBBmax) = max( hj*abs(divcurlB(1,j))*Bj1, fsum(ihdivBBmax))
             !
             ! non-ideal MHD terms
             !
             if (mhd_nonideal) then
                call nimhd_get_dBdt(dBnonideal,etaohmi,etahalli,etaambii,curlBi,jcbi,jcbcbi,runix,runiy,runiz)
                dBnonideal = dBnonideal*pmjrho21grkerni
                curlBj = divcurlB(2:4,j)
                call nimhd_get_jcbcb(jcbcbj,jcbj,curlBj,Bxj,Byj,Bzj,Bj1)
                call nimhd_get_dBdt(dBnonidealj,eta_nimhd(iohm,j),eta_nimhd(ihall,j),eta_nimhd(iambi,j) &
                                   ,curlBj,jcbj,jcbcbj,runix,runiy,runiz)
                dBnonideal = dBnonideal + dBnonidealj*pmjrho21grkernj
             endif
             !
             ! dB/dt evolution equation
             !
             dBevolx = dBrhoterm*dvx + dBdissterm*dBx - dpsiterm*runix - dBnonideal(1)
             dBevoly = dBrhoterm*dvy + dBdissterm*dBy - dpsiterm*runiy - dBnonideal(2)
             dBevolz = dBrhoterm*dvz + dBdissterm*dBz - dpsiterm*runiz - dBnonideal(3)
          endif
          !
          !--get projection of anisotropic part of stress tensor
          !  in direction of particle pair
          !
          projsxi = (sxxi*runix + sxyi*runiy + sxzi*runiz)*grkerni
          projsyi = (sxyi*runix + syyi*runiy + syzi*runiz)*grkerni
          projszi = (sxzi*runix + syzi*runiy + szzi*runiz)*grkerni
          if (usej) then
             projsxj = (sxxj*runix + sxyj*runiy + sxzj*runiz)*grkernj
             projsyj = (sxyj*runix + syyj*runiy + syzj*runiz)*grkernj
             projszj = (sxzj*runix + syzj*runiy + szzj*runiz)*grkernj
          endif
          !
          !--physical viscosity term (direct second derivatives)
          !
          if (realviscosity .and. maxdvdx /= maxp) then
             grgrkerni = -2.*grkerni*rij1
             gradpi = gradpi + visctermiso*projv*grgrkerni
             projsxi = projsxi + visctermaniso*dvx*grgrkerni
             projsyi = projsyi + visctermaniso*dvy*grgrkerni
             projszi = projszi + visctermaniso*dvz*grgrkerni
             dudtdissi = dudtdissi + grgrkerni*(visctermiso*projv**2 &
                                 + visctermaniso*(dvx*dvx + dvy*dvy + dvz*dvz))
             if (usej) then
                grgrkernj = -2.*grkernj*rij1
                gradpj = gradpj + visctermisoj*projv*grgrkernj
                projsxj = projsxj + visctermanisoj*dvx*grgrkernj
                projsyj = projsyj + visctermanisoj*dvy*grgrkernj
                projszj = projszj + visctermanisoj*dvz*grgrkernj
             endif
          endif

          !--terms used in force
          gradp = gradpi + gradpj
          projsx = projsxi + projsxj
          projsy = projsyi + projsyj
          projsz = projszi + projszj


          fsum(ifxi) = fsum(ifxi) - runix*(gradp + fgrav) - projsx
          fsum(ifyi) = fsum(ifyi) - runiy*(gradp + fgrav) - projsy
          fsum(ifzi) = fsum(ifzi) - runiz*(gradp + fgrav) - projsz
          fsum(ipot) = fsum(ipot) + pmassj*phii ! no need to symmetrise (see PM07)

          if (icooling == 8) then
             Gpot_cool(i) = Gpot_cool(i) + pmassj*phii
             gradpx = gradpx + runix*(gradP_cooli + gradP_coolj)
             gradpy = gradpy + runiy*(gradP_cooli + gradP_coolj)
             gradpz = gradpz + runiz*(gradP_cooli + gradP_coolj)
          endif

          !--calculate divv for use in du, h prediction, av switch etc.
          fsum(idrhodti) = fsum(idrhodti) + projv*grkerni

          if (maxvxyzu >= 4) then
             !--viscous heating
             fsum(idudtdissi) = fsum(idudtdissi) + dudtdissi + dudtresist
             !--energy dissipation due to conductivity
             fsum(idendtdissi) = fsum(idendtdissi) + dendissterm
             if (icooling == 8) then
                Gpot_cool(i) = Gpot_cool(i) + pmassj*phii 
                if (doFLD .and. dt > 0.) then
                   !print *, rhoj, "calling k_fld for j", j, enj
                   call get_k_fld(rhoj,enj,j,kfldj,Tj)
                   if ((kfldj + kfldi) == 0.) then
                      diffterm = 0d0
                   elseif (rhoj == 0.) then 
                      diffterm = 0d0
                   else
                      diffterm = 4d0*pmassj/rhoi/rhoj
                      diffterm = diffterm * kfldi * kfldj / (kfldi+kfldj)
                      diffterm = diffterm * (Ti - Tj) / rij2
                      diffterm = diffterm*cnormk*grkerni*(runix*dx + runiy*dy + runiz*dz)
                   endif
                   duFLD(i) = duFLD(i) + diffterm
                   if (isnan(duFLD(i))) then
                      print *, "FLD is nan for particle i=, j = ", i,j
                      print *, "rhoi,rhoj,rij2,diffterm",rhoi,rhoj,rij2,diffterm
                      print *, "kfldi, kfldj, Ti,Tj", kfldi,kfldj, Ti,Tj
                      stop
                   endif
 !                  call calc_FLD(duFLD(i),i,j,q2j,qj,hi121,hi1,pmassj,eos_vars(itemp,j),eos_vars(itemp,j),rhoj)
                endif
             endif
          endif

          !--add contribution to particle i's force
          if (mhd) then
             !--div B in symmetric form (for source term subtraction)
             fsum(idivBsymi) = fsum(idivBsymi) + divBsymmterm
             fsum(idBevolxi) = fsum(idBevolxi) + dBevolx
             fsum(idBevolyi) = fsum(idBevolyi) + dBevoly
             fsum(idBevolzi) = fsum(idBevolzi) + dBevolz
             !--div B in difference form for dpsi/dt evolution
             fsum(idivBdiffi) = fsum(idivBdiffi) + divBdiffterm
          endif

          if (do_radiation) then
             radDFWj = 0.
             if (usej) then
                radFj(1:3) = radprop(ifluxx:ifluxz,j)
                radkappaj = radprop(ikappa,j)
                radenj = rad(iradxi,j)
                radRj = get_rad_R(rhoj,radenj,radFj,radkappaj)

                if (limit_radiation_flux) then
                   radlambdaj = (2. + radRj)/(6. + 3*radRj + radRj*radRj)
                else
                   radlambdaj = 1./3.
                endif

                radDj = c_code*radlambdaj/radkappaj/rhoj

                radDFWj = pmassj*radDj*grkernj*rho21j &
                          *(radFj(1)*runix + radFj(2)*runiy + radFj(3)*runiz)
             endif
             radFi(1:3) = xpartveci(iradfxi:iradfzi)
             radkappai = xpartveci(iradkappai)
             radeni = xpartveci(iradxii)
             radlambdai = xpartveci(iradlambdai)

             radDi = c_code*radlambdai/radkappai/rhoi

             ! TWO FIRST DERIVATES !
             radDFWi = pmassj*radDi*grkerni*rho21i*&
                (radFi(1)*runix + radFi(2)*runiy + radFi(3)*runiz)

             fsum(idradi) = fsum(idradi) + (radDFWi + radDFWj)
             ! BROOKSHAW !
             ! fsum(idradi) = fsum(idradi) + pmassj/rhoi/rhoj*&
             !                                ((4*radDi*radDj)/(radDi+radDj))*&
             !                                (rhoi*radeni-rhoj*radenj)*grkerni*rij1
          endif

#ifdef DUST
          if (use_dustfrac) then
             tsj = 0.
             do l=1,ndustsmall
                ! get stopping time - for one fluid dust we do not know deltav, but it is small by definition
                if (use_dustgrowth) then !- only work for ndustsmall=1 though
                   call get_ts(idrag,l,grainsizei,graindensi,rhogasj,rhoj*dustfracjsum,spsoundj,0.,tsj(l),iregime)
                else
                   call get_ts(idrag,l,grainsize(l),graindens(l),rhogasj,rhoj*dustfracjsum,spsoundj,0.,tsj(l),iregime)
                endif
             enddo
             if (ilimitdustflux) tsj(:)   = min(tsj(:),hj/spsoundj) ! flux limiter from Ballabio et al. (2018)
             epstsj   = sum(dustfracj(:)*tsj(:))

             !! Check that weighted sums of Tsj and tilde(Tsj) are equal (see Hutchison et al. 2017)
             !if (ndustsmall>1) then
             !   if (abs(sum(dustfracj*tsj) - sum(dustfracj*(tsj-epstsj))/(1. - dustfracjsum)) > 1e-14) &
             !      print*,'Stop! tsj or epstsj in force is incorrect!'
             !else
             !   if (abs(tsj(1) - (tsj(1)-epstsj)/(1.-dustfracj(1)))>1e-14) &
             !      print*,'Warning! error in tsj is = ',tsj(1)-(tsj(1)-epstsj)/(1.-dustfracjsum)
             !endif

             do l=1,ndustsmall
                if (dustfraci(l) > 0. .or. dustfracj(l) > 0.) then
                   ! define averages of diffusion coefficient and kernels
                   !Dav(l)   = dustfraci(l)*tsi(l) + dustfracj(l)*tsj(l)
                   grkernav = 0.5*(grkerni + grkernj)

!------------------------------------------------
!--sqrt(epsilon/1-epsilon) method (Ballabio et al. 2018)
                   dustfracterms(l) = pmassj*sqrtrhodustfracj(l)*rho1j     &
                                      *((tsi(l)-epstsi)*(1.-dustfraci(l))/(1.-dustfracisum)   &
                                        +(tsj(l)-epstsj)*(1.-dustfracj(l))/(1.-dustfracjsum)) &
                                      *(pri - prj)*grkernav*rij1

                   fsum(iddustevoli+(l-1)) = fsum(iddustevoli+(l-1)) - dustfracterms(l)
!------------------------------------------------
!--sqrt(rho*epsilon) method and sqrt(epsilon/1-epsilon) method (Ballabio et al. 2018)
                   if (maxvxyzu >= 4) fsum(idudtdusti+(l-1)) = fsum(idudtdusti+(l-1)) - sqrtrhodustfraci(l)*dustfracterms(l)*denij
                endif
                ! Equation 270 in Phantom paper
                if (dustfraci(l) < 1.) then
                   term = tsi(l)/(1. - dustfracisum)*pmassj*(pro2i*grkerni + pro2j*grkernj)
                   fsum(ideltavxi+(l-1)) = fsum(ideltavxi+(l-1)) + term*runix
                   fsum(ideltavyi+(l-1)) = fsum(ideltavyi+(l-1)) + term*runiy
                   fsum(ideltavzi+(l-1)) = fsum(ideltavzi+(l-1)) + term*runiz
                endif
             enddo
          endif
#endif

       else !ifgas
          !
          !  gravity between particles of different types, or between gas pairs that are hidden by a sink
          !
          fsum(ifxi) = fsum(ifxi) - fgrav*runix
          fsum(ifyi) = fsum(ifyi) - fgrav*runiy
          fsum(ifzi) = fsum(ifzi) - fgrav*runiz
          fsum(ipot) = fsum(ipot) + pmassj*phii ! no need to symmetrise (see PM07)
#ifdef DUST
          !
          ! gas-dust: compute drag terms
          !
          if (idrag>0) then
             if (iamgasi .and. iamdustj .and. icut_backreaction==0) then
                projvstar = projv
                if (irecon >= 0) call reconstruct_dv(projv,dx,dy,dz,runix,runiy,runiz,dvdxi,dvdxj,projvstar,irecon)
                dv2 = projvstar**2 ! dvx*dvx + dvy*dvy + dvz*dvz
                if (q2i < q2j) then
                   wdrag = wkern_drag(q2i,qi)*hi21*hi1*cnormk_drag
                else
                   wdrag = wkern_drag(q2j,qj)*hj21*hj1*cnormk_drag
                endif
                if (use_dustgrowth) then
                   call get_ts(idrag,1,dustprop(1,j),dustprop(2,j),rhoi,rhoj,spsoundi,dv2,tsijtmp,iregime)
                else
                   !--the following works for large grains only (not hybrid large and small grains)
                   idusttype = iamtypej - idust + 1
                   call get_ts(idrag,idusttype,grainsize(idusttype),graindens(idusttype),rhoi,rhoj,spsoundi,dv2,tsijtmp,iregime)
                endif
                ndrag = ndrag + 1
                if (iregime > 2)  nstokes = nstokes + 1
                if (iregime == 2) nsuper = nsuper + 1
                if (drag_implicit) then
                   if (ind_timesteps) then
                      call get_drag_terms(tsijtmp,dti,sdrag1,sdrag2,fxi_drag,fyi_drag,fzi_drag,&
                                       runix,runiy,runiz,fxyz_drag(:,j),projf_drag)
                   else
                      call get_drag_terms(tsijtmp,dt,sdrag1,sdrag2,fxi_drag,fyi_drag,fzi_drag,&
                                       runix,runiy,runiz,fxyz_drag(:,j),projf_drag)
                   endif
                   ! implicit drag, slightly modified version of Loren-Aguilar & Bate 2014, 2015
                   call get_drag_terms(tsijtmp,dt,sdrag1,sdrag2,fxi_drag,fyi_drag,fzi_drag,&
                                       runix,runiy,runiz,fxyz_drag(:,j),projf_drag)
                   dragterm = 3.*pmassj*(sdrag1*projvstar - sdrag2*projf_drag)/(rhoi + rhoj)*wdrag
                else
                   ! explicit drag, with timestep condition
                   dragterm = 3.*pmassj/((rhoi + rhoj)*tsijtmp)*projvstar*wdrag
                endif
                ts_min = min(ts_min,tsijtmp)
                !store acceleration without drag here fr the next iteration
                fsum(ifdragxi) = fsum(ifdragxi) - dragterm*runix
                fsum(ifdragyi) = fsum(ifdragyi) - dragterm*runiy
                fsum(ifdragzi) = fsum(ifdragzi) - dragterm*runiz
                if (maxvxyzu >= 4) then
                   !--energy dissipation due to drag
                   dragheating = dragterm*projv
                   fsum(idudtdissi) = fsum(idudtdissi) + dragheating
                endif
             elseif (iamdusti .and. iamgasj) then
                projvstar = projv
                if (irecon >= 0) call reconstruct_dv(projv,dx,dy,dz,runix,runiy,runiz,dvdxi,dvdxj,projvstar,irecon)
                dv2 = projvstar**2 !dvx*dvx + dvy*dvy + dvz*dvz
                if (q2i < q2j) then
                   wdrag = wkern_drag(q2i,qi)*hi21*hi1*cnormk_drag
                else
                   wdrag = wkern_drag(q2j,qj)*hj21*hj1*cnormk_drag
                endif
                if (use_dustgrowth) then
                   call get_ts(idrag,1,grainsizei,graindensi,rhoj,rhoi,spsoundj,dv2,tsijtmp,iregime)
#ifdef DUSTGROWTH
                   if (q2i < q2j) then
                      winter = wkern(q2i,qi)*hi21*hi1*cnormk
                   else
                   endif
                   !--following quantities are weighted by mass rather than mass/density
                   fsum(idensgasi) = fsum(idensgasi) + pmassj*winter
                   winter = wkern(q2j,qj)*hj21*hj1*cnormk
                   fsum(idvix)     = fsum(idvix)     + pmassj*dvx*winter
                   fsum(idviy)     = fsum(idviy)     + pmassj*dvy*winter
                   fsum(idviz)     = fsum(idviz)     + pmassj*dvz*winter
                   fsum(icsi)      = fsum(icsi)      + pmassj*spsoundj*winter
#endif
                else
                   !--the following works for large grains only (not hybrid large and small grains)
                   idusttype = iamtypei - idust + 1
                   call get_ts(idrag,idusttype,grainsize(idusttype),graindens(idusttype),rhoj,rhoi,spsoundj,dv2,tsijtmp,iregime)
                endif
                if (drag_implicit) then
                   ! implicit drag, slightly modified version of Loren-Aguilar & Bate 2014, 2015
                   if (ind_timesteps) then
                      call get_drag_terms(tsijtmp,dti,sdrag1,sdrag2,fxi_drag,fyi_drag,fzi_drag,&
                                       runix,runiy,runiz,fxyz_drag(:,j),projf_drag)
                   else
                      call get_drag_terms(tsijtmp,dt,sdrag1,sdrag2,fxi_drag,fyi_drag,fzi_drag,&
                                       runix,runiy,runiz,fxyz_drag(:,j),projf_drag)
                   endif
                   dragterm = 3.*pmassj*(sdrag1*projvstar - sdrag2*projf_drag)/(rhoi + rhoj)*wdrag
                else
                   ! explicit drag, with timestep condition
                   dragterm = 3.*pmassj/((rhoi + rhoj)*tsijtmp)*projvstar*wdrag
                endif
                ts_min = min(ts_min,tsijtmp)
                ndrag = ndrag + 1
                if (iregime > 2)  nstokes = nstokes + 1
                if (iregime == 2) nsuper = nsuper + 1
                fsum(ifdragxi) = fsum(ifdragxi) - dragterm*runix ! + because projv is opposite
                fsum(ifdragyi) = fsum(ifdragyi) - dragterm*runiy
                fsum(ifdragzi) = fsum(ifdragzi) - dragterm*runiz
             endif
          endif
#endif
       endif ifgas

       !--self gravity contribution to total energy equation
       if (gr .and. gravity .and. ien_type == ien_etotal) then
          fgravxi = fgravxi - runix*fgrav
          fgravyi = fgravyi - runiy*fgrav
          fgravzi = fgravzi - runiz*fgrav
       endif

#ifdef GRAVITY
    else !is_sph_neighbour
       !
       !--if particle is a trial neighbour, but not an SPH neighbour
       !  then compute the 1/r^2 force contribution
       !  (no softening here, as by definition we
       !   are outside the kernel radius)
       !
#ifdef FINVSQRT
       rij1 = finvsqrt(rij2)
#else
       rij1 = 1./sqrt(rij2)
#endif
       fgrav  = rij1*rij1*rij1
       if (maxphase==maxp) then
          iamtypej = iamtype(iphase(j))
       endif
       pmassj = massoftype(iamtypej)
       phii   = -rij1
       fgravj = fgrav*pmassj
       fsum(ifxi) = fsum(ifxi) - dx*fgravj
       fsum(ifyi) = fsum(ifyi) - dy*fgravj
       fsum(ifzi) = fsum(ifzi) - dz*fgravj
       fsum(ipot) = fsum(ipot) + pmassj*phii

       !-- add contribution of 'distant neighbour' (outside r_kernel) gas particle to potential
       if (iamtypej == igas .and. icooling == 8) Gpot_cool(i) = Gpot_cool(i) + pmassj*phii

       !--self gravity contribution to total energy equation
       if (gr .and. gravity .and. ien_type == ien_etotal) then
          fgravxi = fgravxi - dx*fgravj
          fgravyi = fgravyi - dy*fgravj
          fgravzi = fgravzi - dz*fgravj
       endif
#endif
    endif is_sph_neighbour

 enddo loop_over_neighbours2
 
 if (icooling == 8) gradP_cool(i) = sqrt(gradpx*gradpx + gradpy*gradpy + gradpz*gradpz)


 if (gr .and. gravity .and. ien_type == ien_etotal) then
    fsum(idudtdissi) = fsum(idudtdissi) + vxi*fgravxi + vyi*fgravyi + vzi*fgravzi
 endif

 return
end subroutine compute_forces

!----------------------------------------------------------------
!+
!  Internal subroutine that computes pressure and other derived
!  quantities necessary to get a force, given that we have rho.
!+
!----------------------------------------------------------------
subroutine get_stress(pri,spsoundi,rhoi,rho1i,xi,yi,zi, &
                 pmassi,Bxi,Byi,Bzi, &
                 pro2i,vwavei, &
                 sxxi,sxyi,sxzi,syyi,syzi,szzi,visctermiso,visctermaniso, &
                 realviscosity,divvi,bulkvisc,dvdx,stressmax, &
                 radPi)

 use dim,             only:maxdvdx,maxp
 use part,            only:mhd,strain_from_dvdx
 use viscosity,       only:shearfunc

 real,    intent(in)    :: pri,spsoundi,rhoi,rho1i,xi,yi,zi,pmassi
 real,    intent(in)    :: Bxi,Byi,Bzi
 real,    intent(out)   :: pro2i,vwavei
 real,    intent(out)   :: sxxi,sxyi,sxzi,syyi,syzi,szzi
 real,    intent(out)   :: visctermiso,visctermaniso
 logical, intent(in)    :: realviscosity
 real,    intent(in)    :: divvi,bulkvisc,stressmax
 real,    intent(in)    :: dvdx(9)
 real,    intent(in)    :: radPi

 real :: Bro2i,Brhoxi,Brhoyi,Brhozi
 real :: stressiso,term,graddivvcoeff,del2vcoeff,strain(6)
 real :: shearvisc,etavisc,valfven2i

 sxxi = 0.
 sxyi = 0.
 sxzi = 0.
 syyi = 0.
 syzi = 0.
 szzi = 0.
 visctermiso   = 0.
 visctermaniso = 0.
 stressiso     = 0.

 if (realviscosity) then
    !--get shear viscosity coefficient from function
    shearvisc = shearfunc(xi,yi,zi,spsoundi)
    etavisc   = rhoi*shearvisc
!
!--add physical viscosity terms to stress tensor
!  (construct S^ij/ rho^2 for use in the force equation)
!
    if (maxdvdx==maxp) then
       strain = strain_from_dvdx(dvdx)
       !--get stress (multiply by coefficient for use in second derivative)
       term = -shearvisc*pmassi*rho1i  ! shearvisc = eta/rho, so this is eta/rho**2
       sxxi = term*strain(1)
       sxyi = term*strain(2)
       sxzi = term*strain(3)
       syyi = term*strain(4)
       syzi = term*strain(5)
       szzi = term*strain(6)
       stressiso = (2./3.*shearvisc - bulkvisc)*divvi*rho1i + stressmax
    else
       graddivvcoeff = 0.5*(bulkvisc*rhoi + etavisc/3.)   ! 0.5 here is because we
       del2vcoeff    = 0.5*etavisc                   ! average between particle pairs

       !--construct isotropic and anisotropic terms from above
       visctermiso   = 2.5*graddivvcoeff*pmassi*rho1i*rho1i
       visctermaniso = (del2vcoeff - 0.5*graddivvcoeff)*pmassi*rho1i*rho1i
    endif
 endif

 if (mhd) then
!
!--construct useful terms based on the B-field
!
    Brhoxi = Bxi*rho1i
    Brhoyi = Byi*rho1i
    Brhozi = Bzi*rho1i

    Bro2i     = Brhoxi*Brhoxi + Brhoyi*Brhoyi + Brhozi*Brhozi
    valfven2i = Bro2i*rhoi
    vwavei    = sqrt(spsoundi*spsoundi + valfven2i)

    !--MHD terms in stress tensor
    sxxi  = sxxi - pmassi*Brhoxi*Brhoxi
    sxyi  = sxyi - pmassi*Brhoxi*Brhoyi
    sxzi  = sxzi - pmassi*Brhoxi*Brhozi
    syyi  = syyi - pmassi*Brhoyi*Brhoyi
    syzi  = syzi - pmassi*Brhoyi*Brhozi
    szzi  = szzi - pmassi*Brhozi*Brhozi
!
!--construct total isotropic pressure term (gas + magnetic + stress)
!
    pro2i = (pri + radPi)*rho1i*rho1i + stressiso + 0.5*Bro2i

 else
!
!--construct m*p/(rho^2 \Omega) in force equation using pressure
!
    pro2i  = (pri + radPi)*rho1i*rho1i + stressiso
    vwavei = spsoundi
 endif

 return
end subroutine get_stress

!----------------------------------------------------------------

subroutine start_cell(cell,iphase,xyzh,vxyzu,gradh,divcurlv,divcurlB,dvdx,Bevol, &
                     dustfrac,dustprop,fxyz_drag,eta_nimhd,eos_vars,alphaind,stressmax,&
                     rad,radprop,dens,metrics,dt)

 use io,        only:fatal
 use options,   only:alpha,use_dustfrac,limit_radiation_flux
 use dim,       only:maxp,ndivcurlv,ndivcurlB,maxdvdx,maxalpha,maxvxyzu,mhd,mhd_nonideal,&
                use_dustgrowth,gr,use_dust,ind_timesteps
 use part,      only:iamgas,maxphase,rhoanddhdrho,igas,massoftype,get_partinfo,&
                     iohm,ihall,iambi,ndustsmall,iradP,igasP,ics,itemp
 use viscosity, only:irealvisc,bulkvisc
 use dust,      only:get_ts,idrag
 use part,      only:grainsize,graindens
 use part,        only:ibin_old
 use timestep_ind,    only:get_dt
 use nicil,     only:nimhd_get_jcbcb
 use radiation_utils, only:get_rad_R
 use eos,       only:utherm
 type(cellforce),    intent(inout) :: cell
 integer(kind=1),    intent(in)    :: iphase(:)
 real,               intent(in)    :: xyzh(:,:)
 real,               intent(inout) :: vxyzu(:,:)
 real(kind=4),       intent(in)    :: gradh(:,:)
 real(kind=4),       intent(in)    :: divcurlv(:,:)
 real(kind=4),       intent(in)    :: divcurlB(:,:)
 real(kind=4),       intent(in)    :: dvdx(:,:)
 real,               intent(in)    :: Bevol(:,:)
 real,               intent(in)    :: dustfrac(:,:)
 real,               intent(in)    :: dustprop(:,:)
 real,               intent(in)    :: fxyz_drag(:,:)
 real,               intent(in)    :: eta_nimhd(:,:)
 real(kind=4),       intent(in)    :: alphaind(:,:)
 real,               intent(in)    :: stressmax
 real,               intent(in)    :: rad(:,:)
 real,               intent(inout) :: radprop(:,:)
 real,               intent(in)    :: dens(:)
 real,               intent(in)    :: metrics(:,:,:,:)
 real,               intent(in)    :: eos_vars(:,:)
 real,               intent(in)    :: dt
 real         :: radRi
 real         :: radPi

 real         :: divcurlvi(ndivcurlv)
 real         :: dvdxi(9),curlBi(3),jcbcbi(3),jcbi(3)
 real         :: hi,rhoi,rho1i,dhdrhoi,pmassi,eni
 real(kind=8) :: hi1
 real         :: dustfraci(maxdusttypes),dustfracisum,rhogasi,pro2i,pri,spsoundi,tempi
 real         :: sxxi,sxyi,sxzi,syyi,syzi,szzi,visctermiso,visctermaniso
 real         :: tstopi(maxdusttypes)
 real         :: Bxi,Byi,Bzi,B2i,Bi1
 real         :: vwavei,alphai
 integer      :: i,j,iamtypei,ip,ii,ia,ib,ic
 real         :: densi
 integer      :: iregime
 real         :: dti

 logical :: iactivei,iamgasi,iamdusti,realviscosity

 realviscosity = (irealvisc > 0)

 cell%npcell = 0
 over_parts: do ip = inoderange(1,cell%icell),inoderange(2,cell%icell)
    i = inodeparts(ip)

    if (i < 0) then
       cycle over_parts
    endif

    if (maxphase==maxp) then
       call get_partinfo(iphase(i),iactivei,iamgasi,iamdusti,iamtypei)
    else
       iactivei = .true.
       iamtypei = igas
       iamdusti = .false.
       iamgasi  = .true.
    endif
    if (.not.iactivei) then ! handles boundaries + case where first particle in cell is inactive
       cycle over_parts
    endif

    pmassi = massoftype(iamtypei)
    hi = xyzh(4,i)
    if (hi < 0.) call fatal('force','negative smoothing length',i,var='h',val=hi)

    !
    !--compute density and related quantities from the smoothing length
    !
    call rhoanddhdrho(hi,hi1,rhoi,rho1i,dhdrhoi,pmassi)
    !
    !--velocity gradients, used for reconstruction and physical viscosity
    !
    if (maxdvdx==maxp) dvdxi(:) = dvdx(:,i)

    if (iamgasi) then
       if (ndivcurlv >= 1) divcurlvi(:) = real(divcurlv(:,i),kind=kind(divcurlvi))
       if (maxvxyzu >= 4) then
          !eni   = utherm(vxyzu(:,i),rhoi,gamma)
          eni   = vxyzu(4,i)
       else
          eni   = 0.0
       endif

       !
       ! one-fluid dust properties
       !
       if (use_dustfrac) then
          dustfraci(:) = dustfrac(:,i)
          dustfracisum = sum(dustfraci)
          rhogasi      = rhoi*(1. - dustfracisum)
          do j=1,ndustsmall
             if (dustfraci(j) > 1. .or. dustfraci(j) < 0.) call fatal('force','invalid eps',var='dustfrac',val=dustfraci(j))
          enddo
          if (dustfracisum > 1.) call fatal('force','invalid eps',var='sum of dustfrac',val=dustfracisum)
       else
          dustfraci(:) = 0.
          dustfracisum = 0.
          rhogasi      = rhoi
       endif

       if (mhd) then
          Bxi = Bevol(1,i) * rhoi ! B/rho -> B (conservative to primitive)
          Byi = Bevol(2,i) * rhoi
          Bzi = Bevol(3,i) * rhoi
          if (mhd_nonideal) then
             B2i = Bxi**2 + Byi**2 + Bzi**2
             if (B2i > 0.0) then
                Bi1 = 1.0/sqrt(B2i)
             else
                Bi1 = 0.0
             endif
             curlBi = divcurlB(2:4,i)
             call nimhd_get_jcbcb(jcbcbi,jcbi,curlBi,Bxi,Byi,Bzi,Bi1)
          endif
       endif

       if (gr) densi = dens(i)
       pri = eos_vars(igasP,i)
       spsoundi = eos_vars(ics,i)
       tempi = eos_vars(itemp,i)
       radPi = 0.
       if (do_radiation) radPi = radprop(iradP,i)
       !
       ! calculate terms required in the force evaluation
       !
       call get_stress(pri,spsoundi,rhoi,rho1i, &
                  xyzh(1,i),xyzh(2,i),xyzh(3,i), &
                  pmassi, &
                  Bxi,Byi,Bzi, &
                  pro2i, &
                  vwavei,sxxi,sxyi,sxzi,syyi,syzi,szzi, &
                  visctermiso,visctermaniso,realviscosity,divcurlvi(1),bulkvisc,dvdxi,stressmax, &
                  radPi)

       !
       ! get stopping time - for one fluid dust we don't know deltav, but as small by definition we assume=0
       !
       tstopi = 0.
       if (use_dust .and. use_dustfrac .and. iamgasi) then
          do j=1,ndustsmall
             if (use_dustgrowth) then
                call get_ts(idrag,j,dustprop(1,i),dustprop(2,i),rhogasi,rhoi*dustfracisum,spsoundi,0.,tstopi(j),iregime)
             else
                call get_ts(idrag,j,grainsize(j),graindens(j),rhogasi,rhoi*dustfracisum,spsoundi,0.,tstopi(j),iregime)
             endif
          enddo
       endif

    else ! not a gas particle
       vwavei = 0.
       rhogasi = 0.
       pri = 0.
       pro2i = 0.
       sxxi = 0.
       sxyi = 0.
       sxzi = 0.
       syyi = 0.
       syzi = 0.
       szzi = 0.
       visctermiso = 0.
       visctermaniso = 0.
       dustfraci = 0.
       tempi = 0.
       densi = 0.
    endif

    !
    !-- cell packing
    !
    cell%npcell                                    = cell%npcell + 1
    cell%arr_index(cell%npcell)                    = ip
    cell%iphase(cell%npcell)                       = iphase(i)
    cell%xpartvec(ixi,cell%npcell)                 = xyzh(1,i)
    cell%xpartvec(iyi,cell%npcell)                 = xyzh(2,i)
    cell%xpartvec(izi,cell%npcell)                 = xyzh(3,i)
    cell%xpartvec(ihi,cell%npcell)                 = xyzh(4,i)
    cell%xpartvec(igradhi1,cell%npcell)            = gradh(1,i)
#ifdef GRAVITY
    cell%xpartvec(igradhi2,cell%npcell)            = gradh(2,i)
#endif
    cell%xpartvec(ivxi,cell%npcell)                = vxyzu(1,i)
    cell%xpartvec(ivyi,cell%npcell)                = vxyzu(2,i)
    cell%xpartvec(ivzi,cell%npcell)                = vxyzu(3,i)
    if (maxvxyzu >= 4) then
       cell%xpartvec(ieni,cell%npcell)             = vxyzu(4,i)
    endif
    if (mhd) then
       if (iamgasi) then
          cell%xpartvec(iBevolxi,cell%npcell)      = Bevol(1,i)
          cell%xpartvec(iBevolyi,cell%npcell)      = Bevol(2,i)
          cell%xpartvec(iBevolzi,cell%npcell)      = Bevol(3,i)
          cell%xpartvec(ipsi,cell%npcell)          = Bevol(4,i)

          cell%xpartvec(idivBi,  cell%npcell)      = divcurlB(1,i)
          cell%xpartvec(icurlBxi,cell%npcell)      = divcurlB(2,i)
          cell%xpartvec(icurlByi,cell%npcell)      = divcurlB(3,i)
          cell%xpartvec(icurlBzi,cell%npcell)      = divcurlB(4,i)
       else
          cell%xpartvec(iBevolxi:ipsi,cell%npcell) = 0. ! to avoid compiler warning
       endif
    endif

    alphai = alpha
    if (maxalpha==maxp) then
       alphai = alphaind(1,i)
    endif
    cell%xpartvec(ialphai,cell%npcell)            = alphai
    cell%xpartvec(irhoi,cell%npcell)              = rhoi
    cell%xpartvec(idustfraci:idustfraciend,cell%npcell) = dustfraci
    if (iamgasi) then
       cell%xpartvec(ivwavei,cell%npcell)         = vwavei
       cell%xpartvec(irhogasi,cell%npcell)        = rhogasi
       cell%xpartvec(ipri,cell%npcell)            = pri
       cell%xpartvec(ispsoundi,cell%npcell)       = spsoundi
       cell%xpartvec(itempi,cell%npcell)          = tempi
       cell%xpartvec(isxxi,cell%npcell)           = sxxi
       cell%xpartvec(isxyi,cell%npcell)           = sxyi
       cell%xpartvec(isxzi,cell%npcell)           = sxzi
       cell%xpartvec(isyyi,cell%npcell)           = syyi
       cell%xpartvec(isyzi,cell%npcell)           = syzi
       cell%xpartvec(iszzi,cell%npcell)           = szzi
       cell%xpartvec(ivisctermisoi,cell%npcell)   = visctermiso
       cell%xpartvec(ivisctermanisoi,cell%npcell) = visctermaniso
       cell%xpartvec(ipri,cell%npcell)            = pri
       cell%xpartvec(ipro2i,cell%npcell)          = pro2i
       if (use_dustfrac) then
          cell%xpartvec(itstop:itstopend,cell%npcell) = tstopi
       endif
       if (use_dust .and. ind_timesteps) then
          dti = get_dt(dt,ibin_old(i))
          cell%xpartvec(idti,cell%npcell) = dti
       endif

       if (do_radiation) then
          radRi = get_rad_R(rhoi,rad(iradxi,i),radprop(ifluxx:ifluxz,i),radprop(ikappa,i))
          cell%xpartvec(iradxii,cell%npcell)         = rad(iradxi,i)
          cell%xpartvec(iradfxi:iradfzi,cell%npcell) = radprop(ifluxx:ifluxz,i)
          cell%xpartvec(iradkappai,cell%npcell)      = radprop(ikappa,i)
          if (limit_radiation_flux) then
             cell%xpartvec(iradlambdai,cell%npcell) = (2. + radRi)/(6. + 3.*radRi + radRi*radRi)
          else
             cell%xpartvec(iradlambdai,cell%npcell) = 1./3.
          endif
          cell%xpartvec(iradrbigi,cell%npcell)       = radRi
       endif

    endif
    if (mhd_nonideal) then
       cell%xpartvec(ietaohmi,cell%npcell)        = eta_nimhd(iohm,i)
       cell%xpartvec(ietahalli,cell%npcell)       = eta_nimhd(ihall,i)
       cell%xpartvec(ietaambii,cell%npcell)       = eta_nimhd(iambi,i)
       cell%xpartvec(ijcbcbxi,cell%npcell)        = jcbcbi(1)
       cell%xpartvec(ijcbcbyi,cell%npcell)        = jcbcbi(2)
       cell%xpartvec(ijcbcbzi,cell%npcell)        = jcbcbi(3)
       cell%xpartvec(ijcbxi,cell%npcell)          = jcbi(1)
       cell%xpartvec(ijcbyi,cell%npcell)          = jcbi(2)
       cell%xpartvec(ijcbzi,cell%npcell)          = jcbi(3)
    endif

    if (gr) then
       cell%xpartvec(idensGRi,cell%npcell)        = densi
       ii = imetricstart
       do ic = 1,2
          do ib = 1,4
             do ia = 1,4
                cell%xpartvec(ii,cell%npcell)     = metrics(ia,ib,ic,i)
                ii = ii + 1
             enddo
          enddo
       enddo
    endif

    if (use_dustgrowth) then
       cell%xpartvec(igrainsizei,cell%npcell)     = dustprop(1,i)
       cell%xpartvec(igraindensi,cell%npcell)     = dustprop(2,i)
    endif
    if (use_dust) then
       cell%xpartvec(ifxi_drag,cell%npcell)       = fxyz_drag(1,i)
       cell%xpartvec(ifyi_drag,cell%npcell)       = fxyz_drag(2,i)
       cell%xpartvec(ifzi_drag,cell%npcell)       = fxyz_drag(3,i)
    endif
    cell%xpartvec(idvxdxi:idvzdzi,cell%npcell)    = dvdx(1:9,i)
 enddo over_parts

end subroutine start_cell

subroutine compute_cell(cell,listneigh,nneigh,Bevol,xyzh,vxyzu,fxyzu, &
                        iphase,divcurlv,divcurlB,alphaind,eta_nimhd, eos_vars, &
                        dustfrac,dustprop,fxyz_drag,gradh,ibinnow_m1,ibin_wake,stressmax,xyzcache,&
                        rad,radprop,dens,metrics,dt)
 use io,          only:error,id
 use dim,         only:maxvxyzu
 use options,     only:beta,alphau,alphaB,iresistive_heating
 use part,        only:get_partinfo,iamgas,mhd,igas,maxphase,massoftype
 use viscosity,   only:irealvisc,bulkvisc

 type(cellforce), intent(inout)  :: cell

 integer,         intent(in)     :: listneigh(:)
 integer,         intent(in)     :: nneigh
 real,            intent(in)     :: Bevol(:,:)
 real,            intent(in)     :: xyzh(:,:)
 real,            intent(inout)  :: vxyzu(:,:)
 real,            intent(in)     :: fxyzu(:,:)
 integer(kind=1), intent(in)     :: iphase(:)
 real(kind=4),    intent(in)     :: divcurlv(:,:)
 real(kind=4),    intent(in)     :: divcurlB(:,:)
 real(kind=4),    intent(in)     :: alphaind(:,:)
 real,            intent(in)     :: eta_nimhd(:,:)
 real,            intent(in)     :: dustfrac(:,:)
 real,            intent(in)     :: dustprop(:,:)
 real,            intent(in)     :: fxyz_drag(:,:)
 real,            intent(in)     :: eos_vars(:,:)
 real(kind=4),    intent(in)     :: gradh(:,:)
 integer(kind=1), intent(inout)  :: ibin_wake(:)
 integer(kind=1), intent(in)     :: ibinnow_m1
 real,            intent(in)     :: stressmax
 real,            intent(in)     :: xyzcache(:,:)
 real,            intent(in)     :: rad(:,:)
 real,            intent(inout)  :: radprop(:,:)
 real,            intent(in)     :: dens(:),metrics(:,:,:,:)
 real,            intent(in)     :: dt

 real                            :: hi
 real(kind=8)                    :: hi1,hi21,hi31,hi41
 real(kind=8)                    :: gradhi,gradsofti
 real                            :: pmassi

 integer                         :: iamtypei

 logical                         :: iactivei
 logical                         :: iamgasi
 logical                         :: iamdusti

 logical                         :: realviscosity
 logical                         :: useresistiveheat
 logical                         :: ignoreself

 integer                         :: i,ip

 realviscosity    = (irealvisc > 0)
 useresistiveheat = (iresistive_heating > 0)

 over_parts: do ip = 1,cell%npcell

    if (maxphase==maxp) then
       call get_partinfo(cell%iphase(ip),iactivei,iamgasi,iamdusti,iamtypei)
    else
       iactivei = .true.
       iamtypei = igas
       iamdusti = .false.
       iamgasi  = .true.
    endif

    if (.not.iactivei) then ! handles case where first particle in cell is inactive
       cycle over_parts     ! also boundary particles are inactive
    endif

    i = inodeparts(cell%arr_index(ip))

    pmassi = massoftype(iamtypei)

    hi    = cell%xpartvec(ihi,ip)
    hi1   = 1./hi
    hi21  = hi1*hi1
    hi31  = hi1*hi21
    hi41  = hi21*hi21

    if (cell%xpartvec(igradhi1,ip) > 0.) then
       gradhi = cell%xpartvec(igradhi1,ip)
    else
       call error('force','stored gradh is zero, resetting to 1')
       gradhi = 1.
    endif
#ifdef GRAVITY
    gradsofti = cell%xpartvec(igradhi2,ip)
#endif

    !
    !--loop over current particle's neighbours (includes self)
    !
    ignoreself = (cell%owner == id)

    call compute_forces(i,iamgasi,iamdusti,cell%xpartvec(:,ip),hi,hi1,hi21,hi41,gradhi,gradsofti, &
                         beta, &
                         pmassi,listneigh,nneigh,xyzcache,cell%fsums(:,ip),cell%vsigmax(ip), &
                         .true.,realviscosity,useresistiveheat, &
                         xyzh,vxyzu,Bevol,cell%iphase(ip),iphase,massoftype, &
                         divcurlB,eta_nimhd,eos_vars, &
                         dustfrac,dustprop,fxyz_drag,gradh,divcurlv,alphaind, &
                         alphau,alphaB,bulkvisc,stressmax, &
                         cell%ndrag,cell%nstokes,cell%nsuper,cell%tsmin(ip),ibinnow_m1,ibin_wake,cell%ibinneigh(ip), &
                         ignoreself,rad,radprop,dens,metrics,dt)

 enddo over_parts

end subroutine compute_cell

subroutine finish_cell_and_store_results(icall,cell,fxyzu,xyzh,vxyzu,poten,dt,dvdx,&
                                         divBsymm,divcurlv,dBevol,ddustevol,deltav,dustgasprop,fxyz_drag,fext, &
                                         dtcourant,dtforce,dtvisc,dtohm,dthall,dtambi,dtdiff,dtmini,dtmaxi, &
#ifdef IND_TIMESTEPS
                                         nbinmaxnew,nbinmaxstsnew,ncheckbin, &
                                         ndtforce,ndtforceng,ndtcool,ndtdrag,ndtdragd, &
                                         ndtvisc,ndtohm,ndthall,ndtambi,ndtdust,ndtrad,ndtclean, &
                                         dtitmp,dtrat, &
                                         dtfrcfacmean ,dtfrcngfacmean,dtdragfacmean,dtdragdfacmean,dtcoolfacmean, &
                                         dtfrcfacmax  ,dtfrcngfacmax ,dtdragfacmax ,dtdragdfacmax ,dtcoolfacmax,  &
                                         dtviscfacmean,dtohmfacmean  ,dthallfacmean,dtambifacmean ,dtdustfacmean, &
                                         dtviscfacmax ,dtohmfacmax   ,dthallfacmax ,dtambifacmax  ,dtdustfacmax,  &
                                         dtradfacmean ,dtcleanfacmean, &
                                         dtradfacmax  ,dtcleanfacmax, &
#endif
                                         ndustres,dustresfacmax,dustresfacmean,&
                                         rad,drad,radprop,dtrad)

 use io,             only:fatal,warning
#ifdef FINVSQRT
 use fastmath,       only:finvsqrt
#endif
 use dim,            only:mhd,mhd_nonideal,lightcurve,use_dust,maxdvdx,use_dustgrowth,gr,use_krome,&
                          store_dust_temperature,do_nucleation
 use eos,            only:gamma,ieos,iopacity_type
 use options,        only:alpha,ipdv_heating,ishock_heating,psidecayfac,overcleanfac,hdivbbmax_max, &
                          use_dustfrac,damp,icooling,implicit_radiation
 use part,           only:h2chemistry,rhoanddhdrho,iboundary,igas,maxphase,maxvxyzu,nptmass,xyzmh_ptmass, &
                          massoftype,get_partinfo,tstop,strain_from_dvdx,ithick,iradP,sinks_have_heating,luminosity, &
                          nucleation,idK2,idmu,idkappa,idgamma,dust_temp,pxyzu,ndustsmall
 use cooling,        only:energ_cooling,cooling_in_step
 use ptmass_heating, only:energ_sinkheat
 use dust,           only:drag_implicit
#ifdef IND_TIMESTEPS
 use part,           only:ibin
 use timestep_ind,   only:get_newbin,check_dtmin
 use timestep_sts,   only:sts_it_n,ibin_sts
#endif
 use viscosity,      only:bulkvisc,dt_viscosity,irealvisc,shearfunc
 use kernel,         only:kernel_softening
 use linklist,       only:get_distance_from_centre_of_mass
 use kdtree,         only:expand_fgrav_in_taylor_series
 use nicil,          only:nicil_get_dudt_nimhd,nicil_get_dt_nimhd
 use timestep,       only:C_cour,C_cool,C_force,C_rad,C_ent,bignumber,dtmax
 use timestep_sts,   only:use_sts
 use units,          only:unit_ergg,unit_density,get_c_code
 use eos_shen,       only:eos_shen_get_dTdu
#ifdef KROME
 use part,           only:gamma_chem
#endif
 use metric_tools,   only:unpack_metric
 use utils_gr,       only:get_u0
 use io,             only:error
#ifdef DUSTGROWTH
 use dust,           only:idrag,get_ts
 use part,           only:Omega_k
#endif
 use io,             only:warning
 use physcon,        only:c,kboltz
#ifdef GR
 use part,           only:pxyzu
#endif
 use eos_stamatellos, only:Gpot_cool

 integer,            intent(in)    :: icall
 type(cellforce),    intent(inout) :: cell
 real,               intent(inout) :: fxyzu(:,:)
 real,               intent(in)    :: xyzh(:,:)
 real,               intent(inout) :: vxyzu(:,:)
 real,               intent(in)    :: dt
 real(kind=4),       intent(in)    :: dvdx(:,:)
 real(kind=4),       intent(out)   :: poten(:)
 real(kind=4),       intent(out)   :: divBsymm(:)
 real(kind=4),       intent(out)   :: divcurlv(:,:)
 real,               intent(out)   :: dBevol(:,:)
 real,               intent(out)   :: ddustevol(:,:)
 real,               intent(out)   :: deltav(:,:,:)
 real,               intent(out)   :: dustgasprop(:,:)
 real,               intent(inout) :: fxyz_drag(:,:)
 real,               intent(in)    :: fext(:,:)
 real,               intent(inout) :: dtcourant,dtforce,dtvisc
 real,               intent(inout) :: dtohm,dthall,dtambi,dtdiff,dtmini,dtmaxi
#ifdef IND_TIMESTEPS
 integer,            intent(inout) :: nbinmaxnew,nbinmaxstsnew,ncheckbin
 integer,            intent(inout) :: ndtforce,ndtforceng,ndtcool,ndtdrag,ndtdragd
 integer,            intent(inout) :: ndtvisc,ndtohm,ndthall,ndtambi,ndtdust,ndtrad,ndtclean
 real,               intent(inout) :: dtitmp,dtrat
 real,               intent(inout) :: dtfrcfacmean ,dtfrcngfacmean,dtdragfacmean ,dtdragdfacmean,dtcoolfacmean
 real,               intent(inout) :: dtfrcfacmax  ,dtfrcngfacmax ,dtdragfacmax  ,dtdragdfacmax ,dtcoolfacmax
 real,               intent(inout) :: dtviscfacmean,dtohmfacmean  ,dthallfacmean ,dtambifacmean ,dtdustfacmean
 real,               intent(inout) :: dtviscfacmax ,dtohmfacmax   ,dthallfacmax  ,dtambifacmax  ,dtdustfacmax
 real,               intent(inout) :: dtradfacmean ,dtcleanfacmean
 real,               intent(inout) :: dtradfacmax  ,dtcleanfacmax
#endif
 integer,            intent(inout) :: ndustres
 real,               intent(inout) :: dustresfacmean,dustresfacmax
 real,               intent(in)    :: rad(:,:),radprop(:,:)
 real,               intent(out)   :: drad(:,:),dtrad
 real    :: c_code,dtradi,radlambdai,radkappai
 real    :: xpartveci(maxxpartveciforce),fsum(maxfsum)
 real    :: rhoi,rho1i,rhogasi,hi,hi1,pmassi,tempi
 real    :: Bxyzi(3),curlBi(3),dvdxi(9),straini(6)
 real    :: xi,yi,zi,B2i,f2i,divBsymmi,betai,frac_divB,divBi,vcleani
 real    :: pri,spsoundi,drhodti,divvi,shearvisc,fac,pdv_work
 real    :: psii,dtau,hdivbbmax
 real    :: eni,dudtnonideal
 real    :: dustfraci(maxdusttypes),dustfracisum
 real    :: tstopi(maxdusttypes),tseff,dtdustdenom
 real    :: etaambii,etahalli,etaohmi
 real    :: vsigmax,vwavei,fxyz4
 real    :: dTdui,dTdui_cgs,rho_cgs
 real    :: dudt_radi
#ifdef GRAVITY
 real    :: potensoft0,dum,dx,dy,dz,fxi,fyi,fzi,poti,epoti
#endif
 real    :: vsigdtc,dtc,dtf,dti,dtcool,dtdiffi,ts_min,dtent
 real    :: dtohmi,dtambii,dthalli,dtvisci,dtdrag,dtdusti,dtclean
 integer :: iamtypei
 logical :: iactivei,iamgasi,iamdusti,realviscosity
#ifdef IND_TIMESTEPS
 integer(kind=1)       :: ibin_neighi
 logical               :: allow_decrease,dtcheck
 character(len=16)     :: dtchar
#endif
#ifdef DUSTGROWTH
 real    :: tstopint,gsizei,gdensi
 integer :: ireg
#endif
 integer               :: ip,i
 real                  :: densi, vxi,vyi,vzi,u0i,dudtcool,dudtheat
 real                  :: posi(3),veli(3),gcov(0:3,0:3),metrici(0:3,0:3,2)
 integer               :: ii,ia,ib,ic,ierror

 eni = 0.
 realviscosity = (irealvisc > 0)

 over_parts: do ip = 1,cell%npcell

    if (maxphase==maxp) then
       call get_partinfo(cell%iphase(ip),iactivei,iamgasi,iamdusti,iamtypei)
    else
       iactivei = .true.
       iamtypei = igas
       iamdusti = .false.
       iamgasi  = .true.
    endif

    if (.not.iactivei) then ! handles case where first particle in cell is inactive
       cycle over_parts
    endif

    pmassi = massoftype(iamtypei)

    i = inodeparts(cell%arr_index(ip))

    fsum(:)       = cell%fsums(:,ip)
    xpartveci(:)  = cell%xpartvec(:,ip)
#ifdef IND_TIMESTEPS
    ibin_neighi   = cell%ibinneigh(ip)
#endif

    dtc     = dtmax
    dtf     = bignumber
    dtcool  = bignumber
    dtvisci = bignumber
    dtohmi  = bignumber
    dthalli = bignumber
    dtambii = bignumber
    dtdiffi = bignumber
    dtclean = bignumber
    dtdusti = bignumber
    dtdrag  = bignumber
    dtradi  = bignumber
    dtent   = bignumber

    xi         = xpartveci(ixi)
    yi         = xpartveci(iyi)
    zi         = xpartveci(izi)
    hi         = xpartveci(ihi)
    hi1        = 1./hi
    spsoundi   = xpartveci(ispsoundi)
    tempi      = xpartveci(itempi)
    vsigmax    = cell%vsigmax(ip)
    ts_min     = cell%tsmin(ip)
    tstopi     = 0.
    dustfraci  = 0.
    dustfracisum = 0.

    vxi = xpartveci(ivxi)
    vyi = xpartveci(ivyi)
    vzi = xpartveci(ivzi)

    u0i = 1.
    if (gr) then
       veli = (/vxi,vyi,vzi/)
       posi = (/xi,yi,zi/)

       densi = xpartveci(idensGRi)
       ii = imetricstart
       do ic = 1,2
          do ib = 0,3
             do ia = 0,3
                metrici(ia,ib,ic) = xpartveci(ii)
                ii = ii + 1
             enddo
          enddo
       enddo

       call unpack_metric(metrici,gcov=gcov)
       call get_u0(gcov,veli,u0i,ierror)
       if (ierror > 0) call error('get_u0 in force','1/sqrt(-v_mu v^mu) ---> non-negative: v_mu v^mu')
    endif

    if (iamgasi) then
       rhoi    = xpartveci(irhoi)
       rho1i   = 1./rhoi
       rhogasi = xpartveci(irhogasi)
       pri     = xpartveci(ipri)
       vwavei  = xpartveci(ivwavei)

       if (mhd) then
          Bxyzi(1) = xpartveci(iBevolxi) * rhoi
          Bxyzi(2) = xpartveci(iBevolyi) * rhoi
          Bxyzi(3) = xpartveci(iBevolzi) * rhoi
          B2i      = Bxyzi(1)**2 + Bxyzi(2)**2 + Bxyzi(3)**2
          divBi    = xpartveci(idivBi)
       endif

       if (mhd_nonideal) then
          curlBi(1) = xpartveci(icurlBxi)
          curlBi(2) = xpartveci(icurlByi)
          curlBi(3) = xpartveci(icurlBzi)
          etaohmi   = xpartveci(ietaohmi)
          etaambii  = xpartveci(ietaambii)
          etahalli  = xpartveci(ietahalli)
       endif

       if (maxvxyzu >= 4) then
          eni = xpartveci(ieni)
       endif
       if (maxdvdx == maxp) then
          dvdxi(:) = xpartveci(idvxdxi:idvzdzi)
       else
          dvdxi(:) = 0.
       endif

       if (use_dustfrac) then
          dustfraci(:) = xpartveci(idustfraci:idustfraciend)
          dustfracisum = sum(dustfraci(:))
          tstopi(:)    = xpartveci(itstop:itstopend)
       endif
    else
       rho1i = 0.
       vwavei = 0.
    endif

#ifdef GRAVITY
    !--add self-contribution
    call kernel_softening(0.,0.,potensoft0,dum)
    epoti = 0.5*pmassi*(fsum(ipot) + pmassi*potensoft0*hi1)
    if (icooling == 8 .and. iamgasi) Gpot_cool(i) = Gpot_cool(i) + pmassi*potensoft0*hi1
    !
    !--add contribution from distant nodes, expand these in Taylor series about node centre
    !  use xcen directly, -1 is placeholder
    !
    call get_distance_from_centre_of_mass(cell%icell,xi,yi,zi,dx,dy,dz)
    call expand_fgrav_in_taylor_series(cell%fgrav,dx,dy,dz,fxi,fyi,fzi,poti)
    fsum(ifxi) = fsum(ifxi) + fxi
    fsum(ifyi) = fsum(ifyi) + fyi
    fsum(ifzi) = fsum(ifzi) + fzi
    if (icooling == 8 .and. iamgasi) Gpot_cool(i) = Gpot_cool(i) + poti ! add contribution from distant nodes
    if (gr .and. ien_type == ien_etotal) then
       fsum(idudtdissi) = fsum(idudtdissi) + vxi*fxi + vyi*fyi + vzi*fzi
    endif
    epoti = epoti + 0.5*pmassi*poti
    poten(i) = real(epoti,kind=kind(poten))
#endif

    if (mhd .and. iamgasi) then
       !
       !--for MHD, need to make the force stable when beta < 1.  In this regime,
       !  subtract off the B(div B)/rho term (Borve, Omang & Trulsen 2001, 2005);
       !  outside of this regime, do nothing, but (smoothly) transition between
       !  regimes.  Tests in Feb 2018 suggested that beginning the transition
       !  too close to beta = 1 lead to some inaccuracies, and that the optimal
       !  transition range was 2-10 or 2-5, depending on the test.
       !
       divBsymmi  = fsum(idivBsymi)
       if (B2i > 0.0) then
          betai = 2.0*pri/B2i
          if (betai < 2.0) then
             frac_divB = 1.0
          elseif (betai < 10.0) then
             frac_divB = (10.0 - betai)*0.125
          else
             frac_divB = 0.0
          endif
       else
          frac_divB = 0.0
       endif
       fsum(ifxi) = fsum(ifxi) - Bxyzi(1)*divBsymmi*frac_divB
       fsum(ifyi) = fsum(ifyi) - Bxyzi(2)*divBsymmi*frac_divB
       fsum(ifzi) = fsum(ifzi) - Bxyzi(3)*divBsymmi*frac_divB
       divBsymm(i) = real(rhoi*divBsymmi,kind=kind(divBsymm)) ! for output store div B as rho*div B
    endif

    f2i = fsum(ifxi)**2 + fsum(ifyi)**2 + fsum(ifzi)**2

#ifdef DRIVING
    ! force is first initialised in driving routine
    fxyzu(1,i) = fxyzu(1,i) + fsum(ifxi)
    fxyzu(2,i) = fxyzu(2,i) + fsum(ifyi)
    fxyzu(3,i) = fxyzu(3,i) + fsum(ifzi)
#else
    fxyzu(1,i) = fsum(ifxi)
    fxyzu(2,i) = fsum(ifyi)
    fxyzu(3,i) = fsum(ifzi)
#endif
    if (use_dust) then
       if (drag_implicit) then
          fxyz_drag(1,i) = fsum(ifdragxi)
          fxyz_drag(2,i) = fsum(ifdragyi)
          fxyz_drag(3,i) = fsum(ifdragzi)
       endif
       fxyzu(1,i) = fxyzu(1,i) + fsum(ifdragxi)
       fxyzu(2,i) = fxyzu(2,i) + fsum(ifdragyi)
       fxyzu(3,i) = fxyzu(3,i) + fsum(ifdragzi)
    endif

    drhodti = pmassi*fsum(idrhodti)

    isgas: if (iamgasi) then
       divvi = -drhodti*rho1i
       if (ndivcurlv >= 1) divcurlv(1,i) = real(divvi,kind=kind(divcurlv)) ! store divv from forces

       if (maxvxyzu >= 4 .or. lightcurve) then
          if (maxdvdx == maxp .and. realviscosity) then
             shearvisc = shearfunc(xi,yi,zi,spsoundi)
             straini   = strain_from_dvdx(dvdxi(:))
             fsum(idudtdissi) = fsum(idudtdissi) + (bulkvisc - 2./3.*shearvisc)*divvi**2 &
                           + 0.5*shearvisc*(straini(1)**2 + 2.*(straini(2)**2 + straini(3)**2 + straini(5)**2) &
                           + straini(4)**2 + straini(6)**2)
          endif
          fxyz4 = 0.
          if (ien_type == ien_etotal) then
             fxyz4 = fxyz4 + fsum(idudtdissi) + fsum(idendtdissi)
          elseif (ien_type == ien_entropy_s) then
             fxyz4 = fxyz4 + real(u0i/tempi*(fsum(idudtdissi) + fsum(idendtdissi))/kboltz)
          elseif (ien_type == ien_entropy) then ! here eni is the entropy
             if (gr .and. ishock_heating > 0) then
                fxyz4 = fxyz4 + (gamma - 1.)*densi**(1.-gamma)*u0i*fsum(idudtdissi)
             elseif (ishock_heating > 0) then
#ifdef KROME
                fxyz4 = fxyz4 + (gamma_chem(i) - 1.)*rhoi**(1.-gamma_chem(i))*fsum(idudtdissi)
#else
                !LS if do_nucleation one should use the local gamma : nucleation(idgamma,i)
                fxyz4 = fxyz4 + (gamma - 1.)*rhoi**(1.-gamma)*fsum(idudtdissi)
#endif
             endif
             ! add conductivity for GR
             if (gr) then
                fxyz4 = fxyz4 + (gamma - 1.)*densi**(1.-gamma)*u0i*fsum(idendtdissi)
             endif
#ifdef GR
#ifdef ISENTROPIC
             fxyz4 = 0.
#endif
             if (lightcurve) then
                luminosity(i) = real(pmassi*u0i*(fsum(idendtdissi)+fsum(idudtdissi)),kind=kind(luminosity))
             endif
#endif
          elseif (ieos==16) then ! here eni is the temperature
             if (abs(damp) < tiny(damp)) then
                rho_cgs = rhoi * unit_density
                call eos_shen_get_dTdu(rho_cgs,eni,0.05,dTdui_cgs)
                dTdui = real(dTdui_cgs / unit_ergg)
                !use cgs
                fxyz4 = fxyz4 + dTdui*(pri*rho1i*rho1i*drhodti + fsum(idudtdissi))
             else
                fxyz4 = 0.
             endif
          else ! eni is the internal energy
             fac = rhoi/rhogasi
             pdv_work = pri*rho1i*rho1i*drhodti
             if (ipdv_heating > 0) then
                fxyz4 = fxyz4 + fac*pdv_work
             endif
             if (ishock_heating > 0) then
                if (fsum(idudtdissi) < -epsilon(0.)) &
                   call warning('force','-ve entropy derivative',i,var='dudt_diss',val=fsum(idudtdissi))
                fxyz4 = fxyz4 + fac*fsum(idudtdissi)
             endif
             !
             !--store pdV work and shock heating in separate array needed for some applications
             !  this is a kind of luminosity if it were all radiated
             !
             if (lightcurve) then
                pdv_work = pri*rho1i*rho1i*drhodti
                if (pdv_work > tiny(pdv_work)) then ! pdv_work < 0 is possible, and we want to ignore this case
                   dudt_radi = fac*pdv_work + fac*fsum(idudtdissi)
                else
                   dudt_radi = fac*fsum(idudtdissi)
                endif
                luminosity(i) = real(pmassi*dudt_radi,kind=kind(luminosity))
             endif
             if (mhd_nonideal) then
                call nicil_get_dudt_nimhd(dudtnonideal,etaohmi,etaambii,rhoi,curlBi,Bxyzi)
                fxyz4 = fxyz4 + fac*dudtnonideal
             endif
             !--add conductivity and resistive heating
             fxyz4 = fxyz4 + fac*fsum(idendtdissi)
             if (icooling > 0 .and. dt > 0. .and. .not. cooling_in_step) then
                if (store_dust_temperature) then
                   if (do_nucleation) then
                      call energ_cooling(xi,yi,zi,vxyzu(4,i),dudtcool,rhoi,dt,dust_temp(i),&
                           nucleation(idmu,i),nucleation(idgamma,i),nucleation(idK2,i),nucleation(idkappa,i))
                   else
                      call energ_cooling(xi,yi,zi,vxyzu(4,i),dudtcool,rhoi,dt,dust_temp(i))
                   endif
                else
                   ! cooling without stored dust temperature
                   call energ_cooling(xi,yi,zi,vxyzu(4,i),dudtcool,rhoi,dt)
                endif
                fxyz4 = fxyz4 + fac*dudtcool
             endif
             !  if (nuclear_burning) then
             !     call energ_nuclear(xi,yi,zi,vxyzu(4,i),dudtnuc,rhoi,0.,Tgas=tempi)
             !     fxyz4 = fxyz4 + fac*dudtnuc
             !  endif
             if (sinks_have_heating(nptmass,xyzmh_ptmass)) then
                call energ_sinkheat(nptmass,xyzmh_ptmass,xi,yi,zi,dudtheat)
                fxyz4 = fxyz4 + fac*dudtheat
             endif
             ! extra terms in du/dt from one fluid dust
             if (use_dustfrac) then
                !fxyz4 = fxyz4 + 0.5*fac*rho1i*fsum(idudtdusti)
                fxyz4 = fxyz4 + 0.5*fac*rho1i*sum(fsum(idudtdusti:idudtdustiend))
             endif
          endif
          if (do_radiation .and. implicit_radiation) then
             luminosity(i) = real(pmassi*fxyz4,kind=kind(luminosity))
             !fxyzu(4,i) = 0.
          else
             if (maxvxyzu >= 4) fxyzu(4,i) = fxyz4
          endif
       endif

       if (mhd) then
          !
          ! sum returns d(B/rho)/dt, just what we want!
          !
          dBevol(1,i) = fsum(idBevolxi)
          dBevol(2,i) = fsum(idBevolyi)
          dBevol(3,i) = fsum(idBevolzi)
          !
          ! hyperbolic/parabolic cleaning terms (dpsi/dt) from Tricco & Price (2012)
          !
          if (psidecayfac > 0.) then
             vcleani = overcleanfac*vwavei
             dtau = psidecayfac*vcleani*hi1
             !
             ! we clean using the difference operator for div B
             !
             psii = xpartveci(ipsi)

             ! new cleaning evolving d/dt (psi/c_h)
             dBevol(4,i) = -vcleani*fsum(idivBdiffi)*rho1i - psii*dtau - 0.5*psii*divvi

             ! timestep from cleaning
             !   1. the factor of 10 in hdivbbmax is empirical from checking how much
             !      spurious B-fields are decreased in colliding flows
             !   2. if overcleaning is on (i.e. hdivbbmax > 1.0), then factor of 2 is
             !      from empirical tests to ensure that overcleaning with individual
             !      timesteps is stable
             if (B2i > 0.) then
                hdivbbmax = hi*abs(divBi)/sqrt(B2i)
             else
                hdivbbmax = 0.0
             endif
             hdivbbmax = max( overcleanfac, 10.*hdivbbmax, 10.*fsum(ihdivBBmax) )
             hdivbbmax = min( hdivbbmax, hdivbbmax_max )
             if (hdivbbmax > 1.0) hdivbbmax = 2.0*hdivbbmax
             dtclean   = C_cour*hi/(hdivbbmax * vwavei + tiny(0.))
          endif
       endif

       if (use_dustfrac) then
          !--sqrt(epsilon/1-epsilon) method (Ballabio et al. 2018)
          ddustevol(:,i) = 0.5*(fsum(iddustevoli:iddustevoliend)*rho1i/((1.-dustfraci(1:maxdustsmall))**2.))
          deltav(1,:,i)  = fsum(ideltavxi:ideltavxiend)
          deltav(2,:,i)  = fsum(ideltavyi:ideltavyiend)
          deltav(3,:,i)  = fsum(ideltavzi:ideltavziend)
       endif
       ! timestep based on Courant condition
       vsigdtc = max(vsigmax,vwavei)
       if (vsigdtc > tiny(vsigdtc)) then
          dtc = C_cour*hi/(vsigdtc*max(alpha,1.0))
       endif

       ! cooling timestep dt < fac*u/(du/dt)
       if (maxvxyzu >= 4 .and. .not. gr) then ! not with gr which uses entropy
          if (eni + dtc*fxyzu(4,i) < epsilon(0.) .and. eni > epsilon(0.)) dtcool = C_cool*abs(eni/fxyzu(4,i))
       endif

       ! s entropy timestep to avoid too large s entropy leads to infinite temperature
       if (gr .and. ien_type == ien_entropy_s) then
          dtent = C_ent*abs(pxyzu(4,i)/fxyzu(4,i))
       endif

       ! timestep based on non-ideal MHD
       if (mhd_nonideal) then
          call nicil_get_dt_nimhd(dtohmi,dthalli,dtambii,hi,etaohmi,etahalli,etaambii)
          if ( use_STS ) then
             dtdiffi = min(dtohmi,dtambii)
             dtdiff  = min(dtdiff,dtdiffi)
             dtohmi  = bignumber
             dtambii = bignumber
          endif
       endif

       ! timestep from physical viscosity
       dtvisci = dt_viscosity(xi,yi,zi,hi,spsoundi)

       ! Check to ensure we have enough resolution for gas-dust pairs, where
       ! ts_min is already minimised over all dust neighbours for gas particle i
       if (ts_min < bignumber) then
          if (hi > ts_min*spsoundi) then
             ndustres       = ndustres + 1
             dustresfacmean = dustresfacmean + hi/(ts_min*spsoundi)
             dustresfacmax  = max(dustresfacmax, hi/(ts_min*spsoundi))
          endif
       endif

    else ! not gas
#ifdef DUSTGROWTH
       if (iamdusti) then
          !- return interpolations to their respective arrays
          dustgasprop(2,i) = fsum(idensgasi) !- rhogas
          !- interpolations are mass weigthed, divide result by rhog,i
          dustgasprop(4,i) = sqrt(fsum(idvix)**2 + fsum(idviy)**2 + fsum(idviz)**2)/dustgasprop(2,i) !- |dv|
          dustgasprop(1,i) = fsum(icsi)/dustgasprop(2,i) !- sound speed

          !- get the Stokes number with get_ts using the interpolated quantities
          rhoi             = xpartveci(irhoi)
          gdensi           = xpartveci(igraindensi)
          gsizei           = xpartveci(igrainsizei)
          call get_ts(idrag,1,gsizei,gdensi,dustgasprop(2,i),rhoi,dustgasprop(1,i),&
               dustgasprop(4,i)**2,tstopint,ireg)
          dustgasprop(3,i) = tstopint * Omega_k(i) !- Stokes number
       endif
#endif

       if (maxvxyzu > 4) fxyzu(4,i) = 0.
       ! timestep based on Courant condition for non-gas particles
       vsigdtc = vsigmax
       if (vsigdtc > tiny(vsigdtc)) then
          dtc = C_cour*hi/vsigdtc
       endif
    endif isgas

    ! initialise timestep to Courant timestep & perform sanity check
    dti = dtc
    if (dtc < tiny(dtc) .or. dtc > huge(dtc)) call fatal('force','invalid dtc',var='dtc',val=dtc)

    ! timestep based on force condition
    if (abs(f2i) > epsilon(f2i)) then
#ifdef FINVSQRT
       dtf = C_force*sqrt(hi*finvsqrt(f2i))
#else
       dtf = C_force*sqrt(hi/sqrt(f2i))
#endif
    endif

    ! one fluid dust timestep
    if (use_dustfrac .and. iamgasi) then
       if (minval(dustfraci(1:ndustsmall)) > 0. .and. spsoundi > 0. .and. dustfracisum > epsilon(0.)) then
          tseff = (1.-dustfracisum)/dustfracisum*sum(dustfraci(1:ndustsmall)*tstopi(1:ndustsmall))
          dtdustdenom = dustfracisum*tseff*spsoundi**2
          if (dtdustdenom > tiny(dtdustdenom)) then
             dtdusti = C_force*hi*hi/dtdustdenom
          endif
       endif
    endif

    ! stopping time and timestep based on it (when using dust-as-particles)
    if (use_dust .and. use_dustfrac) then
       tstop(:,i) = tstopi(:)
    elseif (use_dust .and. .not.use_dustfrac) then
       tstop(:,i) = ts_min
       if (drag_implicit) then
          dtdrag = 90.*ts_min
       else
          dtdrag = 0.9*ts_min
       endif
    endif

    if (do_radiation .and. iamgasi .and. .not.implicit_radiation) then
       if (radprop(ithick,i) < 0.5) then
          drad(iradxi,i) = 0.
       else
          if (iopacity_type == 0) then ! infinite opacity equals no radiation diffusion
             drad(iradxi,i) = radprop(iradP,i)*drhodti*rho1i*rho1i
             dtradi = bignumber
          else
             drad(iradxi,i) = fsum(idradi) + radprop(iradP,i)*drhodti*rho1i*rho1i
             c_code     = get_c_code()
             radkappai  = xpartveci(iradkappai)
             radlambdai = xpartveci(iradlambdai)
             ! eq30 Whitehouse & Bate 2004
             dtradi = C_rad*hi*hi*rhoi*radkappai/c_code/radlambdai
             ! additional timestep constraint to ensure that
             ! radiation energy is positive after the integration
             if ((rad(iradxi,i) + dtradi*drad(iradxi,i)) < 0) then
                if (rad(iradxi,i) > 0.) dtradi = -rad(iradxi,i)/drad(iradxi,i)/1e1
                call warning('force','radiation may become negative, limiting timestep')
             endif
          endif
       endif
    endif

#ifdef IND_TIMESTEPS
    !-- The new timestep for particle i
    dtitmp = min(dtf,dtcool,dtclean,dtvisci,dtdrag,dtohmi,dthalli,dtambii,dtdusti,dtradi)

    if (dtitmp < dti + tiny(dtitmp) .and. dtitmp < dtmax) then
       dti     = dtitmp
       if (dti < tiny(dti) .or. dti > huge(dti)) call fatal('force','invalid dti',var='dti',val=dti) ! sanity check
       dtcheck = .true.
       dtrat   = dtc/dti
       if ( iamgasi ) then
          call check_dtmin(dtcheck,dti,dtf    ,dtrat,ndtforce  ,dtfrcfacmean  ,dtfrcfacmax  ,dtchar,'dt_gasforce' )
          call check_dtmin(dtcheck,dti,dtcool ,dtrat,ndtcool   ,dtcoolfacmean ,dtcoolfacmax ,dtchar,'dt_cool'     )
          call check_dtmin(dtcheck,dti,dtvisci,dtrat,ndtvisc   ,dtviscfacmean ,dtviscfacmax ,dtchar,'dt_visc'     )
          call check_dtmin(dtcheck,dti,dtdrag ,dtrat,ndtdrag   ,dtdragfacmean ,dtdragfacmax ,dtchar,'dt_gasdrag'  )
          call check_dtmin(dtcheck,dti,dtohmi ,dtrat,ndtohm    ,dtohmfacmean  ,dtohmfacmax  ,dtchar,'dt_ohm'      )
          call check_dtmin(dtcheck,dti,dthalli,dtrat,ndthall   ,dthallfacmean ,dthallfacmax ,dtchar,'dt_hall'     )
          call check_dtmin(dtcheck,dti,dtambii,dtrat,ndtambi   ,dtambifacmean ,dtambifacmax ,dtchar,'dt_ambi'     )
          call check_dtmin(dtcheck,dti,dtdusti,dtrat,ndtdust   ,dtdustfacmean ,dtdustfacmax ,dtchar,'dt_dust'     )
          call check_dtmin(dtcheck,dti,dtradi ,dtrat,ndtrad    ,dtradfacmean  ,dtradfacmax  ,dtchar,'dt_radiation')
          call check_dtmin(dtcheck,dti,dtclean,dtrat,ndtclean  ,dtcleanfacmean,dtcleanfacmax,dtchar,'dt_clean'    )
       else
          call check_dtmin(dtcheck,dti,dtf    ,dtrat,ndtforceng,dtfrcngfacmean,dtfrcngfacmax,dtchar,'dt_force'    )
          call check_dtmin(dtcheck,dti,dtdrag ,dtrat,ndtdragd  ,dtdragdfacmean,dtdragdfacmax,dtchar,'dt_drag'     )
       endif
       if (dtcheck) call fatal('force','unknown dti',var='dti',val=dti)
    else
       dtchar = 'dt_courant'
    endif
    !
    allow_decrease = ((icall < 2) .and. sts_it_n)
    call get_newbin(dti,dtmax,ibin(i),allow_decrease,dtchar=dtchar) ! get new timestep bin based on dti
    !
    ! Saitoh-Makino limiter, do not allow timestep to be more than 1 bin away from neighbours
    !
    ibin(i) = max(ibin(i),ibin_neighi-1_1)
    !
    ! find the new maximum value of ibin
    nbinmaxnew = max(nbinmaxnew,int(ibin(i)))
    ncheckbin  = ncheckbin + 1

    ! ibin_sts: based entirely upon the diffusive timescale
    if ( use_sts ) then
       ibin_sts(i) = 0 ! we actually want dtdiff, and this is just a tracer; should reduce the number of sts active particles for speed
       call get_newbin(dtdiffi,dtmax,ibin_sts(i),allow_decrease,.false.)
       nbinmaxstsnew = max(nbinmaxstsnew,int(ibin_sts(i)))
    endif

#else
    ! global timestep needs to be minimum over all particles

    dtcourant = min(dtcourant,dtc)
    dtforce   = min(dtforce,dtf,dtcool,dtdrag,dtdusti,dtclean,dtent)
    dtvisc    = min(dtvisc,dtvisci)
    if (mhd_nonideal .and. iamgasi) then
       dtohm  = min(dtohm,  dtohmi  )
       dthall = min(dthall, dthalli )
       dtambi = min(dtambi, dtambii )
    endif
    dtmini  = min(dtmini,dti)
    dtmaxi  = max(dtmaxi,dti)
    dtrad   = min(dtrad,dtradi)
#endif
 enddo over_parts
end subroutine finish_cell_and_store_results

!-----------------------------------------------------------------------------
!+
!  Apply reconstruction to velocity gradients
!  As described in Price & Laibe (2020), MNRAS 495, 3929-3934
!+
!-----------------------------------------------------------------------------
subroutine reconstruct_dv(projv,dx,dy,dz,rx,ry,rz,dvdxi,dvdxj,projvstar,ilimiter)
 real, intent(in)  :: projv,dx,dy,dz,rx,ry,rz,dvdxi(9),dvdxj(9)
 real, intent(out) :: projvstar
 integer, intent(in) :: ilimiter
 real :: slopei,slopej,slope,sep

 sep = 0.5
 ! CAUTION: here we use dx, not the unit vector to
 ! define the projected slope. This is fine as
 ! long as the slope limiter is linear, otherwise
 ! one should use the unit vector
 slopei = dx*(rx*dvdxi(1) + ry*dvdxi(4) + rz*dvdxi(7)) &
        + dy*(rx*dvdxi(2) + ry*dvdxi(5) + rz*dvdxi(8)) &
        + dz*(rx*dvdxi(3) + ry*dvdxi(6) + rz*dvdxi(9))

 slopej = dx*(rx*dvdxj(1) + ry*dvdxj(4) + rz*dvdxj(7)) &
        + dy*(rx*dvdxj(2) + ry*dvdxj(5) + rz*dvdxj(8)) &
        + dz*(rx*dvdxj(3) + ry*dvdxj(6) + rz*dvdxj(9))

 if (ilimiter > 0) then
    slope = slope_limiter(slopei,slopej)
    projvstar = projv - 2.*sep*slope
 else
    !
    !--reconstruction with no slope limiter
    !  (mainly useful for testing purposes)
    !
    projvstar = projv - sep*(slopei + slopej)
 endif
 ! apply entropy condition
 !if (projvstar*projv < 0.) projvstar = sign(1.0,projv)*min(abs(projv),abs(projvstar))
 !projvstar = sign(1.0,projv)*min(abs(projv),abs(projvstar))

end subroutine reconstruct_dv

!-----------------------------------------------------------------------------
!+
!  Apply reconstruction to GR velocity gradients
!+
!-----------------------------------------------------------------------------
subroutine reconstruct_dv_gr(projvi,projvj,rx,ry,rz,dr,dvdxi,dvdxj,projvstari,projvstarj,ilimiter)
 real, intent(in)  :: projvi,projvj,rx,ry,rz,dr,dvdxi(9),dvdxj(9)
 real, intent(out) :: projvstari,projvstarj
 integer, intent(in) :: ilimiter
 real :: slopei,slopej,slope

 ! CAUTION: here we use dx, not the unit vector to
 ! define the projected slope. This is fine as
 ! long as the slope limiter is linear, otherwise
 ! one should use the unit
 slopei = rx*(rx*dvdxi(1) + ry*dvdxi(4) + rz*dvdxi(7)) &
        + ry*(rx*dvdxi(2) + ry*dvdxi(5) + rz*dvdxi(8)) &
        + rz*(rx*dvdxi(3) + ry*dvdxi(6) + rz*dvdxi(9))

 slopej = rx*(rx*dvdxj(1) + ry*dvdxj(4) + rz*dvdxj(7)) &
        + ry*(rx*dvdxj(2) + ry*dvdxj(5) + rz*dvdxj(8)) &
        + rz*(rx*dvdxj(3) + ry*dvdxj(6) + rz*dvdxj(9))

 if (ilimiter > 0) then
    slope = dr*slope_limiter_gr(slopei,slopej)
 else
    !
    !--reconstruction with no slope limiter
    !  (mainly useful for testing purposes)
    !
    slope = 0.5*dr*(slopei + slopej)
 endif
 projvstari = (projvi - slope) / (1. - projvi*slope)
 projvstarj = (projvj + slope) / (1. + projvj*slope)

end subroutine reconstruct_dv_gr

!-----------------------------------------------------------------------------
!+
!  Slope limiter used for velocity gradient reconstruction,
!  as described in Price & Laibe (2020), MNRAS 495, 3929-3934
!+
!-----------------------------------------------------------------------------
real function slope_limiter(sl,sr) result(s)
 real, intent(in) :: sl,sr
! integer, intent(in) :: ilimiter

 s = 0.

 ! Van Leer monotonised central (MC)
 if (sl*sr > 0.) s = sign(1.0,sl)*min(abs(0.5*(sl + sr)),2.*abs(sl),2.*abs(sr))

 ! Van Leer
 !if (sl*sr > 0.) s = 2.*sl*sr/(sl + sr)

 ! minmod
 !if (sl > 0. .and. sr > 0.) then
 !   s = min(abs(sl),abs(sr))
 !elseif (sl < 0. .and. sr < 0.) then
 !   s = -min(abs(sl),abs(sr))
 !endif

end function slope_limiter

!-----------------------------------------------------------------------------
!+
!  Slope limiter used for velocity gradient reconstruction,
!  as described in Price & Laibe (2020), MNRAS 495, 3929-3934
!+
!-----------------------------------------------------------------------------
real function slope_limiter_gr(sl,sr) result(s)
 real, intent(in) :: sl,sr

 s = 0.
 ! Van Leer is the only slope limiter we found that works for relativistic shocks
 if (sl*sr > 0.) s = 2.*sl*sr/(sl + sr)

end function slope_limiter_gr

!-----------------------------------------------------------------------------
!+
!  Compute additional drag terms needed for the implicit scheme
!  As described in Loren-Anguilar & Bate (2015), MNRAS 454, 4114-4119
!+
!-----------------------------------------------------------------------------
subroutine get_drag_terms(tsijtmp,dt,sdrag1,sdrag2,fxi_drag,fyi_drag,fzi_drag,&
                          runix,runiy,runiz,fxyz_drag,projf_drag)
 real,      intent(in)    :: tsijtmp,dt,fxi_drag,fyi_drag,fzi_drag,runix,runiy,runiz
 real,      intent(in)    :: fxyz_drag(:)
 real,      intent(out)   :: sdrag1,sdrag2,projf_drag

 projf_drag = (fxi_drag - fxyz_drag(1))*runix + (fyi_drag - fxyz_drag(2))*runiy + (fzi_drag - fxyz_drag(3))*runiz

 if (dt > epsilon(0.)) then
    sdrag1 = (1. - exp(-dt/tsijtmp))/dt
    sdrag2 = ((dt+tsijtmp)*(1. - exp(-dt/tsijtmp)) - dt)/dt
 else
    sdrag1 = 1./tsijtmp
    sdrag2 = 0.
 endif
end subroutine get_drag_terms

end module forces<|MERGE_RESOLUTION|>--- conflicted
+++ resolved
@@ -903,11 +903,7 @@
  use part,        only:rhoh,dvdx
  use nicil,       only:nimhd_get_jcbcb,nimhd_get_dBdt
  use eos,         only:ieos,eos_is_non_ideal,gamma
-<<<<<<< HEAD
- use eos_stamatellos, only:gradP_cool,Gpot_cool
-=======
  use eos_stamatellos, only:gradP_cool,Gpot_cool,duFLD,doFLD,getopac_opdep,get_k_fld
->>>>>>> 725b2abb
 #ifdef GRAVITY
  use kernel,      only:kernel_softening
  use ptmass,      only:ptmass_not_obscured
