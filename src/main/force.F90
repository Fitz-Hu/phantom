!--------------------------------------------------------------------------!
! The Phantom Smoothed Particle Hydrodynamics code, by Daniel Price et al. !
! Copyright (c) 2007-2017 The Authors (see AUTHORS)                        !
! See LICENCE file for usage and distribution conditions                   !
! http://users.monash.edu.au/~dprice/phantom                               !
!--------------------------------------------------------------------------!
!+
!  MODULE: forces
!
!  DESCRIPTION:
!   This module is the "guts" of the code
!   Calculates force and rates of change for all particles
!
!  REFERENCES:
!    Price (2012), J. Comp. Phys.
!    Lodato & Price (2010), MNRAS
!    Price & Federrath (2010), MNRAS
!    Tricco & Price (2012), J. Comp. Phys.
!
!  OWNER: Conrad Chan
!
!  $Id$
!
!  RUNTIME PARAMETERS: None
!
!  DEPENDENCIES: boundary, chem, cooling, dim, dust, eos, fastmath, io,
!    io_summary, kdtree, kernel, linklist, mpiderivs, mpiforce, mpiutils,
!    nicil, options, part, physcon, ptmass, stack, timestep, timestep_ind,
!    timestep_sts, units, viscosity
!+
!--------------------------------------------------------------------------
module forces
 use dim,      only:maxfsum,maxxpartveciforce,maxBevol,maxp,ndivcurlB,ndivcurlv,ndusttypes
 use mpiforce, only:cellforce,stackforce

 implicit none
 character(len=80), parameter, public :: &  ! module version
    modid="$Id$"

 integer, parameter :: maxcellcache = 50000

 public :: force

 !--indexing for xpartveci array
 integer, parameter :: &
       ixi  = 1, &
       iyi  = 2, &
       izi  = 3, &
       ihi  = 4, &
       ivxi = 5, &
       ivyi = 6, &
       ivzi = 7, &
       ieni = 8, &
       iBevolxi = 9, &
       iBevolyi = 10, &
       iBevolzi = 11, &
       ipsi = 12, &
       igradhi1    = 13, &
       igradhi2    = 14, &
       ialphai     = 15, &
       ialphaBi    = 16, &
       ivwavei     = 17, &
       irhoi       = 18, &
       irhogasi    = 19, &
       ispsoundi   = 20, &
       isxxi       = 21, &
       isxyi       = 22, &
       isxzi       = 23, &
       isyyi       = 24, &
       isyzi       = 25, &
       iszzi       = 26, &
       ivisctermisoi   = 27, &
       ivisctermanisoi = 28, &
       ipri        = 29, &
       ipro2i      = 30, &
       ietaohmi    = 31, &
       ietahalli   = 32, &
       ietaambii   = 33, &
       ijcbcbxi    = 34, &
       ijcbcbyi    = 35, &
       ijcbcbzi    = 36, &
       ijcbxi      = 37, &
       ijcbyi      = 38, &
       ijcbzi      = 39, &
       iponrhoi    = 40, &
       icurlBxi    = 41, &
       icurlByi    = 42, &
       icurlBzi    = 43, &
       !--dust arrays initial index
       idustfraci  = 44, &
       itstop      = 45 + (ndusttypes-1), &
       !--dust arrays final index
       idustfraciend = itstop-1, &
       itstopend     = maxxpartveciforce

 !--indexing for fsum array
 integer, parameter :: &
       ifxi        = 1, &
       ifyi        = 2, &
       ifzi        = 3, &
       ipot        = 4, &
       idrhodti    = 5, &
       idudtdissi  = 6, &
       idendtdissi = 7, &
       idivBsymi   = 8, &
       idBevolxi   = 9, &
       idBevolyi   = 10, &
       idBevolzi   = 11, &
       idivBdiffi  = 12, &
       !--dust arrays initial index
       iddustfraci = 13, &
       idudtdusti  = 14 +   (ndusttypes-1), &
       ideltavxi   = 15 + 2*(ndusttypes-1), &
       ideltavyi   = 16 + 3*(ndusttypes-1), &
       ideltavzi   = 17 + 4*(ndusttypes-1), &
       !--dust arrays final index
       iddustfraciend = idudtdusti-1, &
       idudtdustiend  = ideltavxi -1, &
       ideltavxiend   = ideltavyi -1, &
       ideltavyiend   = ideltavzi -1, &
       ideltavziend   = maxfsum

 private

contains

!----------------------------------------------------------------
!+
!  compute all forces and rates of change on the particles
!+
!----------------------------------------------------------------
subroutine force(icall,npart,xyzh,vxyzu,fxyzu,divcurlv,divcurlB,Bevol,dBevol,dustfrac,ddustfrac,&
                 ipart_rhomax,dt,stressmax)
 use dim,          only:maxvxyzu,maxalpha,maxneigh,maxstrain,&
                    switches_done_in_derivs,mhd,mhd_nonideal,use_dustfrac,lightcurve
 use io,           only:iprint,fatal,iverbose,id,master,real4,warning,error,nprocs
 use linklist,     only:ncells,ifirstincell,get_neighbour_list,get_hmaxcell,get_cell_location
 use options,      only:iresistive_heating
 use part,         only:rhoh,dhdrho,rhoanddhdrho,massoftype,&
                        alphaind,nabundances,&
                        ll,get_partinfo,iactive,gradh,&
                        hrho,iphase,maxphase,igas,iboundary,maxgradh,straintensor, &
                        eta_nimhd,deltav,poten
 use timestep,     only:dtcourant,dtforce,bignumber,dtdiff
 use io_summary,   only:summary_variable, &
                        iosumdtf,iosumdtd,iosumdtv,iosumdtc,iosumdto,iosumdth,iosumdta, &
                        iosumdgs,iosumdge,iosumdgr,iosumdtfng,iosumdtdd,iosumdte
#ifdef FINVSQRT
 use fastmath,     only:finvsqrt
#endif
 use physcon,      only:pi
 use viscosity,    only:irealvisc,shearfunc,dt_viscosity
#ifdef IND_TIMESTEPS
 use timestep_ind, only:nbinmax,ibinnow,get_newbin
 use timestep_sts, only:use_sts,nbinmaxsts,sts_modify_ibin,ibinsts
 use part,         only:ibin,ibinsink
 use timestep,     only:nsteps,time
#else
 use timestep,     only:C_cour,C_force
#endif
 use part,         only:divBsymm,isdead_or_accreted,h2chemistry,ngradh,gravity,ibin_wake
 use mpiutils,     only:reduce_mpi,reduceall_mpi
 use cooling,      only:energ_cooling
 use chem,         only:energ_h2cooling
#ifdef GRAVITY
 use kernel,       only:kernel_softening
 use kdtree,       only:expand_fgrav_in_taylor_series
 use linklist,     only:get_distance_from_centre_of_mass
 use part,         only:xyzmh_ptmass,nptmass
 use ptmass,       only:icreate_sinks,rho_crit,r_crit2
 use units,        only:unit_density
#endif
#ifdef DUST
 use dust,          only:get_ts,icut_backreaction
 use kernel,        only:wkern_drag,cnormk_drag
#endif
 use nicil,        only:nimhd_get_jcbcb,nimhd_get_dt,nimhd_get_dBdt,nimhd_get_dudt
#ifdef LIGHTCURVE
 use part,         only:luminosity
#endif
#ifdef MPI
 use mpiderivs,   only:send_cell,recv_cells,check_send_finished,init_cell_exchange,finish_cell_exchange, &
                       recv_while_wait
 use stack,       only:reserve_stack
 use stack,       only:stack_remote => force_stack_1
 use stack,       only:stack_waiting => force_stack_2
#endif

 integer,      intent(in)    :: icall,npart
 real,         intent(in)    :: xyzh(:,:)
 real,         intent(in)    :: vxyzu(:,:), dustfrac(:,:)
 real,         intent(out)   :: fxyzu(:,:), ddustfrac(:,:)
 real,         intent(in)    :: Bevol(:,:)
 real,         intent(out)   :: dBevol(:,:)
 real(kind=4), intent(inout) :: divcurlv(:,:)
 real(kind=4), intent(in)    :: divcurlB(:,:)
 real,         intent(in)    :: dt,stressmax
 integer,      intent(out)   :: ipart_rhomax ! test this particle for point mass creation

 real, save :: xyzcache(maxcellcache,4)
 integer, save :: listneigh(maxneigh)
!$omp threadprivate(xyzcache,listneigh)
 integer :: i,icell,nneigh
 integer :: nstokes,nsuper,ndrag,ndustres
 real    :: dtmini,dtohm,dthall,dtambi,dtvisc
 real    :: dustresfacmean,dustresfacmax
#ifdef GRAVITY
 real    :: potensoft0,dum,dx,dy,dz,fxi,fyi,fzi,poti,epoti
 real    :: rhomax,rhomax_thread
 logical :: use_part
 integer :: ipart_rhomax_thread,j
 real    :: hi,pmassi,rhoi
 logical :: iactivei,iamdusti
 integer :: iamtypei
#endif
#ifdef DUST
 real    :: frac_stokes, frac_super
 integer :: iregime
#endif
 logical :: realviscosity,useresistiveheat
#ifndef IND_TIMESTEPS
 real    :: dtmaxi
#else
 integer(kind=1) :: ibinnow_m1
 integer :: nbinmaxnew,nbinmaxstsnew,ncheckbin
 integer :: ndtforce,ndtforceng,ndtcool,ndtdrag,ndtdragd
 integer :: ndtvisc,ndtohm,ndthall,ndtambi,ndtdust
 real    :: dtitmp,dtrat,dtmaxi
 real    :: dtfrcfacmean ,dtfrcngfacmean,dtdragfacmean,dtdragdfacmean,dtcoolfacmean
 real    :: dtfrcfacmax  ,dtfrcngfacmax ,dtdragfacmax ,dtdragdfacmax ,dtcoolfacmax
 real    :: dtviscfacmean,dtohmfacmean  ,dthallfacmean,dtambifacmean,dtdustfacmean
 real    :: dtviscfacmax ,dtohmfacmax   ,dthallfacmax ,dtambifacmax, dtdustfacmax
 logical :: allow_decrease,dtcheck
#endif

 logical                   :: remote_export(nprocs),check_ibinsink
 type(cellforce)           :: cell

#ifdef MPI
 integer                   :: j,k,l
 logical                   :: do_export

 integer                   :: irequestsend(nprocs),irequestrecv(nprocs)
 type(cellforce)           :: xrecvbuf(nprocs),xsendbuf
#endif

#ifdef IND_TIMESTEPS
 nbinmaxnew    = 0
 nbinmaxstsnew = 0
 ndtforce        = 0
 ndtforceng      = 0
 ndtcool         = 0
 ndtdrag         = 0
 ndtdragd        = 0
 ndtdust         = 0
 ncheckbin       = 0
 ndtvisc         = 0
 ndtohm          = 0
 ndthall         = 0
 ndtambi         = 0
 dtfrcfacmean    = 0.0
 dtfrcngfacmean  = 0.0
 dtdragfacmean   = 0.0
 dtdragdfacmean  = 0.0
 dtcoolfacmean   = 0.0
 dtviscfacmean   = 0.0
 dtohmfacmean    = 0.0
 dthallfacmean   = 0.0
 dtambifacmean   = 0.0
 dtdustfacmean   = 0.0
 dtfrcfacmax     = 0.0
 dtfrcngfacmax   = 0.0
 dtdragfacmax    = 0.0
 dtdragdfacmax   = 0.0
 dtcoolfacmax    = 0.0
 dtviscfacmax    = 0.0
 dtohmfacmax     = 0.0
 dthallfacmax    = 0.0
 dtambifacmax    = 0.0
 dtdustfacmax    = 0.0
 if (all(ibinsink(1:npart)==0)) then
    check_ibinsink = .false.
 else
    check_ibinsink = .true.
 endif
#endif
 dtmaxi = 0.

 dustresfacmean  = 0.0
 dustresfacmax   = 0.0
 dtcourant   = bignumber
 dtforce     = bignumber
 dtvisc      = bignumber
 dtmini      = bignumber
 dtohm       = bignumber
 dthall      = bignumber
 dtambi      = bignumber
 ibin_wake(:)= 0
 if (iverbose >= 3 .and. id==master) write(iprint,*) 'forces: cell cache =',maxcellcache

 realviscosity    = (irealvisc > 0)
 useresistiveheat = (iresistive_heating > 0)
 if (ndivcurlv < 1) call fatal('force','divv not stored but it needs to be')
 if (switches_done_in_derivs) call fatal('force','need switches_done_in_derivs=.false.')

 !--dust/gas stuff
 ndrag         = 0
 nstokes       = 0
 nsuper        = 0
 ndustres      = 0

 ! sink particle creation
 ipart_rhomax  = 0
#ifdef GRAVITY
 rhomax        = 0.
#endif

#ifdef MPI
 call init_cell_exchange(xrecvbuf,irequestrecv)
#endif

!
!-- verification for non-ideal MHD
 if (mhd_nonideal .and. ndivcurlB < 4) call fatal('force','non-ideal MHD needs curl B stored, but ndivcurlB < 4')
!
!--check that compiled options are compatible with this routine
!
 if (maxgradh /= maxp) call fatal('force','need storage of gradh (maxgradh=maxp)')

!$omp parallel default(none) &
!$omp shared(ncells,ll,ifirstincell) &
!$omp shared(xyzh) &
!$omp shared(vxyzu) &
!$omp shared(fxyzu) &
!$omp shared(divcurlv) &
!$omp shared(iphase) &
!$omp shared(straintensor) &
!$omp shared(gradh) &
!$omp shared(divcurlb) &
!$omp shared(bevol) &
!$omp shared(eta_nimhd) &
!$omp shared(alphaind) &
!$omp shared(stressmax) &
!$omp shared(divBsymm) &
!$omp shared(dBevol) &
!$omp shared(dt) &
!$omp shared(nprocs,icall,check_ibinsink) &
!$omp shared(poten) &
!$omp private(icell,i) &
!$omp private(cell) &
!$omp private(remote_export) &
!$omp private(nneigh) &
#ifdef GRAVITY
!$omp shared(massoftype,npart) &
!$omp private(hi,pmassi,rhoi) &
!$omp private(iactivei,iamdusti,iamtypei) &
!$omp private(dx,dy,dz,poti,fxi,fyi,fzi,potensoft0,dum,epoti) &
!$omp shared(xyzmh_ptmass,nptmass) &
!$omp shared(rhomax,ipart_rhomax,icreate_sinks,rho_crit,r_crit2) &
!$omp private(rhomax_thread,ipart_rhomax_thread,use_part,j) &
#endif
#ifdef MPI
!$omp shared(id) &
!$omp private(do_export) &
!$omp shared(irequestrecv,irequestsend) &
!$omp shared(stack_remote,stack_waiting) &
!$omp shared(xsendbuf,xrecvbuf) &
#endif
#ifdef IND_TIMESTEPS
!$omp shared(ibin,ibinsts,nbinmax,nbinmaxsts) &
!$omp private(allow_decrease,dtitmp,dtcheck,dtrat) &
!$omp reduction(+:ndtforce,ndtforceng,ndtcool,ndtdrag,ndtdragd,ncheckbin,ndtvisc) &
!$omp reduction(+:ndtohm,ndthall,ndtambi,ndtdust,dtohmfacmean,dthallfacmean,dtambifacmean,dtdustfacmean) &
!$omp reduction(+:dtfrcfacmean,dtfrcngfacmean,dtdragfacmean,dtdragdfacmean,dtcoolfacmean,dtviscfacmean) &
!$omp reduction(max:dtohmfacmax,dthallfacmax,dtambifacmax,dtdustfacmax) &
!$omp reduction(max:dtfrcfacmax,dtfrcngfacmax,dtdragfacmax,dtdragdfacmax,dtcoolfacmax,dtviscfacmax) &
!$omp reduction(max:nbinmaxnew,nbinmaxstsnew) &
#endif
!$omp reduction(min:dtohm,dthall,dtambi,dtdiff) &
!$omp reduction(min:dtcourant,dtforce,dtvisc) &
!$omp reduction(max:dtmaxi) &
!$omp reduction(min:dtmini) &
!$omp shared(dustfrac) &
!$omp shared(ddustfrac) &
!$omp shared(deltav) &
!$omp shared(ibin_wake)

!$omp do schedule(runtime)
 over_cells: do icell=1,int(ncells)
    i = ifirstincell(icell)

    !--skip empty cells AND inactive cells
    if (i <= 0) cycle over_cells

    cell%icell = icell

    call start_cell(cell,iphase,xyzh,vxyzu,gradh,divcurlv,divcurlB,straintensor,Bevol, &
                         dustfrac,eta_nimhd,alphaind,stressmax)
    if (cell%npcell == 0) cycle over_cells

    call get_cell_location(icell,cell%xpos,cell%xsizei,cell%rcuti)
    !
    !--get the neighbour list and fill the cell cache
    !

    call get_neighbour_list(icell,listneigh,nneigh,xyzh,xyzcache,maxcellcache,getj=.true., &
#ifdef GRAVITY
                           f=cell%fgrav, &
#endif
                           remote_export=remote_export)
#ifdef MPI
    cell%owner                   = id
    cell%remote_export(1:nprocs) = remote_export
    do_export = any(remote_export)

!$omp critical
    call recv_cells(stack_remote,xrecvbuf,irequestrecv)
!$omp end critical

    if (do_export) then
!$omp critical
       if (stack_waiting%n > 0) call check_send_finished(stack_remote,irequestsend,irequestrecv,xrecvbuf)
       call reserve_stack(stack_waiting,cell%waiting_index)
       ! export the cell: direction 0 for exporting
       call send_cell(cell,0,irequestsend,xsendbuf)
!$omp end critical
    endif
#endif

    call compute_cell(cell,listneigh,nneigh,Bevol,xyzh,vxyzu,fxyzu, &
                      iphase,divcurlv,divcurlB,alphaind,eta_nimhd, &
                      dustfrac,gradh,ibin_wake,stressmax,xyzcache)

#ifdef MPI
    if (do_export) then
       stack_waiting%cells(cell%waiting_index) = cell
    else
#endif
       call finish_cell_and_store_results(icall,cell,fxyzu,xyzh,vxyzu,poten,dt,straintensor,&
                             divBsymm,divcurlv,dBevol,ddustfrac,deltav, &
                             dtcourant,dtforce,dtvisc,dtohm,dthall,dtambi,dtdiff,dtmini,dtmaxi, &
#ifdef IND_TIMESTEPS
                             nbinmaxnew,nbinmaxstsnew,ncheckbin, &
                             ndtforce,ndtforceng,ndtcool,ndtdrag,ndtdragd, &
                             ndtvisc,ndtohm,ndthall,ndtambi,ndtdust, &
                             dtitmp,dtrat, &
                             dtfrcfacmean ,dtfrcngfacmean,dtdragfacmean,dtdragdfacmean,dtcoolfacmean, &
                             dtfrcfacmax  ,dtfrcngfacmax ,dtdragfacmax ,dtdragdfacmax ,dtcoolfacmax, &
                             dtviscfacmean,dtohmfacmean  ,dthallfacmean,dtambifacmean ,dtdustfacmean, &
                             dtviscfacmax ,dtohmfacmax   ,dthallfacmax ,dtambifacmax  ,dtdustfacmax, &
#endif
                             check_ibinsink)

#ifdef MPI
    endif
#endif
 enddo over_cells
!$omp enddo

#ifdef MPI
!$omp barrier

!$omp single
 if (stack_waiting%n > 0) call check_send_finished(stack_remote,irequestsend,irequestrecv,xrecvbuf)
 call recv_while_wait(stack_remote,xrecvbuf,irequestrecv,xsendbuf,irequestsend)
!$omp end single

 igot_remote: if (stack_remote%n > 0) then
!$omp do schedule(runtime)
    over_remote: do i = 1,stack_remote%n
       cell = stack_remote%cells(i)

       call get_neighbour_list(-1,listneigh,nneigh,xyzh,xyzcache,maxcellcache,getj=.true., &
#ifdef GRAVITY
                         f=cell%fgrav, &
#endif
                         cell_xpos=cell%xpos,cell_xsizei=cell%xsizei,cell_rcuti=cell%rcuti)

       call compute_cell(cell,listneigh,nneigh,Bevol,xyzh,vxyzu,fxyzu, &
                         iphase,divcurlv,divcurlB,alphaind,eta_nimhd, &
                         dustfrac,gradh,ibin_wake,stressmax,xyzcache)

       cell%remote_export(id+1) = .false.

!$omp critical
       call check_send_finished(stack_waiting,irequestsend,irequestrecv,xrecvbuf)
       call send_cell(cell,1,irequestsend,xsendbuf)
!$omp end critical
    enddo over_remote
!$omp enddo
!$omp barrier
!$omp single
    stack_remote%n = 0
!$omp end single
 endif igot_remote

!$omp single
 call check_send_finished(stack_waiting,irequestsend,irequestrecv,xrecvbuf)
 call recv_while_wait(stack_waiting,xrecvbuf,irequestrecv,xsendbuf,irequestsend)
!$omp end single

 iam_waiting: if (stack_waiting%n > 0) then
!$omp do schedule(runtime)
    over_waiting: do i = 1, stack_waiting%n
       cell = stack_waiting%cells(i)

       if (any(cell%remote_export(1:nprocs))) then
          print*,id,cell%remote_export(1:nprocs)
          call fatal('force', 'not all results returned from remote processor')
       endif

       call finish_cell_and_store_results(icall,cell,fxyzu,xyzh,vxyzu,poten,dt,straintensor, &
                                          divBsymm,divcurlv,dBevol,ddustfrac,deltav, &
                                          dtcourant,dtforce,dtvisc,dtohm,dthall,dtambi,dtmini,dtmaxi, &
#ifdef IND_TIMESTEPS
                                          nbinmaxnew,nbinmaxstsnew,ncheckbin, &
                                          ndtforce,ndtforceng,ndtcool,ndtdrag,ndtdragd, &
                                          ndtvisc,ndtohm,ndthall,ndtambi,ndtdust, &
                                          dtitmp,dtrat, &
                                          dtfrcfacmean ,dtfrcngfacmean,dtdragfacmean,dtdragdfacmean,dtcoolfacmean, &
                                          dtfrcfacmax  ,dtfrcngfacmax ,dtdragfacmax ,dtdragdfacmax ,dtcoolfacmax, &
                                          dtviscfacmean,dtohmfacmean  ,dthallfacmean,dtambifacmean ,dtdustfacmean, &
                                          dtviscfacmax ,dtohmfacmax   ,dthallfacmax ,dtambifacmax  ,dtdustfacmax, &
#endif
                                          check_ibinsink)

    enddo over_waiting
!$omp enddo
!$omp barrier
!$omp single
    stack_waiting%n = 0
!$omp end single
 endif iam_waiting

!$omp single
 call finish_cell_exchange(irequestrecv,xsendbuf)
!$omp end single
#endif

#ifdef GRAVITY
 if (icreate_sinks > 0) then
    rhomax_thread = 0.
    ipart_rhomax_thread = 0
!$omp do schedule(runtime)
    do i=1,npart
       hi = xyzh(4,i)
#ifdef IND_TIMESTEPS
       if (iactive(iphase(i)) .and..not.isdead_or_accreted(hi)) then
#else
       if (.not.isdead_or_accreted(hi)) then
#endif
          if (maxphase==maxp) then
             call get_partinfo(iphase(i),iactivei,iamdusti,iamtypei)
          else
             iamtypei = igas
          endif
          pmassi = massoftype(iamtypei)
          rhoi = rhoh(hi,pmassi)
          if (rhoi > rho_crit) then
             if (rhoi > rhomax_thread) then
                !
                !--find the maximum density on particles outside the
                !  allowed minimum distance from other sink particles
                !
                use_part = .true.
                over_ptmass: do j=1,nptmass
                   if ((xyzh(1,i) - xyzmh_ptmass(1,j))**2 &
                     + (xyzh(2,i) - xyzmh_ptmass(2,j))**2 &
                     + (xyzh(3,i) - xyzmh_ptmass(3,j))**2 < r_crit2) then
                      use_part = .false.
                      exit over_ptmass
                   endif
                enddo over_ptmass
                if (use_part) then
                   rhomax_thread = rhoi
                   ipart_rhomax_thread = i
                endif
             endif
          endif
       endif
    enddo
!$omp enddo
    if (rhomax_thread > rho_crit) then
!$omp critical(rhomaxadd)
       if (rhomax_thread > rhomax) then
          rhomax = rhomax_thread
          ipart_rhomax = ipart_rhomax_thread
       endif
!$omp end critical(rhomaxadd)
    endif
 endif
#endif

#ifdef IND_TIMESTEPS
 ! check for nbinmaxnew = 0, can happen if all particles
 ! are dead/inactive, e.g. after sink creation
 if (ncheckbin==0) then
    nbinmaxnew    = nbinmax
    nbinmaxstsnew = nbinmaxsts
 endif
#endif
!$omp end parallel

#ifdef GRAVITY
 if (icreate_sinks > 0 .and. ipart_rhomax > 0 .and. iverbose>=1) then
    print*,' got rhomax = ',rhomax*unit_density,' on particle ',ipart_rhomax !,rhoh(xyzh(4,ipart_rhomax))
 endif
#endif

#ifdef DUST
 ndrag = reduceall_mpi('+',ndrag)
 if (ndrag > 0) then
    nstokes = reduce_mpi('+',nstokes)
    nsuper =  reduce_mpi('+',nsuper)
    frac_stokes = nstokes/real(ndrag)
    frac_super  = nsuper/real(ndrag)
    if (iverbose >= 1 .and. id==master) then
       if (nstokes > 0) call warning('force','using Stokes drag regime',var='%Stokes',val=100.*frac_stokes)
       if (nsuper > 0)  call warning('force','supersonic Epstein regime',val=100.*frac_super,var='%super')
    endif
    if (nstokes > 0) call summary_variable('dust',iosumdgs,nstokes,100.*frac_stokes)
    if (nsuper  > 0) call summary_variable('dust',iosumdge,nsuper ,100.*frac_super )
 else
    frac_stokes = 0.
    frac_super  = 0.
 endif
 if (ndustres > 0) call summary_variable('dust',iosumdgr,ndustres,dustresfacmean /real(ndustres),dustresfacmax )
#endif

#ifdef IND_TIMESTEPS

 nbinmaxsts = int(reduceall_mpi('max',nbinmaxstsnew),kind=1)
 nbinmax    = int(reduceall_mpi('max',nbinmaxnew),kind=1)
 ndtforce   = int(reduce_mpi('+',ndtforce))
 ndtforceng = int(reduce_mpi('+',ndtforceng))
 ndtcool    = int(reduce_mpi('+',ndtcool))
 ndtdrag    = int(reduce_mpi('+',ndtdrag))
 ndtdragd   = int(reduce_mpi('+',ndtdragd))
 ndtdust    = int(reduce_mpi('+',ndtdust))

 !  If use_STS, increase ibin as required for ibinsts > ibin
 if ( use_STS ) call STS_modify_ibin(npart,ibin,nbinmax)

 !--Saitoh-Makino limiter
 ibinnow_m1 = min(ibinnow - 1_1,nbinmax) ! min to prevent failures if nbinmax decreases
!$omp parallel default(none) &
!$omp shared(npart,ibin,ibin_wake,ibinnow_m1) &
!$omp private(i)
!$omp do schedule(runtime)
 do i=1,npart
    if (ibin_wake(i)==1) then
       if (ibin(i) < ibinnow_m1) then
          ibin(i) = ibinnow_m1
       endif
    endif
 enddo
!$omp enddo
!$omp end parallel

 !  Print warning statements, if required
 if (iverbose >= 1 .and. id==master) then
    if (ndtforce   > 0) write(iprint,*) 'force controlling timestep on ',ndtforce,' gas particles'
    if (ndtforceng > 0) write(iprint,*) 'force controlling timestep on ',ndtforce,' non-gas particles'
    if (ndtcool    > 0) write(iprint,*) 'cooling controlling timestep on ',ndtcool,' particles'
    if (ndtdrag    > 0) write(iprint,*) 'drag controlling timestep on ',ndtdrag,' gas particles'
    if (ndtdragd   > 0) write(iprint,*) 'drag controlling timestep on ',ndtdrag,' dust particles'
    if (ndtdust    > 0) write(iprint,*) 'dust diffusion controlling timestep on ',ndtdust,' particles'
    if (ndtvisc    > 0) then
       write(iprint,*)   'thread ',id,' WARNING: viscosity           constraining timestep on ',ndtvisc,' particles by factor ', &
                       dtviscfacmean/real(ndtvisc)
    endif
    if (mhd_nonideal) then
       if (ndtohm  > 0) &
        write(iprint,'(a,Es16.9,I8,a,I8,a,2F9.2)') 'WARNING: at (time, step) = ',time,nsteps, &
                                                   ', ohmic resistivity   constraining timestep on ',ndtohm, &
                                                   ' particles by (ave, max) factor of',dtohmfacmean/real(ndtohm),dtohmfacmax
       if (ndthall > 0) &
        write(iprint,'(a,Es16.9,I8,a,I8,a,2F9.2)') 'WARNING: at (time, step) = ',time,nsteps, &
                                                   ', Hall Effect         constraining timestep on ',ndthall, &
                                                   ' particles by (ave, max) factor of',dthallfacmean/real(ndthall),dthallfacmax
       if (ndtambi > 0) &
        write(iprint,'(a,Es16.9,I8,a,I8,a,2F9.2)') 'WARNING: at (time, step) = ',time,nsteps, &
                                                   ', ambipolar diffusion constraining timestep on ',ndtambi, &
                                                   ' particles by (ave, max) factor of',dtambifacmean/real(ndtambi),dtambifacmax
    endif
 endif
 !  Save values for summary
 if (ndtforce   > 0)  call summary_variable('dt',iosumdtf  ,ndtforce  ,dtfrcfacmean  /real(ndtforce)  ,dtfrcfacmax  )
 if (ndtforceng > 0)  call summary_variable('dt',iosumdtfng,ndtforceng,dtfrcngfacmean/real(ndtforceng),dtfrcngfacmax)
 if (ndtcool    > 0)  call summary_variable('dt',iosumdtc  ,ndtcool   ,dtcoolfacmean /real(ndtcool)   ,dtcoolfacmax )
 if (ndtdrag    > 0)  call summary_variable('dt',iosumdtd  ,ndtdrag   ,dtdragfacmean /real(ndtdrag)   ,dtdragfacmax )
 if (ndtdragd   > 0)  call summary_variable('dt',iosumdtdd ,ndtdragd  ,dtdragdfacmean/real(ndtdragd)  ,dtdragdfacmax)
 if (ndtvisc    > 0)  call summary_variable('dt',iosumdtv  ,ndtvisc   ,dtviscfacmean /real(ndtvisc)   ,dtviscfacmax)
 if (ndtdust    > 0)  call summary_variable('dt',iosumdte  ,ndtdust   ,dtdustfacmean /real(ndtdust)   ,dtdustfacmax)
 if (mhd_nonideal) then
    if (ndtohm  > 0)  call summary_variable('dt',iosumdto  ,ndtohm    ,dtohmfacmean  /real(ndtohm)    ,dtohmfacmax  )
    if (ndthall > 0)  call summary_variable('dt',iosumdth  ,ndthall   ,dthallfacmean /real(ndthall)   ,dthallfacmax )
    if (ndtambi > 0)  call summary_variable('dt',iosumdta  ,ndtambi   ,dtambifacmean /real(ndtambi)   ,dtambifacmax )
 endif

#else

 dtcourant = reduceall_mpi('min',dtcourant)
 dtforce   = reduceall_mpi('min',dtforce)
 dtvisc    = reduceall_mpi('min',dtvisc)
 dtmini    = reduce_mpi('min',dtmini)
 dtmaxi    = reduce_mpi('max',dtmaxi)

 if (iverbose >= 2 .and. id==master) write(iprint,*) 'dtmin = ',C_Cour*dtmini, ' dtmax = ',C_cour*dtmaxi, &
    ' dtmax/dtmin = ',dtmaxi/(dtmini + epsilon(0.)),'dtcour/dtf = ',(C_cour*dtcourant)/(C_force*dtforce + epsilon(0.))
 if ( dtforce < dtcourant ) call summary_variable('dt',iosumdtf,0,0.0)
 if ( dtvisc  < dtcourant ) call summary_variable('dt',iosumdtv,0,0.0)
 if ( mhd_nonideal ) then
    ! Note: We are not distinguishing between use_STS and .not.use_STS here since if
    !       use_STS==.true., then dtohm=dtambi=bignumber.
    dtohm    = reduceall_mpi('min',dtohm )
    dthall   = reduceall_mpi('min',dthall)
    dtambi   = reduceall_mpi('min',dtambi)
    if ( dthall < dtcourant ) call summary_variable('dt',iosumdth,0,0.0)
    if ( dtohm  < dtcourant ) call summary_variable('dt',iosumdto,0,0.0)
    if ( dtambi < dtcourant ) call summary_variable('dt',iosumdta,0,0.0)
    if (min(dtvisc,dtohm,dthall,dtambi) < dtcourant) then
       dtcourant = min(dtvisc,dtohm,dthall,dtambi)
       if      (abs(dtcourant-dtvisc) < tiny(dtcourant) ) then
          if (iverbose >= 1 .and. id==master) call warning('force','viscosity constraining Courant timestep')
          call summary_variable('dt',iosumdtv,0,0.0,0.0, .true. )
       else if (abs(dtcourant-dthall) < tiny(dtcourant) ) then
          if (iverbose >= 1 .and. id==master) call warning('force','Hall Effect constraining Courant timestep')
          call summary_variable('dt',iosumdth,0,0.0,0.0, .true. )
       else if (abs(dtcourant-dtohm ) < tiny(dtcourant) ) then
          if (iverbose >= 1 .and. id==master) call warning('force','ohmic resistivity constraining Courant timestep')
          call summary_variable('dt',iosumdto,0,0.0,0.0, .true. )
       else if (abs(dtcourant-dtambi) < tiny(dtcourant) ) then
          if (iverbose >= 1 .and. id==master) call warning('force','ambipolar diffusion constraining Courant timestep')
          call summary_variable('dt',iosumdta,0,0.0,0.0, .true. )
       endif
    endif
 else
    if (dtvisc < dtcourant) then
       dtcourant = dtvisc
       if (iverbose >= 1 .and. id==master) call warning('force','viscosity constraining Courant timestep')
       call summary_variable('dt',iosumdtv,0,0.0,0.0, .true. )
    endif
 endif
 if ( dtforce < dtcourant ) call summary_variable('dt',iosumdtf,0,0.0,0.0, .true. )
#endif

end subroutine force

!----------------------------------------------------------------
!+
!  Internal subroutine that computes the force summations
!
!  MAKE SURE THIS ROUTINE IS INLINED BY THE COMPILER
!+
!----------------------------------------------------------------
subroutine compute_forces(i,iamgasi,iamdusti,xpartveci,hi,hi1,hi21,hi41,gradhi,gradsofti, &
                          beta, &
                          pmassi,listneigh,nneigh,xyzcache,fsum,vsigmax, &
                          ifilledcellcache,realviscosity,useresistiveheat, &
                          xyzh,vxyzu,Bevol,iphase,massoftype, &
                          divcurlB,eta_nimhd, &
                          dustfrac,gradh,divcurlv,alphaind, &
                          alphau,alphaB,bulkvisc,stressmax,&
                          ndrag,nstokes,nsuper,ts_min,ibin_wake,ibin_neigh,&
                          ignoreself)
#ifdef FINVSQRT
 use fastmath,    only:finvsqrt
#endif
 use kernel,      only:grkern,cnormk,radkern2
 use part,        only:igas,idust,iboundary,iohm,ihall,iambi
 use part,        only:maxphase,iactive,iamtype,iamdust,get_partinfo
 use part,        only:mhd,maxvxyzu,maxBevol,maxstrain
 use dim,         only:maxalpha,maxp,mhd_nonideal,gravity,use_dustfrac
 use part,        only:rhoh,maxgradh,straintensor
 use nicil,       only:nimhd_get_jcbcb,nimhd_get_dBdt
#ifdef GRAVITY
 use kernel,      only:kernel_softening
 use part,        only:xyzmh_ptmass,nptmass,ihacc
 use ptmass,      only:ptmass_not_obscured
#endif
#ifdef PERIODIC
 use boundary,    only:dxbound,dybound,dzbound
#endif
#ifdef DUST
 use dust,        only:get_ts,grainsize,graindens,idrag,icut_backreaction
 use kernel,      only:wkern_drag,cnormk_drag
#endif
#ifdef IND_TIMESTEPS
 use part,        only:ibinold
#endif
 use timestep,    only:bignumber
 use options,     only:overcleanfac
 integer,         intent(in)    :: i
 logical,         intent(in)    :: iamgasi,iamdusti
 real,            intent(in)    :: xpartveci(:)
 real(kind=8),    intent(in)    :: hi1,hi21,hi41,gradhi,gradsofti
 real,            intent(in)    :: hi,beta
 real,            intent(in)    :: pmassi
 integer,         intent(in)    :: listneigh(:)
 integer,         intent(in)    :: nneigh
 real,            intent(in)    :: xyzcache(:,:)
 real,            intent(out)   :: fsum(maxfsum)
 real,            intent(out)   :: vsigmax
 logical,         intent(in)    :: ifilledcellcache
 logical,         intent(in)    :: realviscosity,useresistiveheat
 real,            intent(in)    :: xyzh(:,:),vxyzu(:,:)
 real,            intent(in)    :: Bevol(:,:)
 real(kind=4),    intent(in)    :: divcurlB(:,:)
 real,            intent(in)    :: dustfrac(:,:)
 integer(kind=1), intent(in)    :: iphase(:)
 real,            intent(in)    :: massoftype(:)
 real,            intent(in)    :: eta_nimhd(:,:)
 real(kind=4),    intent(in)    :: alphaind(:,:)
 real(kind=4),    intent(in)    :: gradh(:,:),divcurlv(:,:)
 real,            intent(in)    :: alphau,alphaB,bulkvisc,stressmax
 integer,         intent(inout) :: ndrag,nstokes,nsuper
 real,            intent(out)   :: ts_min
 integer(kind=1), intent(out)   :: ibin_wake(:),ibin_neigh
 logical,         intent(in)    :: ignoreself
<<<<<<< HEAD
 integer :: l,j,n,iamtypej,ierr
=======
 integer :: j,n,iamtypej
>>>>>>> fbfd0c1c
 logical :: iactivej,iamgasj,iamdustj
 real    :: rij2,q2i,qi,xj,yj,zj,dx,dy,dz,runix,runiy,runiz,rij1,hfacgrkern
 real    :: grkerni,grgrkerni,dvx,dvy,dvz,projv,denij,vsigi,vsigu,dudtdissi
 real    :: projBi,projBj,dBx,dBy,dBz,dB2,projdB
 real    :: dendissterm,dBdissterm,dudtresist,dpsiterm,pmassonrhoi
 real    :: gradpi,projsxi,projsyi,projszi
 real    :: gradp,projsx,projsy,projsz,Bxj,Byj,Bzj,Bj,Bj1,psij
 real    :: dpsitermj,grkernj,grgrkernj,autermj,avBtermj,vsigj,spsoundj
 real    :: gradpj,pro2j,projsxj,projsyj,projszj,sxxj,sxyj,sxzj,syyj,syzj,szzj,psitermj,dBrhoterm
 real    :: visctermisoj,visctermanisoj,enj,hj,mrhoj5,alphaj,pmassj,rho1j,vsigBj
 real    :: rhoj,ponrhoj,prj,rhoav1
 real    :: hj1,hj21,q2j,qj,vwavej,divvj
 real    :: strainj(6)
#ifdef GRAVITY
 integer :: k
 real    :: fmi,fmj,dsofti,dsoftj
 real    :: xkpt,ykpt,zkpt,vpos
 logical :: add_contribution
#else
 logical, parameter :: add_contribution = .true.
#endif
 real    :: phi,phii,phij,fgrav,fgravi,fgravj,termi
#ifdef DUST
 integer :: iregime
 real    :: dragterm,dragheating,wdrag,tsij(ndusttypes),dv2
 real    :: grkernav,tsj(ndusttypes),dustfracterms(ndusttypes),term
 !real    :: Dav(ndusttypes),vsigeps,depsdissterm(ndusttypes)
#endif
 real    :: dBevolx,dBevoly,dBevolz,divBsymmterm,divBdiffterm
 real    :: rho21i,rho21j,Bxi,Byi,Bzi,psii,pmjrho21grkerni,pmjrho21grkernj
 real    :: auterm,avBterm,mrhoi5,vsigB
 real    :: jcbcbj(3),jcbj(3),dBnonideal(3),dBnonidealj(3),curlBi(3),curlBj(3)
 real    :: vsigavi,vsigavj
 real    :: dustfraci(ndusttypes),dustfracj(ndusttypes),tsi(ndusttypes)
 real    :: sqrtrhodustfraci(ndusttypes),sqrtrhodustfracj(ndusttypes)
 real    :: dustfracisum,dustfracjsum,epstsi,epstsj,rhogas1i,rhogasj,rhogas1j
 real    :: vwavei,rhoi,rho1i,spsoundi
 real    :: sxxi,sxyi,sxzi,syyi,syzi,szzi
 real    :: visctermiso,visctermaniso
 real    :: pri,pro2i
 real    :: etaohmi,etahalli,etaambii
 real    :: jcbcbi(3),jcbi(3)
 real    :: alphai
 logical :: usej

 ! unpack
 vwavei        = xpartveci(ivwavei)
 rhoi          = xpartveci(irhoi)
 rho1i         = 1./rhoi
 spsoundi      = xpartveci(ispsoundi)
 sxxi          = xpartveci(isxxi)
 sxyi          = xpartveci(isxyi)
 sxzi          = xpartveci(isxzi)
 syyi          = xpartveci(isyyi)
 syzi          = xpartveci(isyzi)
 szzi          = xpartveci(iszzi)
 visctermiso   = xpartveci(ivisctermisoi)
 visctermaniso = xpartveci(ivisctermanisoi)
 pri           = xpartveci(ipri)
 pro2i         = xpartveci(ipro2i)
 etaohmi       = xpartveci(ietaohmi)
 etahalli      = xpartveci(ietahalli)
 etaambii      = xpartveci(ietaambii)
 jcbcbi(1)     = xpartveci(ijcbcbxi)
 jcbcbi(2)     = xpartveci(ijcbcbyi)
 jcbcbi(3)     = xpartveci(ijcbcbzi)
 jcbi(1)       = xpartveci(ijcbxi)
 jcbi(2)       = xpartveci(ijcbyi)
 jcbi(3)       = xpartveci(ijcbzi)
 alphai        = xpartveci(ialphai)
 curlBi(1)     = xpartveci(icurlBxi)
 curlBi(2)     = xpartveci(icurlByi)
 curlBi(3)     = xpartveci(icurlBzi)

 fsum(:) = 0.
 vsigmax = 0.
 pmassonrhoi = pmassi*rho1i
 hfacgrkern  = hi41*cnormk*gradhi

 ! default settings for active/phase if iphase not used
 iactivej = .true.
 iamtypej = igas
 iamgasj  = .true.
 iamdustj = .false.
 ibin_neigh = 0_1

 ! dust
 ts_min = bignumber

 ! various pre-calculated quantities
 Bxi  = xpartveci(iBevolxi)
 Byi  = xpartveci(iBevolyi)
 Bzi  = xpartveci(iBevolzi)
 psii = xpartveci(ipsi)
 if (use_dustfrac) then
    dustfraci(:) = xpartveci(idustfraci:idustfraciend)
    dustfracisum = sum(dustfraci(:))
    tsi(:)       = xpartveci(itstop:itstopend)
    epstsi       = sum(dustfraci(:)*tsi(:))
    sqrtrhodustfraci(:) = sqrt(rhoi*dustfraci(:))
 else
    dustfraci(:) = 0.
    dustfracisum = 0.
    tsi(:)       = 0.
    epstsi       = 0.
    sqrtrhodustfraci(:) = 0.
 endif
 rho21i = rho1i*rho1i
 mrhoi5  = 0.5*pmassi*rho1i
 !avterm  = mrhoi5*alphai       !  artificial viscosity parameter
 auterm  = mrhoi5*alphau       !  artificial thermal conductivity parameter
 avBterm = mrhoi5*alphaB*rho1i
!
!--initialise the following to zero for the case
!
 usej      = .false.
 grkernj   = 0.
 alphaj     = alphai
 strainj(:) = 0.
 rhoj      = 0.
 rho1j     = 0.
 mrhoj5    = 0.
 gradpj    = 0.
 projsxj   = 0.
 projsyj   = 0.
 projszj   = 0.
 dpsitermj = 0.
 psitermj  = 0.
 vsigBj    = 0.
 dudtresist = 0.
 dpsiterm   = 0.
 fgravi = 0.
 fgravj = 0.
 phii   = 0.
 phij   = 0.
 phi    = 0.
 dBnonideal(:) = 0.0
 Bxj = 0.
 Byj = 0.
 Bzj = 0.
 visctermisoj = 0.
 visctermanisoj = 0.
 loop_over_neighbours2: do n = 1,nneigh

    j = abs(listneigh(n))
    if ((ignoreself) .and. (i==j)) cycle loop_over_neighbours2

    if (ifilledcellcache .and. n <= maxcellcache) then
       ! positions from cache are already mod boundary
       xj = xyzcache(n,1)
       yj = xyzcache(n,2)
       zj = xyzcache(n,3)
       dx = xpartveci(ixi) - xj
       dy = xpartveci(iyi) - yj
       dz = xpartveci(izi) - zj
    else
       xj = xyzh(1,j)
       yj = xyzh(2,j)
       zj = xyzh(3,j)
       dx = xpartveci(ixi) - xj
       dy = xpartveci(iyi) - yj
       dz = xpartveci(izi) - zj
    endif
#ifdef PERIODIC
    if (abs(dx) > 0.5*dxbound) dx = dx - dxbound*SIGN(1.0,dx)
    if (abs(dy) > 0.5*dybound) dy = dy - dybound*SIGN(1.0,dy)
    if (abs(dz) > 0.5*dzbound) dz = dz - dzbound*SIGN(1.0,dz)
#endif
    rij2 = dx*dx + dy*dy + dz*dz
    q2i = rij2*hi21

    !--hj is in the cell cache but not in the neighbour cache
    !  as not accessed during the density summation
    if (ifilledcellcache .and. n <= maxcellcache) then
       hj1 = xyzcache(n,4)
    else
       hj1 = 1./xyzh(4,j)
    endif
    hj21 = hj1*hj1
    q2j = rij2*hj21

    is_sph_neighbour: if (q2i < radkern2 .or. q2j < radkern2) then
#ifdef GRAVITY
       !  Determine if neighbouring particle is hidden by a sink particle;
       !  if so, do not add contribution.
       add_contribution = .true.
       k = 1
       do while (k <= nptmass .and. add_contribution)
          xkpt = xyzmh_ptmass(1,k)
          ykpt = xyzmh_ptmass(2,k)
          zkpt = xyzmh_ptmass(3,k)
          vpos = (xkpt-xpartveci(ixi))*(xkpt-xj) &
                + (ykpt-xpartveci(iyi))*(ykpt-yj) &
                + (zkpt-xpartveci(izi))*(zkpt-zj)
          if (vpos < 0.0) then
             add_contribution = ptmass_not_obscured(-dx,-dy,-dz,  &
                                 xkpt-xpartveci(ixi),ykpt-xpartveci(iyi),zkpt-xpartveci(izi), &
                                 xyzmh_ptmass(ihacc,k))
          endif
          k = k + 1
       enddo
#endif

       if (rij2 > epsilon(rij2)) then
#ifdef FINVSQRT
          rij1 = finvsqrt(rij2)
#else
          rij1 = 1./sqrt(rij2)
#endif
          qi = (rij2*rij1)*hi1  ! this is qi = rij*hi1
       else
          rij1 = 0.
          qi = 0.
       endif

       if (q2i < radkern2) then
          grkerni = grkern(q2i,qi)*hfacgrkern
#ifdef GRAVITY
          call kernel_softening(q2i,qi,phii,fmi)
          phii   = phii*hi1
          fmi    = fmi*hi21
          dsofti = gradsofti*grkerni
          fgravi = fmi + dsofti
#endif
       else
          grkerni = 0.
#ifdef GRAVITY
          phii   = -rij1
          fmi    = rij1*rij1
          fgravi = fmi
#endif
       endif

       runix = dx*rij1
       runiy = dy*rij1
       runiz = dz*rij1
       !
       !--compute the contribution neighbours with h_j and grad W (h_j)
       !
       if (q2j < radkern2) then
          qj = (rij2*rij1)*hj1
          grkernj = grkern(q2j,qj)*hj21*hj21*cnormk*gradh(1,j) ! ndim + 1
#ifdef GRAVITY
          call kernel_softening(q2j,qj,phij,fmj)
          fmj    = fmj*hj21
          dsoftj = gradh(2,j)*grkernj
          fgravj = fmj + dsoftj
#endif
          usej = .true.
       else
          grkernj = 0.
#ifdef GRAVITY
          fmj    = rij1*rij1
          fgravj = fmj
#endif
          usej = .false.
       endif
       if (mhd) usej = .true.
       if (use_dustfrac) usej = .true.
       if (maxvxyzu >= 4 .and. .not.gravity) usej = .true.

       !--get individual timestep/ multiphase information (querying iphase)
       if (maxphase==maxp) then
          call get_partinfo(iphase(j),iactivej,iamdustj,iamtypej)
          iamgasj = (iamtypej==igas .or. iamtypej==iboundary)
#ifdef IND_TIMESTEPS
          ! Particle j is a neighbour of an active particle;
          ! flag it to see if it needs to be woken up next step.
          if (iamtypej /= iboundary) then
             ibin_wake(j) = 1
             ibin_neigh = max(ibin_neigh,ibinold(j))
          endif
#endif
       endif
       pmassj = massoftype(iamtypej)

       fgrav = 0.5*pmassj*(fgravi + fgravj)

       !  If particle is hidden by the sink, treat the neighbour as
       !  not gas; gravitational contribution will be added after the
       !  isgas if-statement
       if (.not. add_contribution) then
          iamgasj = .false.
          usej    = .false.
       endif

       !--get dv : needed for timestep and av term
       dvx = xpartveci(ivxi) - vxyzu(1,j)
       dvy = xpartveci(ivyi) - vxyzu(2,j)
       dvz = xpartveci(ivzi) - vxyzu(3,j)

       projv = dvx*runix + dvy*runiy + dvz*runiz

       if (iamgasj .and. maxvxyzu >= 4) then
          enj   = vxyzu(4,j)
          denij = xpartveci(ieni) - enj
       else
          denij = 0.
       endif
       if (iamgasi .and. iamgasj) then
          !--work out vsig for timestepping and av
          vsigi   = max(vwavei - beta*projv,0.)
          vsigavi = max(alphai*vwavei - beta*projv,0.)
          if (vsigi > vsigmax) vsigmax = vsigi

          if (mhd) then
             Bxj = Bevol(1,j)
             Byj = Bevol(2,j)
             Bzj = Bevol(3,j)

             if (maxBevol >= 4) psij = Bevol(4,j)
             dBx = Bxi - Bxj
             dBy = Byi - Byj
             dBz = Bzi - Bzj
             projBi = Bxi*runix + Byi*runiy + Bzi*runiz
             if (usej) projBj = Bxj*runix + Byj*runiy + Bzj*runiz
             projdB = dBx*runix + dBy*runiy + dBz*runiz
             dB2 = dBx*dBx + dBy*dBy + dBz*dBz
             divBdiffterm = -pmassj*projdB*grkerni
          endif
       else
          !-- v_sig for pairs of particles that are not gas-gas
          vsigi = max(-projv,0.0)
          if (vsigi > vsigmax) vsigmax = vsigi
       endif

       !--get terms required for particle j
       if (usej) then
          hj       = 1./hj1
          rhoj     = rhoh(hj,pmassj)
          rho1j    = 1./rhoj
          rho21j   = rho1j*rho1j

          if (iamgasj) then
             if (realviscosity .and. maxstrain==maxp) then
                divvj = divcurlv(1,j)
                strainj(:) = straintensor(:,j)
             else
                divvj = 0.
                strainj(:) = 0.
             endif
             if (use_dustfrac) then
                dustfracj(:) = dustfrac(:,j)
                dustfracjsum = sum(dustfracj(:))
                rhogasj      = rhoj*(1. - dustfracjsum)
                rhogas1j     = 1./rhogasj
                sqrtrhodustfracj(:) = sqrt(rhoj*dustfracj(:))
             else
                dustfracj(:) = 0.
                dustfracjsum = 0.
                rhogasj      = rhoj
                sqrtrhodustfracj(:) = 0.
             endif

             if (maxalpha==maxp)  alphaj  = alphaind(1,j)
             !
             !--calculate j terms (which were precalculated outside loop for i)
             !
             call get_P(rhoj,rho1j,xj,yj,zj,pmassj,enj,Bxj,Byj,Bzj,dustfracj, &
                        ponrhoj,pro2j,prj,spsoundj,vwavej, &
                        sxxj,sxyj,sxzj,syyj,syzj,szzj,visctermisoj,visctermanisoj, &
                        realviscosity,divvj,bulkvisc,strainj,stressmax)

             mrhoj5   = 0.5*pmassj*rho1j
             autermj  = mrhoj5*alphau
             avBtermj = mrhoj5*alphaB*rho1j

             vsigj = max(vwavej - beta*projv,0.)
             vsigavj = max(alphaj*vwavej - beta*projv,0.)
             if (vsigj > vsigmax) vsigmax = vsigj
          else
             vsigj = max(-projv,0.)
             if (vsigj > vsigmax) vsigmax = vsigj
             vsigavj = 0.
          endif
       else ! set to zero terms which are used below without an if (usej)
          rhoj      = 0.
          rho1j     = 0.
          rho21j    = 0.

          mrhoj5    = 0.
          autermj   = 0.
          avBtermj  = 0.

          gradpj    = 0.
          projsxj   = 0.
          projsyj   = 0.
          projszj   = 0.
          projBj = 0.
          vwavej = 0.
          vsigavj = 0.
          dustfracj = 0.
          dustfracjsum = 0.
          sqrtrhodustfracj = 0.
       endif

       ifgas: if (iamgasi .and. iamgasj) then

          !
          !--artificial viscosity term
          !
#ifdef DISC_VISCOSITY
          !
          !--This is for "physical" disc viscosity
          !  (We multiply by h/rij, use cs for the signal speed, apply to both approaching/receding,
          !   with beta viscosity only applied to approaching pairs)
          !
          if (projv < 0.) then
             gradpi = pmassj*(pro2i - 0.5*rho1i*(alphai*spsoundi - beta*projv)*hi*rij1*projv)*grkerni
             if (usej) gradpj = pmassj*(pro2j - 0.5*rho1j*(alphaj*spsoundj - beta*projv)*hj*rij1*projv)*grkernj
          else
             gradpi = pmassj*(pro2i - 0.5*rho1i*alphai*spsoundi*hi*rij1*projv)*grkerni
             if (usej) gradpj = pmassj*(pro2j - 0.5*rho1j*alphaj*spsoundj*hj*rij1*projv)*grkernj
          endif
          dudtdissi = -0.5*pmassj*rho1i*alphai*spsoundi*hi*rij1*projv**2*grkerni
#else
          if (projv < 0.) then
             !--add av term to pressure
             gradpi = pmassj*(pro2i - 0.5*rho1i*vsigavi*projv)*grkerni
             if (usej) gradpj = pmassj*(pro2j - 0.5*rho1j*vsigavj*projv)*grkernj

             !--energy conservation from artificial viscosity (don't need j term)
             dudtdissi = -0.5*pmassj*rho1i*vsigavi*projv**2*grkerni
          else
             gradpi = pmassj*pro2i*grkerni
             if (usej) gradpj = pmassj*pro2j*grkernj
             dudtdissi = 0.
          endif
#endif
          !--artificial thermal conductivity (need j term)
          if (maxvxyzu >= 4) then
             if (gravity) then
                vsigu = abs(projv)
             else
                rhoav1 = 2./(rhoi + rhoj)
                vsigu = sqrt(abs(pri - prj)*rhoav1)  !abs(projv) !sqrt(abs(denij))
             endif
             dendissterm = vsigu*denij*(auterm*grkerni + autermj*grkernj)
          endif

          if (mhd) then
             !
             !--artificial resistivity
             !
             vsigB = sqrt((dvx - projv*runix)**2 + (dvy - projv*runiy)**2 + (dvz - projv*runiz)**2)
             dBdissterm = (avBterm*grkerni + avBtermj*grkernj)*vsigB

             !--energy dissipation due to artificial resistivity
             if (useresistiveheat) dudtresist = -0.5*dB2*dBdissterm

             pmjrho21grkerni = pmassj*rho21i*grkerni
             pmjrho21grkernj = pmassj*rho21j*grkernj

             termi        = pmjrho21grkerni*projBi
             divBsymmterm =  termi + pmjrho21grkernj*projBj
             dBrhoterm    = -termi
             !--grad psi term for divergence cleaning
             ! original cleaning as in Tricco & Price (2012)
             !if (maxBevol >= 4) dpsiterm = pmjrho21grkerni*psii + pmjrho21grkernj*psij

             ! new cleaning evolving d/dt (psi/c_h) as in Tricco, Price & Bate (2016)
             if (maxBevol >= 4) dpsiterm = overcleanfac*(pmjrho21grkerni*psii*vwavei + pmjrho21grkernj*psij*vwavej)
             !
             ! non-ideal MHD terms
             if (mhd_nonideal) then
                call nimhd_get_dBdt(dBnonideal,etaohmi,etahalli,etaambii,curlBi, &
                                  jcbi,jcbcbi,runix,runiy,runiz)
                dBnonideal = dBnonideal*pmjrho21grkerni
                if (usej) then
                   Bj  = sqrt(Bxj**2 + Byj**2 + Bzj**2)
                   if (Bj > 0.0) then
                      Bj1 = 1.0/Bj
                   else
                      Bj1 = 0.0
                   endif
                   curlBj = divcurlB(2:4,j)
                   call nimhd_get_jcbcb(jcbcbj,jcbj,curlBj,Bxj,Byj,Bzj,Bj1)
                   call nimhd_get_dBdt(dBnonidealj,eta_nimhd(iohm,j),eta_nimhd(ihall,j),eta_nimhd(iambi,j) &
                                      ,curlBj,jcbj,jcbcbj,runix,runiy,runiz)
                   dBnonideal = dBnonideal + dBnonidealj*pmjrho21grkernj
                endif
             endif
             !
             ! dB/dt evolution equation
             dBevolx = dBrhoterm*dvx + dBdissterm*dBx - dpsiterm*runix - dBnonideal(1)
             dBevoly = dBrhoterm*dvy + dBdissterm*dBy - dpsiterm*runiy - dBnonideal(2)
             dBevolz = dBrhoterm*dvz + dBdissterm*dBz - dpsiterm*runiz - dBnonideal(3)
          endif
          !
          !--get projection of anisotropic part of stress tensor
          !  in direction of particle pair
          !
          projsxi = (sxxi*runix + sxyi*runiy + sxzi*runiz)*grkerni
          projsyi = (sxyi*runix + syyi*runiy + syzi*runiz)*grkerni
          projszi = (sxzi*runix + syzi*runiy + szzi*runiz)*grkerni
          if (usej) then
             projsxj = (sxxj*runix + sxyj*runiy + sxzj*runiz)*grkernj
             projsyj = (sxyj*runix + syyj*runiy + syzj*runiz)*grkernj
             projszj = (sxzj*runix + syzj*runiy + szzj*runiz)*grkernj
          endif
          !
          !--physical viscosity term (direct second derivatives)
          !
          if (realviscosity .and. maxstrain /= maxp) then
             grgrkerni = -2.*grkerni*rij1
             gradpi = gradpi + visctermiso*projv*grgrkerni
             projsxi = projsxi + visctermaniso*dvx*grgrkerni
             projsyi = projsyi + visctermaniso*dvy*grgrkerni
             projszi = projszi + visctermaniso*dvz*grgrkerni
             dudtdissi = dudtdissi + grgrkerni*(visctermiso*projv**2 &
                                 + visctermaniso*(dvx*dvx + dvy*dvy + dvz*dvz))
             if (usej) then
                grgrkernj = -2.*grkernj*rij1
                gradpj = gradpj + visctermisoj*projv*grgrkernj
                projsxj = projsxj + visctermanisoj*dvx*grgrkernj
                projsyj = projsyj + visctermanisoj*dvy*grgrkernj
                projszj = projszj + visctermanisoj*dvz*grgrkernj
             endif
          endif

          !--terms used in force
          gradp = gradpi + gradpj
          projsx = projsxi + projsxj
          projsy = projsyi + projsyj
          projsz = projszi + projszj

          fsum(ifxi) = fsum(ifxi) - runix*(gradp + fgrav) - projsx
          fsum(ifyi) = fsum(ifyi) - runiy*(gradp + fgrav) - projsy
          fsum(ifzi) = fsum(ifzi) - runiz*(gradp + fgrav) - projsz
          fsum(ipot) = fsum(ipot) + pmassj*phii ! no need to symmetrise (see PM07)

          !--calculate divv for use in du, h prediction, av switch etc.
          fsum(idrhodti) = fsum(idrhodti) + projv*grkerni

          if (maxvxyzu >= 4) then
             !--viscous heating
             fsum(idudtdissi) = fsum(idudtdissi) + dudtdissi + dudtresist
             !--energy dissipation due to conductivity
             fsum(idendtdissi) = fsum(idendtdissi) + dendissterm
          endif

          !--add contribution to particle i's force
          if (mhd) then
             !--div B in symmetric form (for source term subtraction)
             fsum(idivBsymi) = fsum(idivBsymi) + divBsymmterm
             fsum(idBevolxi) = fsum(idBevolxi) + dBevolx
             fsum(idBevolyi) = fsum(idBevolyi) + dBevoly
             fsum(idBevolzi) = fsum(idBevolzi) + dBevolz
             !--div B in difference form for dpsi/dt evolution
             fsum(idivBdiffi) = fsum(idivBdiffi) + divBdiffterm
          endif
#ifdef DUST
          if (use_dustfrac) then
             do l = 1,ndusttypes
                   ! get stopping time - for one fluid dust we do not know deltav, but it is small by definition
                   call get_ts(idrag,grainsize(l),graindens,rhogasj,rhoj*dustfracjsum,spsoundj,0.,tsj(l),iregime)
             enddo
             epstsj   = sum(dustfracj(:)*tsj(:))
             rhogas1i = rho1i/(1.-dustfracisum)
             rhogas1j = 1./rhogasj

             !! Check that weighted sums of Tsj and tilde(Tsj) are equal (see Hutchison et al. 2017)
             !if (ndusttypes>1) then
             !   if (abs(sum(dustfracj*tsj) - sum(dustfracj*(tsj-epstsj))/(1. - dustfracjsum)) > 1e-14) &
             !      print*,'Stop! tsj or epstsj in force is incorrect!'
             !else
             !   if (abs(tsj(1) - (tsj(1)-epstsj)/(1.-dustfracj(1)))>1e-14) &
             !      print*,'Warning! error in tsj is = ',tsj(1)-(tsj(1)-epstsj)/(1.-dustfracjsum)
             !endif

             do l = 1,ndusttypes
                if (dustfraci(l) > 0. .or. dustfracj(l) > 0.) then
                   ! define averages of diffusion coefficient and kernels
                   !Dav(l)   = dustfraci(l)*tsi(l) + dustfracj(l)*tsj(l)
                   grkernav = 0.5*(grkerni + grkernj)

                   ! these are equations (43) and (45) from Price & Laibe (2015)
                   ! but note there is a sign error in the term in eqn (45) in the paper
                   !dustfracterm(l)  = pmassj*rho1j*Dav(:)*(pri - prj)*grkernav*rij1
                   dustfracterms(l) = pmassj*sqrtrhodustfracj(l)*rho1j                     &
                                      *((tsi(l)-epstsi)*rhogas1i+(tsj(l)-epstsj)*rhogas1j) &
                                      *(pri - prj)*grkernav*rij1

                   !vsigeps = 0.5*(spsoundi + spsoundj) !abs(projv)
                   !depsdissterm(l) = pmassj*sqrtrhodustfracj(l)*rho1j*grkernav*vsigeps !(auterm*grkerni + autermj*grkernj)*vsigeps
                   !dustfracterms(l) = dustfracterms(l) - depsdissterm(l)*(dustfraci(l) - dustfracj(l))! &
                   !!*1.e-1/(dustfraci(l) + dustfracj(l))

                   fsum(iddustfraci+(l-1)) = fsum(iddustfraci+(l-1)) - dustfracterms(l)
                   !fsum(iddustfraci+(l-1)) = fsum(iddustfraci+(l-1)) - dustfracterm(l)
                   if (maxvxyzu >= 4) fsum(idudtdusti+(l-1)) = fsum(idudtdusti+(l-1)) - sqrtrhodustfraci(l)*dustfracterms(l)*denij
                endif
                ! Equation 270 in Phantom paper
                if (dustfraci(l) < 1.) then
                   term = tsi(l)/(1. - dustfracisum)*pmassj*(pro2i*grkerni + pro2j*grkernj)
                   fsum(ideltavxi+(l-1)) = fsum(ideltavxi+(l-1)) + term*runix
                   fsum(ideltavyi+(l-1)) = fsum(ideltavyi+(l-1)) + term*runiy
                   fsum(ideltavzi+(l-1)) = fsum(ideltavzi+(l-1)) + term*runiz
                endif
             enddo
          endif
#endif

        else !ifgas
        !
        !  gravity between particles of different types, or between gas pairs that are hidden by a sink
        !
           fsum(ifxi) = fsum(ifxi) - fgrav*runix
           fsum(ifyi) = fsum(ifyi) - fgrav*runiy
           fsum(ifzi) = fsum(ifzi) - fgrav*runiz
           fsum(ipot) = fsum(ipot) + pmassj*phii ! no need to symmetrise (see PM07)
#ifdef DUST
          !
          ! gas-dust: compute drag terms
          !
          if (idrag>0) then
             if (iamgasi .and. iamdustj .and. icut_backreaction==0) then
                dv2 = dvx*dvx + dvy*dvy + dvz*dvz
                if (q2i < q2j) then
                   wdrag = wkern_drag(q2i,qi)*hi21*hi1*cnormk_drag
                else
                   wdrag = wkern_drag(q2j,qj)*hj21*hj1*cnormk_drag
                endif
                do l = 1,ndusttypes
                   call get_ts(idrag,grainsize(l),graindens,rhoi,rhoj,spsoundi,dv2,tsij(l),iregime)
                enddo
                ndrag = ndrag + 1
                if (iregime > 2)  nstokes = nstokes + 1
                if (iregime == 2) nsuper = nsuper + 1
                dragterm = sum(3.*pmassj/((rhoi + rhoj)*tsij(:))*projv*wdrag)
                ts_min = min(ts_min,minval(tsij(:)))
                fsum(ifxi) = fsum(ifxi) - dragterm*runix
                fsum(ifyi) = fsum(ifyi) - dragterm*runiy
                fsum(ifzi) = fsum(ifzi) - dragterm*runiz
                if (maxvxyzu >= 4) then
                   !--energy dissipation due to drag
                   dragheating = dragterm*projv
                   fsum(idudtdissi) = fsum(idudtdissi) + dragheating
                endif
             elseif (iamdusti .and. iamgasj) then
                dv2 = dvx*dvx + dvy*dvy + dvz*dvz
                if (q2i < q2j) then
                   wdrag = wkern_drag(q2i,qi)*hi21*hi1*cnormk_drag
                else
                   wdrag = wkern_drag(q2j,qj)*hj21*hj1*cnormk_drag
                endif
                do l = 1,ndusttypes
                   call get_ts(idrag,grainsize(l),graindens,rhoj,rhoi,spsoundj,dv2,tsij(l),iregime)
                enddo
                dragterm = sum(3.*pmassj/((rhoi + rhoj)*tsij(:))*projv*wdrag)
                ts_min = min(ts_min,minval(tsij(:)))
                ndrag = ndrag + 1
                if (iregime > 2)  nstokes = nstokes + 1
                if (iregime == 2) nsuper = nsuper + 1
                fsum(ifxi) = fsum(ifxi) - dragterm*runix ! + because projv is opposite
                fsum(ifyi) = fsum(ifyi) - dragterm*runiy
                fsum(ifzi) = fsum(ifzi) - dragterm*runiz
             endif
          endif
#endif
       endif ifgas
#ifdef GRAVITY
    else !is_sph_neighbour
       !
       !--if particle is a trial neighbour, but not an SPH neighbour
       !  then compute the 1/r^2 force contribution
       !  (no softening here, as by definition we
       !   are outside the kernel radius)
       !
#ifdef FINVSQRT
       rij1 = finvsqrt(rij2)
#else
       rij1 = 1./sqrt(rij2)
#endif
       fgrav  = rij1*rij1*rij1
       if (maxphase==maxp) then
          iamtypej = iamtype(iphase(j))
       endif
       pmassj = massoftype(iamtypej)
       phii   = -rij1
       fgravj = fgrav*pmassj
       fsum(ifxi) = fsum(ifxi) - dx*fgravj
       fsum(ifyi) = fsum(ifyi) - dy*fgravj
       fsum(ifzi) = fsum(ifzi) - dz*fgravj
       fsum(ipot) = fsum(ipot) + pmassj*phii
#endif
    endif is_sph_neighbour
 enddo loop_over_neighbours2

 return
end subroutine compute_forces

!----------------------------------------------------------------
!+
!  Internal subroutine that computes pressure and other derived
!  quantities necessary to get a force, given that we have rho.
!+
!----------------------------------------------------------------
subroutine get_P(rhoi,rho1i,xi,yi,zi,pmassi,eni,Bxi,Byi,Bzi,dustfraci, &
                 ponrhoi,pro2i,pri,spsoundi,vwavei, &
                 sxxi,sxyi,sxzi,syyi,syzi,szzi,visctermiso,visctermaniso, &
                 realviscosity,divvi,bulkvisc,strain,stressmax)

 use dim,       only:maxvxyzu,maxstrain,maxp
 use part,      only:mhd
 use eos,       only:equationofstate
 use options,   only:ieos
 use viscosity, only:shearfunc
 real,    intent(in)  :: rhoi,rho1i,xi,yi,zi,pmassi,eni
 real,    intent(in)  :: Bxi,Byi,Bzi,dustfraci(:)
 real,    intent(out) :: ponrhoi,pro2i,pri,spsoundi,vwavei
 real,    intent(out) :: sxxi,sxyi,sxzi,syyi,syzi,szzi
 real,    intent(out) :: visctermiso,visctermaniso
 logical, intent(in)  :: realviscosity
 real,    intent(in)  :: divvi,bulkvisc,stressmax
 real,    intent(in)  :: strain(6)

 real :: Bro2i,Brhoxi,Brhoyi,Brhozi,rhogasi,gasfrac
 real :: stressiso,term,graddivvcoeff,del2vcoeff
 real :: shearvisc,etavisc,valfven2i,p_on_rhogas
!
!--get pressure (actually pr/dens) and sound speed from equation of state
!
 gasfrac = (1. - sum(dustfraci))  ! rhogas/rho
 rhogasi = rhoi*gasfrac       ! rhogas = (1-eps)*rho
 if (maxvxyzu >= 4) then
    call equationofstate(ieos,p_on_rhogas,spsoundi,rhogasi,xi,yi,zi,eni)
 else
    call equationofstate(ieos,p_on_rhogas,spsoundi,rhogasi,xi,yi,zi)
 endif

 pri     = p_on_rhogas*rhogasi
 ponrhoi = p_on_rhogas*gasfrac

 sxxi = 0.
 sxyi = 0.
 sxzi = 0.
 syyi = 0.
 syzi = 0.
 szzi = 0.
 visctermiso   = 0.
 visctermaniso = 0.
 stressiso     = 0.

 if (realviscosity) then
    !--get shear viscosity coefficient from function
    shearvisc = shearfunc(xi,yi,zi,spsoundi)
    etavisc   = rhoi*shearvisc
!
!--add physical viscosity terms to stress tensor
!  (construct S^ij/ rho^2 for use in the force equation)
!
    if (maxstrain==maxp) then
       !--get stress (multiply by coefficient for use in second derivative)
       term = -shearvisc*pmassi*rho1i ! shearvisc = eta/rho, so this is eta/rho**2
       sxxi = term*strain(1)
       sxyi = term*strain(2)
       sxzi = term*strain(3)
       syyi = term*strain(4)
       syzi = term*strain(5)
       szzi = term*strain(6)
       stressiso = (2./3.*shearvisc - bulkvisc)*divvi*rho1i + stressmax
    else
       graddivvcoeff = 0.5*(bulkvisc*rhoi + etavisc/3.)   ! 0.5 here is because we
       del2vcoeff    = 0.5*etavisc                   ! average between particle pairs

       !--construct isotropic and anisotropic terms from above
       visctermiso   = 2.5*graddivvcoeff*pmassi*rho1i*rho1i
       visctermaniso = (del2vcoeff - 0.5*graddivvcoeff)*pmassi*rho1i*rho1i
    endif
 endif

 if (mhd) then
!
!--construct useful terms based on the B-field
!
    Brhoxi = Bxi*rho1i
    Brhoyi = Byi*rho1i
    Brhozi = Bzi*rho1i

    Bro2i     = Brhoxi*Brhoxi + Brhoyi*Brhoyi + Brhozi*Brhozi
    valfven2i = Bro2i*rhoi
    vwavei    = sqrt(spsoundi*spsoundi + valfven2i)

    !--MHD terms in stress tensor
    sxxi  = sxxi - pmassi*Brhoxi*Brhoxi
    sxyi  = sxyi - pmassi*Brhoxi*Brhoyi
    sxzi  = sxzi - pmassi*Brhoxi*Brhozi
    syyi  = syyi - pmassi*Brhoyi*Brhoyi
    syzi  = syzi - pmassi*Brhoyi*Brhozi
    szzi  = szzi - pmassi*Brhozi*Brhozi
!
!--construct total isotropic pressure term (gas + magnetic + stress)
!
    pro2i = ponrhoi*rho1i + stressiso + 0.5*Bro2i

 else
!
!--construct m*p/(rho^2 \Omega) in force equation using pressure
!
    pro2i  = ponrhoi*rho1i + stressiso
    vwavei = spsoundi
 endif

 return
end subroutine get_P

#ifdef IND_TIMESTEPS
!----------------------------------------------------------------
!+
!  Checks which timestep is the limiting dt.  Book keeping is done here
!+
!----------------------------------------------------------------
subroutine check_dtmin(dtcheck,dti,dtopt,dtrat,ndtopt,dtoptfacmean,dtoptfacmax,dtchar_out,dtchar_in)
 integer, intent(inout) :: ndtopt
 real,    intent(in)    :: dti,dtopt,dtrat
 real,    intent(inout) :: dtoptfacmean,dtoptfacmax
 logical, intent(inout) :: dtcheck
 character(len=*), intent(out)   :: dtchar_out
 character(len=*), intent(in)    :: dtchar_in
 !
 if (.not. dtcheck) return
 !
 if ( abs(dti-dtopt) < tiny(dti)) then
    dtcheck      = .false.
    ndtopt       = ndtopt + 1
    dtoptfacmean = dtoptfacmean + dtrat
    dtoptfacmax  = max(dtoptfacmax, dtrat)
    dtchar_out   = dtchar_in
 endif
 !
 return
end subroutine check_dtmin
#endif

!----------------------------------------------------------------

subroutine start_cell(cell,iphase,xyzh,vxyzu,gradh,divcurlv,divcurlB,straintensor,Bevol, &
                     dustfrac,eta_nimhd,alphaind,stressmax)

 use io,        only:fatal
 use options,   only:alpha
 use dim,       only:maxp,ndivcurlv,ndivcurlB,maxstrain,maxalpha,maxvxyzu,mhd,mhd_nonideal, &
                     use_dustfrac
 use part,      only:iamgas,maxphase,iboundary,rhoanddhdrho,igas,massoftype,get_partinfo,&
                     iohm,ihall,iambi
 use viscosity, only:irealvisc,bulkvisc
#ifdef DUST
 use dust,      only:get_ts,grainsize,graindens,idrag
#endif
 use nicil,     only:nimhd_get_dt,nimhd_get_jcbcb
 use kdtree,    only:inodeparts,inoderange
 type(cellforce),    intent(inout) :: cell
 integer(kind=1),    intent(in)    :: iphase(:)
 real,               intent(in)    :: xyzh(:,:)
 real,               intent(in)    :: vxyzu(:,:)
 real(kind=4),       intent(in)    :: gradh(:,:)
 real(kind=4),       intent(in)    :: divcurlv(:,:)
 real(kind=4),       intent(in)    :: divcurlB(:,:)
 real(kind=4),       intent(in)    :: straintensor(:,:)
 real,               intent(in)    :: Bevol(:,:)
<<<<<<< HEAD
 real,               intent(in)    :: dustfrac(:,:)
 real,               intent(in)    :: n_R(:,:)
 real,               intent(in)    :: n_electronT(:)
=======
 real,               intent(in)    :: dustfrac(:)
 real,               intent(in)    :: eta_nimhd(:,:)
>>>>>>> fbfd0c1c
 real(kind=4),       intent(in)    :: alphaind(:,:)
 real,               intent(in)    :: stressmax

 real         :: divcurlvi(ndivcurlv)
 real         :: straini(6),curlBi(3),jcbcbi(3),jcbi(3)
 real         :: hi,rhoi,rho1i,dhdrhoi,pmassi,eni
 real(kind=8) :: hi1
<<<<<<< HEAD
 real         :: dustfraci(ndusttypes),dustfracisum,rhogasi,ponrhoi,pro2i,pri,spsoundi,temperaturei
=======
 real         :: dustfraci,rhogasi,ponrhoi,pro2i,pri,spsoundi
>>>>>>> fbfd0c1c
 real         :: sxxi,sxyi,sxzi,syyi,syzi,szzi,visctermiso,visctermaniso
#ifdef DUST
 real         :: tstopi(ndusttypes)
#endif
 real         :: Bxi,Byi,Bzi,Bi,B2i,Bi1
 real         :: vwavei,alphai

<<<<<<< HEAD
 integer      :: i,j,iamtypei,ierr,ip
=======
 integer      :: i,iamtypei,ip
>>>>>>> fbfd0c1c

#ifdef DUST
 integer :: iregime
#endif

 logical :: iactivei,iamgasi,iamdusti,realviscosity

 realviscosity = (irealvisc > 0)

 cell%npcell = 0
 over_parts: do ip = inoderange(1,cell%icell),inoderange(2,cell%icell)
    i = inodeparts(ip)

    if (i < 0) then
       cycle over_parts
    endif

    if (maxphase==maxp) then
       call get_partinfo(iphase(i),iactivei,iamdusti,iamtypei)
       iamgasi = (iamtypei==igas)
    else
       iactivei = .true.
       iamtypei = igas
       iamdusti = .false.
       iamgasi  = .true.
    endif
    if (.not.iactivei) then ! handles case where first particle in cell is inactive
       cycle over_parts
    endif
    if (iamtypei==iboundary) then ! do not compute forces on boundary parts
       cycle over_parts
    endif

    pmassi = massoftype(iamtypei)
    hi = xyzh(4,i)
    if (hi < 0.) call fatal('force','negative smoothing length',i,var='h',val=hi)

    !
    !--compute density and related quantities from the smoothing length
    !
    call rhoanddhdrho(hi,hi1,rhoi,rho1i,dhdrhoi,pmassi)

    if (iamgasi) then
       if (ndivcurlv >= 1) divcurlvi(:) = divcurlv(:,i)
       if (realviscosity .and. maxstrain==maxp) straini(:) = straintensor(:,i)
       if (maxvxyzu >= 4) then
          eni = vxyzu(4,i)
       else
          eni = 0.0
       endif

       !
       ! one-fluid dust properties
       !
       if (use_dustfrac) then
          dustfraci(:) = dustfrac(:,i)
          dustfracisum = sum(dustfraci)
          rhogasi      = rhoi*(1. - dustfracisum)
          do j = 1,ndusttypes
             if (dustfraci(j) > 1. .or. dustfraci(j) < 0.) call fatal('force','invalid eps',var='dustfrac',val=dustfraci(j))
          enddo
       else
          dustfraci(:) = 0.
          rhogasi      = rhoi
       endif

       if (mhd) then
          Bxi = Bevol(1,i)
          Byi = Bevol(2,i)
          Bzi = Bevol(3,i)
       endif

       !
       ! calculate terms required in the force evaluation
       !
       call get_P(rhoi,rho1i, &
                  xyzh(1,i),xyzh(2,i),xyzh(3,i), &
                  pmassi, &
                  eni, &
                  Bxi,Byi,Bzi, &
                  dustfraci(:), &
                  ponrhoi,pro2i,pri,spsoundi, &
                  vwavei,sxxi,sxyi,sxzi,syyi,syzi,szzi, &
                  visctermiso,visctermaniso,realviscosity,divcurlvi(1),bulkvisc,straini,stressmax)
#ifdef DUST
       !
       ! get stopping time - for one fluid dust we don't know deltav, but as small by definition we assume=0
       !
       if (use_dustfrac .and. iamgasi) then
          do j = 1,ndusttypes
             call get_ts(idrag,grainsize(j),graindens,rhogasi,rhoi*dustfracisum,spsoundi,0.,tstopi(j),iregime)
          enddo
       endif
#endif

       if (mhd_nonideal) then
          B2i = Bxi**2 + Byi**2 + Bzi**2
          Bi  = sqrt(B2i)
          if (Bi > 0.0) then
             Bi1 = 1.0/Bi
          else
             Bi1 = 0.0
          endif
          curlBi = divcurlB(2:4,i)
          call nimhd_get_jcbcb(jcbcbi,jcbi,curlBi,Bxi,Byi,Bzi,Bi1)
       endif

    else ! not a gas particle
       vwavei = 0.
       rhogasi = 0.
       pri = 0.
       pro2i = 0.
       sxxi = 0.
       sxyi = 0.
       sxzi = 0.
       syyi = 0.
       syzi = 0.
       szzi = 0.
       visctermiso = 0.
       visctermaniso = 0.

       dustfraci = 0.
    endif

    !
    !-- cell packing
    !
    cell%npcell                                    = cell%npcell + 1
    cell%arr_index(cell%npcell)                    = ip
    cell%iphase(cell%npcell)                       = iphase(i)
    cell%xpartvec(ixi,cell%npcell)                 = xyzh(1,i)
    cell%xpartvec(iyi,cell%npcell)                 = xyzh(2,i)
    cell%xpartvec(izi,cell%npcell)                 = xyzh(3,i)
    cell%xpartvec(ihi,cell%npcell)                 = xyzh(4,i)
    cell%xpartvec(igradhi1,cell%npcell)            = gradh(1,i)
#ifdef GRAVITY
    cell%xpartvec(igradhi2,cell%npcell)            = gradh(2,i)
#endif
    cell%xpartvec(ivxi,cell%npcell)                = vxyzu(1,i)
    cell%xpartvec(ivyi,cell%npcell)                = vxyzu(2,i)
    cell%xpartvec(ivzi,cell%npcell)                = vxyzu(3,i)
    if (maxvxyzu >= 4) then
       cell%xpartvec(ieni,cell%npcell)             = vxyzu(4,i)
    endif
    if (mhd) then
       if (iamgasi) then
          cell%xpartvec(iBevolxi,cell%npcell)      = Bevol(1,i)
          cell%xpartvec(iBevolyi,cell%npcell)      = Bevol(2,i)
          cell%xpartvec(iBevolzi,cell%npcell)      = Bevol(3,i)

          if (maxBevol >= 4) then
             cell%xpartvec(ipsi,cell%npcell)       = Bevol(4,i)
          endif
          if (maxBevol < 3 .or. maxBevol > 4) call fatal('densityiterate','error in maxBevol setting')

          cell%xpartvec(icurlBxi,cell%npcell)      = divcurlB(2,i)
          cell%xpartvec(icurlByi,cell%npcell)      = divcurlB(3,i)
          cell%xpartvec(icurlBzi,cell%npcell)      = divcurlB(4,i)
       else
          cell%xpartvec(iBevolxi:ipsi,cell%npcell) = 0. ! to avoid compiler warning
       endif
    endif

    alphai = alpha
    if (maxalpha==maxp) then
       alphai = alphaind(1,i)
    endif
    cell%xpartvec(ialphai,cell%npcell)            = alphai
    cell%xpartvec(irhoi,cell%npcell)              = rhoi
    cell%xpartvec(idustfraci:idustfraciend,cell%npcell) = dustfraci
    if (iamgasi) then
       cell%xpartvec(ivwavei,cell%npcell)         = vwavei
       cell%xpartvec(irhogasi,cell%npcell)        = rhogasi
       cell%xpartvec(iponrhoi,cell%npcell)        = ponrhoi
       cell%xpartvec(ispsoundi,cell%npcell)       = spsoundi
       cell%xpartvec(isxxi,cell%npcell)           = sxxi
       cell%xpartvec(isxyi,cell%npcell)           = sxyi
       cell%xpartvec(isxzi,cell%npcell)           = sxzi
       cell%xpartvec(isyyi,cell%npcell)           = syyi
       cell%xpartvec(isyzi,cell%npcell)           = syzi
       cell%xpartvec(iszzi,cell%npcell)           = szzi
       cell%xpartvec(ivisctermisoi,cell%npcell)   = visctermiso
       cell%xpartvec(ivisctermanisoi,cell%npcell) = visctermaniso
       cell%xpartvec(ipri,cell%npcell)            = pri
       cell%xpartvec(ipro2i,cell%npcell)          = pro2i
#ifdef DUST
       if (use_dustfrac) then
          cell%xpartvec(itstop:itstopend,cell%npcell)       = tstopi
       endif
#endif
    endif
    if (mhd_nonideal) then
       cell%xpartvec(ietaohmi,cell%npcell)        = eta_nimhd(iohm,i)
       cell%xpartvec(ietahalli,cell%npcell)       = eta_nimhd(ihall,i)
       cell%xpartvec(ietaambii,cell%npcell)       = eta_nimhd(iambi,i)
       cell%xpartvec(ijcbcbxi,cell%npcell)        = jcbcbi(1)
       cell%xpartvec(ijcbcbyi,cell%npcell)        = jcbcbi(2)
       cell%xpartvec(ijcbcbzi,cell%npcell)        = jcbcbi(3)
       cell%xpartvec(ijcbxi,cell%npcell)          = jcbi(1)
       cell%xpartvec(ijcbyi,cell%npcell)          = jcbi(2)
       cell%xpartvec(ijcbzi,cell%npcell)          = jcbi(3)
    endif
 enddo over_parts

end subroutine start_cell

subroutine compute_cell(cell,listneigh,nneigh,Bevol,xyzh,vxyzu,fxyzu, &
                        iphase,divcurlv,divcurlB,alphaind,eta_nimhd, &
                        dustfrac,gradh,ibin_wake,stressmax,xyzcache)
 use io,          only:error
#ifdef MPI
 use io,          only:id
#endif
 use dim,         only:maxvxyzu
 use options,     only:beta,alphau,alphaB,iresistive_heating
 use part,        only:get_partinfo,iamgas,iboundary,mhd,igas,maxphase,massoftype
 use viscosity,   only:irealvisc,bulkvisc
 use kdtree,      only:inodeparts

 type(cellforce), intent(inout)  :: cell

 integer,         intent(in)     :: listneigh(:)
 integer,         intent(in)     :: nneigh
 real,            intent(in)     :: Bevol(:,:)
 real,            intent(in)     :: xyzh(:,:)
 real,            intent(in)     :: vxyzu(:,:)
 real,            intent(in)     :: fxyzu(:,:)
 integer(kind=1), intent(in)     :: iphase(:)
 real(kind=4),    intent(in)     :: divcurlv(:,:)
 real(kind=4),    intent(in)     :: divcurlB(:,:)
 real(kind=4),    intent(in)     :: alphaind(:,:)
<<<<<<< HEAD
 real,            intent(in)     :: n_R(:,:)
 real,            intent(in)     :: n_electronT(:)
 real,            intent(in)     :: dustfrac(:,:)
=======
 real,            intent(in)     :: eta_nimhd(:,:)
 real,            intent(in)     :: dustfrac(:)
>>>>>>> fbfd0c1c
 real(kind=4),    intent(in)     :: gradh(:,:)
 integer(kind=1), intent(inout)  :: ibin_wake(:)
 real,            intent(in)     :: stressmax
 real,            intent(in)     :: xyzcache(:,:)

 real                            :: hi
 real(kind=8)                    :: hi1,hi21,hi31,hi41
 real(kind=8)                    :: gradhi,gradsofti
 real                            :: pmassi

 integer                         :: iamtypei

 logical                         :: iactivei
 logical                         :: iamgasi
 logical                         :: iamdusti

 integer(kind=1)                 :: ibin_neigh

 logical                         :: realviscosity
 logical                         :: useresistiveheat
 logical                         :: ignoreself

 integer                         :: i,ip

 realviscosity    = (irealvisc > 0)
 useresistiveheat = (iresistive_heating > 0)

 over_parts: do ip = 1,cell%npcell

    if (maxphase==maxp) then
       call get_partinfo(cell%iphase(ip),iactivei,iamdusti,iamtypei)
       iamgasi = (iamtypei==igas)
    else
       iactivei = .true.
       iamtypei = igas
       iamdusti = .false.
       iamgasi  = .true.
    endif

    if (.not.iactivei) then ! handles case where first particle in cell is inactive
       cycle over_parts
    endif
    if (iamtypei==iboundary) then ! do not compute forces on boundary parts
       cycle over_parts
    endif

    i = inodeparts(cell%arr_index(ip))

    pmassi = massoftype(iamtypei)

    hi    = cell%xpartvec(ihi,ip)
    hi1   = 1./hi
    hi21  = hi1*hi1
    hi31  = hi1*hi21
    hi41  = hi21*hi21

    if (cell%xpartvec(igradhi1,ip) > 0.) then
       gradhi = cell%xpartvec(igradhi1,ip)
    else
       call error('force','stored gradh is zero, resetting to 1')
       gradhi = 1.
    endif
#ifdef GRAVITY
    gradsofti = cell%xpartvec(igradhi2,ip)
#endif

    !
    !--loop over current particle's neighbours (includes self)
    !
#ifdef MPI
    if (cell%owner == id) then
       ignoreself = .true.
    else
       ignoreself = .false.
    endif
#else
    ignoreself = .true.
#endif

    call compute_forces(i,iamgasi,iamdusti,cell%xpartvec(:,ip),hi,hi1,hi21,hi41,gradhi,gradsofti, &
                         beta, &
                         pmassi,listneigh,nneigh,xyzcache,cell%fsums(:,ip),cell%vsigmax(ip), &
                         .true.,realviscosity,useresistiveheat, &
                         xyzh,vxyzu,Bevol,iphase,massoftype, &
                         divcurlB,eta_nimhd, &
                         dustfrac,gradh,divcurlv,alphaind, &
                         alphau,alphaB,bulkvisc,stressmax, &
                         cell%ndrag,cell%nstokes,cell%nsuper,cell%dtdrag(ip),ibin_wake,ibin_neigh, &
                         ignoreself)

 enddo over_parts

end subroutine compute_cell

subroutine finish_cell_and_store_results(icall,cell,fxyzu,xyzh,vxyzu,poten,dt,straintensor,&
                                         divBsymm,divcurlv,dBevol,ddustfrac,deltav, &
                                         dtcourant,dtforce,dtvisc,dtohm,dthall,dtambi,dtdiff,dtmini,dtmaxi, &
#ifdef IND_TIMESTEPS
                                         nbinmaxnew,nbinmaxstsnew,ncheckbin, &
                                         ndtforce,ndtforceng,ndtcool,ndtdrag,ndtdragd, &
                                         ndtvisc,ndtohm,ndthall,ndtambi,ndtdust, &
                                         dtitmp,dtrat, &
                                         dtfrcfacmean ,dtfrcngfacmean,dtdragfacmean,dtdragdfacmean,dtcoolfacmean, &
                                         dtfrcfacmax  ,dtfrcngfacmax ,dtdragfacmax ,dtdragdfacmax ,dtcoolfacmax, &
                                         dtviscfacmean,dtohmfacmean  ,dthallfacmean,dtambifacmean ,dtdustfacmean, &
                                         dtviscfacmax ,dtohmfacmax   ,dthallfacmax ,dtambifacmax  ,dtdustfacmax, &
#endif
                                         check_ibinsink)
 use io,             only:fatal
#ifdef FINVSQRT
 use fastmath,       only:finvsqrt
#endif
 use dim,            only:mhd,mhd_nonideal,lightcurve,use_dustfrac,maxstrain
 use eos,            only:use_entropy,gamma
 use options,        only:ishock_heating,icooling,psidecayfac,overcleanfac,alpha,ipdv_heating
 use part,           only:h2chemistry,rhoanddhdrho,abundance,iboundary,igas,maxphase,maxvxyzu,nabundances, &
                           massoftype,get_partinfo
#ifdef IND_TIMESTEPS
 use part,           only:ibin,ibinsink
 use timestep_ind,   only:get_newbin
 use timestep_sts,   only:sts_it_n,ibinsts
#endif
 use viscosity,      only:bulkvisc,dt_viscosity,irealvisc,shearfunc
 use kernel,         only:kernel_softening
 use linklist,       only:get_distance_from_centre_of_mass
 use kdtree,         only:expand_fgrav_in_taylor_series,inodeparts
 use nicil,          only:nimhd_get_dudt,nimhd_get_dt
 use cooling,        only:energ_cooling
 use chem,           only:energ_h2cooling
 use timestep,       only:C_cour,C_cool,C_force,bignumber,dtmax
 use timestep_sts,   only:use_sts
#ifdef LIGHTCURVE
 use part,           only:luminosity
#endif

 integer,            intent(in)    :: icall
 type(cellforce),    intent(inout) :: cell
 real,               intent(inout) :: fxyzu(:,:)
 real,               intent(in)    :: xyzh(:,:)
 real,               intent(in)    :: vxyzu(:,:)
 real,               intent(in)    :: dt
 real(kind=4),       intent(in)    :: straintensor(:,:)
 real(kind=4),       intent(out)   :: poten(:)
 real(kind=4),       intent(out)   :: divBsymm(:)
 real(kind=4),       intent(out)   :: divcurlv(:,:)
 real,               intent(out)   :: dBevol(:,:)
 real,               intent(out)   :: ddustfrac(:,:)
 real,               intent(out)   :: deltav(:,:,:)

 real,               intent(inout) :: dtcourant,dtforce,dtvisc
 real,               intent(inout) :: dtohm,dthall,dtambi,dtdiff,dtmini,dtmaxi
#ifdef IND_TIMESTEPS
 integer,            intent(inout) :: nbinmaxnew,nbinmaxstsnew,ncheckbin
 integer,            intent(inout) :: ndtforce,ndtforceng,ndtcool,ndtdrag,ndtdragd
 integer,            intent(inout) :: ndtvisc,ndtohm,ndthall,ndtambi,ndtdust
 real,               intent(inout) :: dtitmp,dtrat
 real,               intent(inout) :: dtfrcfacmean ,dtfrcngfacmean,dtdragfacmean,dtdragdfacmean,dtcoolfacmean
 real,               intent(inout) :: dtfrcfacmax  ,dtfrcngfacmax ,dtdragfacmax ,dtdragdfacmax ,dtcoolfacmax
 real,               intent(inout) :: dtviscfacmean,dtohmfacmean  ,dthallfacmean,dtambifacmean ,dtdustfacmean
 real,               intent(inout) :: dtviscfacmax ,dtohmfacmax   ,dthallfacmax ,dtambifacmax  ,dtdustfacmax
#endif
 logical,            intent(in)    :: check_ibinsink

 real    :: xpartveci(maxxpartveciforce),fsum(maxfsum)
 real    :: rhoi,rho1i,rhogasi,hi,hi1,pmassi
 real    :: Bevoli(maxBevol),curlBi(3),straini(6)
 real    :: xi,yi,zi,B2i,f2i,divBsymmi,betai,frac_divB,vcleani
 real    :: ponrhoi,spsoundi,drhodti,divvi,shearvisc,fac,pdv_work
 real    :: psii,dtau,dustresfacmean,dustresfacmax
<<<<<<< HEAD
 real    :: eni,dudt_radi,dudtnonideal
 real    :: dustfraci(ndusttypes),dustfracisum
 real    :: tstop(ndusttypes),tseff,dtdustdenom
=======
 real    :: eni,dudtnonideal
 real    :: tstop,dustfraci,dtdustdenom
>>>>>>> fbfd0c1c
 real    :: etaambii,etahalli,etaohmi
 real    :: vsigmax,vwavei,fxyz4
#ifdef LIGHTCURVE
 real    :: dudt_radi
#endif
#ifdef GRAVITY
 real    :: potensoft0,dum,dx,dy,dz,fxi,fyi,fzi,poti,epoti
#endif
 real    :: vsigdtc,dtc,dtf,dti,dtcool,dtdiffi
 real    :: dtohmi,dtambii,dthalli,dtvisci,dtdrag,dtdusti,dtclean

 integer :: idudtcool,ichem,ndustres,iamtypei
 logical :: iactivei,iamgasi,iamdusti,realviscosity

#ifdef IND_TIMESTEPS
 logical               :: allow_decrease,dtcheck
 character(len=16)     :: dtchar
#endif

 integer               :: ip,i

 realviscosity = (irealvisc > 0)

 over_parts: do ip = 1,cell%npcell

    if (maxphase==maxp) then
       call get_partinfo(cell%iphase(ip),iactivei,iamdusti,iamtypei)
       iamgasi = (iamtypei==igas)
    else
       iactivei = .true.
       iamtypei = igas
       iamdusti = .false.
       iamgasi  = .true.
    endif

    if (.not.iactivei) then ! handles case where first particle in cell is inactive
       cycle over_parts
    endif
    if (iamtypei==iboundary) then ! do not compute forces on boundary parts
       cycle over_parts
    endif

    pmassi = massoftype(iamtypei)

    i = inodeparts(cell%arr_index(ip))

    fsum(:)       = cell%fsums(:,ip)
    xpartveci(:)  = cell%xpartvec(:,ip)

    xi         = xpartveci(ixi)
    yi         = xpartveci(iyi)
    zi         = xpartveci(izi)
    hi         = xpartveci(ihi)
    hi1        = 1./hi
    spsoundi   = xpartveci(ispsoundi)
    vsigmax    = cell%vsigmax(ip)
    dtdrag     = cell%dtdrag(ip)

    if (iamgasi) then
       rhoi    = xpartveci(irhoi)
       rho1i   = 1./rhoi
       rhogasi = xpartveci(irhogasi)
       ponrhoi = xpartveci(iponrhoi)
       vwavei  = xpartveci(ivwavei)

       if (mhd) then
          Bevoli(1) = xpartveci(iBevolxi)
          Bevoli(2) = xpartveci(iBevolyi)
          Bevoli(3) = xpartveci(iBevolzi)
          B2i       = Bevoli(1)**2 + Bevoli(2)**2 + Bevoli(3)**2
       endif

       if (mhd_nonideal) then
          curlBi(1) = xpartveci(icurlBxi)
          curlBi(2) = xpartveci(icurlByi)
          curlBi(3) = xpartveci(icurlBzi)
          etaohmi   = xpartveci(ietaohmi)
          etaambii  = xpartveci(ietaambii)
          etahalli  = xpartveci(ietahalli)
       endif

       straini(:) = 0.
       if (maxvxyzu >= 4) then
          if (maxstrain == maxp .and. realviscosity) then
             straini(:) = straintensor(:,i)
          endif
          if (icooling > 0) then
             eni = xpartveci(ieni)
          endif
       endif

       if (use_dustfrac) then
          dustfraci(:) = xpartveci(idustfraci:idustfraciend)
          tstop(:)     = xpartveci(itstop:itstopend)
       endif

    endif

#ifdef GRAVITY
    !--add self-contribution
    call kernel_softening(0.,0.,potensoft0,dum)
    epoti = 0.5*pmassi*(fsum(ipot) + pmassi*potensoft0*hi1)
    !
    !--add contribution from distant nodes, expand these in Taylor series about node centre
    !  use xcen directly, -1 is placeholder
    !
    call get_distance_from_centre_of_mass(cell%icell,xi,yi,zi,dx,dy,dz)
    call expand_fgrav_in_taylor_series(cell%fgrav,dx,dy,dz,fxi,fyi,fzi,poti)
    fsum(ifxi) = fsum(ifxi) + fxi
    fsum(ifyi) = fsum(ifyi) + fyi
    fsum(ifzi) = fsum(ifzi) + fzi
    epoti = epoti + 0.5*pmassi*poti
    poten(i) = real(epoti,kind=kind(poten))
#endif

    if (mhd .and. iamgasi) then
       !
       !--for MHD, need to make the force stable when beta < 1.  In this regime,
       !  subtract off the B(div B)/rho term (Borve, Omang & Trulsen 2001, 2005);
       !  outside of this regime, do nothing, but (smoothly) transition between
       !  regimes
       !
       divBsymmi  = fsum(idivBsymi)
       if (B2i > 0.0) then
          betai = 2.0*ponrhoi*rhoi/B2i
          if (betai < 1.0) then
             frac_divB = 1.0
          elseif (betai < 2.0) then
             frac_divB = 2.0 - betai
          else
             frac_divB = 0.0
          endif
       else
          frac_divB = 0.0
       endif
       fsum(ifxi) = fsum(ifxi) - Bevoli(1)*divBsymmi*frac_divB
       fsum(ifyi) = fsum(ifyi) - Bevoli(2)*divBsymmi*frac_divB
       fsum(ifzi) = fsum(ifzi) - Bevoli(3)*divBsymmi*frac_divB
       divBsymm(i) = real(rhoi*divBsymmi,kind=kind(divBsymm)) ! for output store div B as rho*div B
    endif

    f2i = fsum(ifxi)**2 + fsum(ifyi)**2 + fsum(ifzi)**2

#ifdef DRIVING
    ! force is first initialised in driving routine
    fxyzu(1,i) = fxyzu(1,i) + fsum(ifxi)
    fxyzu(2,i) = fxyzu(2,i) + fsum(ifyi)
    fxyzu(3,i) = fxyzu(3,i) + fsum(ifzi)
#else
    fxyzu(1,i) = fsum(ifxi)
    fxyzu(2,i) = fsum(ifyi)
    fxyzu(3,i) = fsum(ifzi)
#endif
    drhodti = pmassi*fsum(idrhodti)

    isgas: if (iamgasi) then
       divvi = -drhodti*rho1i
       if (ndivcurlv >= 1) divcurlv(1,i) = real(divvi,kind=kind(divcurlv)) ! store divv from forces

       if (maxvxyzu >= 4 .or. lightcurve) then
          if (maxstrain == maxp .and. realviscosity) then
             shearvisc = shearfunc(xi,yi,zi,spsoundi)
             fsum(idudtdissi) = fsum(idudtdissi) + (bulkvisc - 2./3.*shearvisc)*divvi**2 &
                           + 0.5*shearvisc*(straini(1)**2 + 2.*(straini(2)**2 + straini(3)**2 + straini(5)**2) &
                           + straini(4)**2 + straini(6)**2)
          endif
          fxyz4 = 0.
          if (use_entropy) then
             if (ishock_heating > 0) then
                fxyz4 = fxyz4 + (gamma - 1.)*rhoi**(1.-gamma)*fsum(idudtdissi)
             endif
          else
             fac = rhoi/rhogasi
             pdv_work = ponrhoi*rho1i*drhodti
             if (ipdv_heating > 0) then
                fxyz4 = fxyz4 + fac*pdv_work
             endif
             if (ishock_heating > 0) then
                fxyz4 = fxyz4 + fac*fsum(idudtdissi)
             endif
#ifdef LIGHTCURVE
             if (lightcurve) then
                pdv_work = ponrhoi*rho1i*drhodti
                if (pdv_work > tiny(pdv_work)) then ! pdv_work < 0 is possible, and we want to ignore this case
                   dudt_radi = fac*pdv_work + fac*fsum(idudtdissi)
                else
                   dudt_radi = fac*fsum(idudtdissi)
                endif
                luminosity(i) = pmassi*dudt_radi
             endif
#endif
             if (mhd_nonideal) then
                call nimhd_get_dudt(dudtnonideal,etaohmi,etaambii,rhoi,curlBi,Bevoli(1:3))
                fxyz4 = fxyz4 + fac*dudtnonideal
             endif
             !--add conductivity and resistive heating
             fxyz4 = fxyz4 + fac*fsum(idendtdissi)
             if (icooling > 0) then
                if (h2chemistry) then
                   idudtcool = 1
                   ichem = 0
                   call energ_h2cooling(vxyzu(4,i),fxyz4,rhoi,&
                        abundance(:,i),nabundances,dt,xyzh(1,i),xyzh(2,i),xyzh(3,i),&
                        divcurlv(1,i),idudtcool,ichem)
                else
                   call energ_cooling(icooling,vxyzu(4,i),fxyz4,xyzh(1,i),xyzh(2,i),xyzh(3,i))
                endif
             endif
             ! extra terms in du/dt from one fluid dust
             if (use_dustfrac) then
                !fxyz4 = fxyz4 + 0.5*fac*rho1i*fsum(idudtdusti)
                fxyz4 = fxyz4 + 0.5*fac*rho1i*sum(fsum(idudtdusti:idudtdustiend))
             endif
          endif
          if (maxvxyzu >= 4) fxyzu(4,i) = fxyz4
       endif

       dtclean = bignumber
       if (mhd) then
          !
          ! sum returns d(B/rho)/dt, convert this to dB/dt
          !
          dBevol(1,i) = rhoi*fsum(idBevolxi) - Bevoli(1)*divvi
          dBevol(2,i) = rhoi*fsum(idBevolyi) - Bevoli(2)*divvi
          dBevol(3,i) = rhoi*fsum(idBevolzi) - Bevoli(3)*divvi
          !
          ! hyperbolic/parabolic cleaning terms (dpsi/dt) from Tricco & Price (2012)
          !
          if (maxBevol >= 4 .and. psidecayfac > 0.) then
             vcleani = overcleanfac*vwavei
             dtau = psidecayfac*vcleani*hi1
             !
             ! we clean using the difference operator for div B
             !
             psii = xpartveci(ipsi)

             ! new cleaning evolving d/dt (psi/c_h)
             dBevol(4,i) = -vcleani*fsum(idivBdiffi)*rho1i - psii*dtau - 0.5*psii*divvi

             ! timestep from cleaning (should only matter if overcleaning applied)
             ! the factor of 0.5 is empirical, from checking when overcleaning with ind. timesteps is stable
             dtclean = 0.5*C_cour*hi/(vcleani + epsilon(0.))
          endif
       endif

       if (use_dustfrac) then
          ddustfrac(:,i) = 0.5*(fsum(iddustfraci:iddustfraciend)-sqrt(rhoi*dustfraci(:))*divvi)
          deltav(1,:,i)  = fsum(ideltavxi:ideltavxiend)
          deltav(2,:,i)  = fsum(ideltavyi:ideltavyiend)
          deltav(3,:,i)  = fsum(ideltavzi:ideltavziend)
       endif

       ! timestep based on Courant condition
       vsigdtc = max(vsigmax,vwavei)
       if (vsigdtc > tiny(vsigdtc)) then
          dtc = min(C_cour*hi/(vsigdtc*max(alpha,1.0)),dtclean)
       else
          dtc = min(dtmax,dtclean)
       endif

       ! cooling timestep dt < fac*u/(du/dt)
       if (maxvxyzu >= 4 .and. icooling==1) then
          dtcool = C_cool*abs(eni/fxyzu(4,i))
       else
          dtcool = bignumber
       endif

       ! timestep based on non-ideal MHD
       if (mhd_nonideal) then
          call nimhd_get_dt(dtohmi,dthalli,dtambii,hi,etaohmi,etahalli,etaambii)
          if ( use_STS ) then
             dtdiffi = min(dtohmi,dtambii)
             dtdiff  = min(dtdiff,dtdiffi)
             dtohmi  = bignumber
             dtambii = bignumber
          endif
       else
          dtohmi  = bignumber
          dthalli = bignumber
          dtambii = bignumber
          dtdiffi = bignumber
       endif

       ! timestep from physical viscosity
       dtvisci = dt_viscosity(xi,yi,zi,hi,spsoundi)

       ! Check to ensure we have enough resolution for gas-dust pairs, where
       ! dtdrag is already minimised over all dust neighbours for gas particle i
       if (dtdrag < bignumber) then
          if (hi > dtdrag*spsoundi) then
             ndustres       = ndustres + 1
             dustresfacmean = dustresfacmean + hi/(dtdrag*spsoundi)
             dustresfacmax  = max(dustresfacmax, hi/(dtdrag*spsoundi))
          endif
       endif

    else ! not gas

       if (maxvxyzu > 4) fxyzu(4,i) = 0.
       ! timestep based on Courant condition for non-gas particles
       vsigdtc = vsigmax
       if (vsigdtc > tiny(vsigdtc)) then
          dtc = C_cour*hi/vsigdtc
       else
          dtc = dtmax
       endif
       dtcool  = bignumber
       dtvisci = bignumber
       dtohmi  = bignumber
       dthalli = bignumber
       dtambii = bignumber
       dtdiffi = bignumber

    endif isgas

    ! initialise timestep to Courant timestep & perform sanity check
    dti = dtc
    if (dtc < tiny(dtc) .or. dtc > huge(dtc)) call fatal('force','invalid dtc',var='dtc',val=dtc)

    ! timestep based on force condition
    if (abs(f2i) > epsilon(f2i)) then
#ifdef FINVSQRT
       dtf = C_force*sqrt(hi*finvsqrt(f2i))
#else
       dtf = C_force*sqrt(hi/sqrt(f2i))
#endif
    else
       dtf = bignumber
    endif

    ! one fluid dust timestep
    if (use_dustfrac .and. iamgasi .and. minval(dustfraci) > 0. .and. spsoundi > 0.) then
       tseff = (1.-dustfracisum)/dustfracisum*sum(dustfraci(:)*tstop(:))
       dtdustdenom = dustfracisum*tseff*spsoundi**2
       if (dtdustdenom > tiny(dtdustdenom)) then
          dtdusti = C_force*hi*hi/dtdustdenom
       else
          dtdusti = bignumber
       endif
    else
       dtdusti = bignumber
    endif

#ifdef IND_TIMESTEPS
    !-- The new timestep for particle i
    dtitmp = min(dtf,dtcool,dtvisci,dtdrag,dtohmi,dthalli,dtambii,dtdusti)
    if (dtitmp < dti .and. dtitmp < dtmax) then
       dti     = dtitmp
       if (dti < tiny(dti) .or. dti > huge(dti)) call fatal('force','invalid dti',var='dti',val=dti) ! sanity check
       dtcheck = .true.
       dtrat   = dtc/dti
       if ( iamgasi ) then
          call check_dtmin(dtcheck,dti,dtf    ,dtrat,ndtforce  ,dtfrcfacmean  ,dtfrcfacmax ,dtchar,'dt_gasforce')
          call check_dtmin(dtcheck,dti,dtcool ,dtrat,ndtcool   ,dtcoolfacmean ,dtcoolfacmax,dtchar,'dt_cool'    )
          call check_dtmin(dtcheck,dti,dtvisci,dtrat,ndtvisc   ,dtviscfacmean ,dtviscfacmax,dtchar,'dt_visc'    )
          call check_dtmin(dtcheck,dti,dtdrag ,dtrat,ndtdrag   ,dtdragfacmean ,dtdragfacmax,dtchar,'dt_gasdrag' )
          call check_dtmin(dtcheck,dti,dtohmi ,dtrat,ndtohm    ,dtohmfacmean  ,dtohmfacmax ,dtchar,'dt_ohm'     )
          call check_dtmin(dtcheck,dti,dthalli,dtrat,ndthall   ,dthallfacmean ,dthallfacmax,dtchar,'dt_hall'    )
          call check_dtmin(dtcheck,dti,dtambii,dtrat,ndtambi   ,dtambifacmean ,dtambifacmax,dtchar,'dt_ambi'    )
          call check_dtmin(dtcheck,dti,dtdusti,dtrat,ndtdust   ,dtdustfacmean ,dtdustfacmax,dtchar,'dt_dust'    )
       else
          call check_dtmin(dtcheck,dti,dtf    ,dtrat,ndtforceng,dtfrcngfacmean,dtfrcngfacmax,dtchar,'dt_force'  )
          call check_dtmin(dtcheck,dti,dtdrag ,dtrat,ndtdragd  ,dtdragdfacmean,dtdragdfacmax,dtchar,'dt_drag'   )
       endif
       if (dtcheck) call fatal('force','unknown dti',var='dti',val=dti)
    else
       dtchar = 'dt_courant'
    endif
    !
    allow_decrease = ((icall < 2) .and. sts_it_n)
    call get_newbin(dti,dtmax,ibin(i),allow_decrease,dtchar=dtchar) ! get new timestep bin based on dti
    !
    ! Saitoh-Makino limiter, do not allow timestep to be more than 1 bin away from neighbours
    !
    !ibin(i) = max(ibin(i),ibin_neigh-1_1)
    !
    ! This will keep particles near sink candidates awake (add 1 to smoothly move the particle)
    !
    if (check_ibinsink) then
       if (ibinsink(i) > ibin(i)) ibin(i) = ibin(i) + 1_1
       ! This is a more useful way to manage this array in the cases where
       ! multiple particles are being tested for sink creation
       ibinsink(i) = max(ibinsink(i) - 1_1, 0_1)
    endif
    !
    ! find the new maximum number of bins
    nbinmaxnew = max(nbinmaxnew,int(ibin(i)))
    ncheckbin  = ncheckbin + 1

    ! ibinsts: based entirely upon the diffusive timescale
    if ( use_sts ) then
       ibinsts(i) = 0 ! we actually want dtdiff, and this is just a tracer; should reduce the number of sts active particles for speed
       call get_newbin(dtdiffi,dtmax,ibinsts(i),allow_decrease,.false.)
       nbinmaxstsnew = max(nbinmaxstsnew,int(ibinsts(i)))
       ibinsts(i) = -ibinsts(i) ! set as negative to tag as active; will be reset to positive shortly
    endif

#else
    ! global timestep needs to be minimum over all particles

    dtcourant = min(dtcourant,dtc)
    dtforce   = min(dtforce,dtf,dtcool,dtdrag,dtdusti)
    dtvisc    = min(dtvisc,dtvisci)
    if (mhd_nonideal .and. iamgasi) then
       dtohm  = min(dtohm,  dtohmi  )
       dthall = min(dthall, dthalli )
       dtambi = min(dtambi, dtambii )
    endif
    dtmini = min(dtmini,dti)
    dtmaxi = max(dtmaxi,dti)
#endif

 enddo over_parts
end subroutine finish_cell_and_store_results

#ifdef MPI
pure subroutine combine_cells(cella, cellb)
 type(cellforce),   intent(inout)        :: cella
 type(cellforce),   intent(in)           :: cellb

 integer                                :: i

 do i = 1,cella%npcell
    cella%fsums(:,i) = cella%fsums(:,i) + cellb%fsums(:,i)
 enddo

 cella%ndrag   = cella%ndrag     + cellb%ndrag
 cella%nstokes = cella%nstokes   + cellb%nstokes
 cella%nsuper  = cella%nsuper    + cellb%nsuper

 cella%remote_export = (cella%remote_export .and. cellb%remote_export)

end subroutine combine_cells
#endif

end module forces<|MERGE_RESOLUTION|>--- conflicted
+++ resolved
@@ -818,11 +818,7 @@
  real,            intent(out)   :: ts_min
  integer(kind=1), intent(out)   :: ibin_wake(:),ibin_neigh
  logical,         intent(in)    :: ignoreself
-<<<<<<< HEAD
- integer :: l,j,n,iamtypej,ierr
-=======
- integer :: j,n,iamtypej
->>>>>>> fbfd0c1c
+ integer :: l,j,n,iamtypej
  logical :: iactivej,iamgasj,iamdustj
  real    :: rij2,q2i,qi,xj,yj,zj,dx,dy,dz,runix,runiy,runiz,rij1,hfacgrkern
  real    :: grkerni,grgrkerni,dvx,dvy,dvz,projv,denij,vsigi,vsigu,dudtdissi
@@ -1684,14 +1680,8 @@
  real(kind=4),       intent(in)    :: divcurlB(:,:)
  real(kind=4),       intent(in)    :: straintensor(:,:)
  real,               intent(in)    :: Bevol(:,:)
-<<<<<<< HEAD
  real,               intent(in)    :: dustfrac(:,:)
- real,               intent(in)    :: n_R(:,:)
- real,               intent(in)    :: n_electronT(:)
-=======
- real,               intent(in)    :: dustfrac(:)
  real,               intent(in)    :: eta_nimhd(:,:)
->>>>>>> fbfd0c1c
  real(kind=4),       intent(in)    :: alphaind(:,:)
  real,               intent(in)    :: stressmax
 
@@ -1699,11 +1689,7 @@
  real         :: straini(6),curlBi(3),jcbcbi(3),jcbi(3)
  real         :: hi,rhoi,rho1i,dhdrhoi,pmassi,eni
  real(kind=8) :: hi1
-<<<<<<< HEAD
- real         :: dustfraci(ndusttypes),dustfracisum,rhogasi,ponrhoi,pro2i,pri,spsoundi,temperaturei
-=======
- real         :: dustfraci,rhogasi,ponrhoi,pro2i,pri,spsoundi
->>>>>>> fbfd0c1c
+ real         :: dustfraci(ndusttypes),dustfracisum,rhogasi,ponrhoi,pro2i,pri,spsoundi
  real         :: sxxi,sxyi,sxzi,syyi,syzi,szzi,visctermiso,visctermaniso
 #ifdef DUST
  real         :: tstopi(ndusttypes)
@@ -1711,11 +1697,7 @@
  real         :: Bxi,Byi,Bzi,Bi,B2i,Bi1
  real         :: vwavei,alphai
 
-<<<<<<< HEAD
- integer      :: i,j,iamtypei,ierr,ip
-=======
- integer      :: i,iamtypei,ip
->>>>>>> fbfd0c1c
+ integer      :: i,j,iamtypei,ip
 
 #ifdef DUST
  integer :: iregime
@@ -1947,14 +1929,8 @@
  real(kind=4),    intent(in)     :: divcurlv(:,:)
  real(kind=4),    intent(in)     :: divcurlB(:,:)
  real(kind=4),    intent(in)     :: alphaind(:,:)
-<<<<<<< HEAD
- real,            intent(in)     :: n_R(:,:)
- real,            intent(in)     :: n_electronT(:)
+ real,            intent(in)     :: eta_nimhd(:,:)
  real,            intent(in)     :: dustfrac(:,:)
-=======
- real,            intent(in)     :: eta_nimhd(:,:)
- real,            intent(in)     :: dustfrac(:)
->>>>>>> fbfd0c1c
  real(kind=4),    intent(in)     :: gradh(:,:)
  integer(kind=1), intent(inout)  :: ibin_wake(:)
  real,            intent(in)     :: stressmax
@@ -2124,14 +2100,9 @@
  real    :: xi,yi,zi,B2i,f2i,divBsymmi,betai,frac_divB,vcleani
  real    :: ponrhoi,spsoundi,drhodti,divvi,shearvisc,fac,pdv_work
  real    :: psii,dtau,dustresfacmean,dustresfacmax
-<<<<<<< HEAD
- real    :: eni,dudt_radi,dudtnonideal
+ real    :: eni,dudtnonideal
  real    :: dustfraci(ndusttypes),dustfracisum
  real    :: tstop(ndusttypes),tseff,dtdustdenom
-=======
- real    :: eni,dudtnonideal
- real    :: tstop,dustfraci,dtdustdenom
->>>>>>> fbfd0c1c
  real    :: etaambii,etahalli,etaohmi
  real    :: vsigmax,vwavei,fxyz4
 #ifdef LIGHTCURVE
