--- conflicted
+++ resolved
@@ -942,11 +942,8 @@
  use metric_tools,only:imet_minkowski,imetric
  use utils_gr,    only:get_bigv
  use radiation_utils, only:get_rad_R
-<<<<<<< HEAD
  use ptmass,          only:use_regnbody
-=======
  use io,          only:fatal
->>>>>>> 6b52ee51
  integer,         intent(in)    :: i
  logical,         intent(in)    :: iamgasi,iamdusti
  real,            intent(in)    :: xpartveci(:)
