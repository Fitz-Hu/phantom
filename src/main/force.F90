!--------------------------------------------------------------------------!
! The Phantom Smoothed Particle Hydrodynamics code, by Daniel Price et al. !
! Copyright (c) 2007-2019 The Authors (see AUTHORS)                        !
! See LICENCE file for usage and distribution conditions                   !
! http://phantomsph.bitbucket.io/                                          !
!--------------------------------------------------------------------------!
!+
!  MODULE: forces
!
!  DESCRIPTION:
!   This module is the "guts" of the code
!   Calculates force and rates of change for all particles
!
!  REFERENCES:
!    Price (2012), J. Comp. Phys.
!    Lodato & Price (2010), MNRAS
!    Price & Federrath (2010), MNRAS
!    Tricco & Price (2012), J. Comp. Phys.
!
!  OWNER: Conrad Chan
!
!  $Id$
!
!  RUNTIME PARAMETERS: None
!
!  DEPENDENCIES: boundary, chem, cooling, dim, dust, eos, eos_shen,
!    fastmath, growth, io, io_summary, kdtree, kernel, linklist, mpiderivs,
!    mpiforce, mpiutils, nicil, options, part, physcon, ptmass, stack,
!    timestep, timestep_ind, timestep_sts, units, viscosity
!+
!--------------------------------------------------------------------------
module forces
 use dim, only:maxfsum,maxxpartveciforce,maxBevol,maxp,ndivcurlB,ndivcurlv,&
               maxdusttypes,maxdustsmall
 use mpiforce, only:cellforce,stackforce
 use linklist, only:ifirstincell
 use kdtree,   only:inodeparts,inoderange

 implicit none
 character(len=80), parameter, public :: &  ! module version
    modid="$Id$"

 integer, parameter :: maxcellcache = 50000

 public :: force

 !--indexing for xpartveci array
 integer, parameter :: &
       ixi  = 1, &
       iyi  = 2, &
       izi  = 3, &
       ihi  = 4, &
       ivxi = 5, &
       ivyi = 6, &
       ivzi = 7, &
       ieni = 8, &
       iBevolxi = 9, &
       iBevolyi = 10, &
       iBevolzi = 11, &
       ipsi = 12, &
       igradhi1    = 13, &
       igradhi2    = 14, &
       ialphai     = 15, &
       ialphaBi    = 16, &
       ivwavei     = 17, &
       irhoi       = 18, &
       irhogasi    = 19, &
       ispsoundi   = 20, &
       isxxi       = 21, &
       isxyi       = 22, &
       isxzi       = 23, &
       isyyi       = 24, &
       isyzi       = 25, &
       iszzi       = 26, &
       ivisctermisoi   = 27, &
       ivisctermanisoi = 28, &
       ipri        = 29, &
       ipro2i      = 30, &
       ietaohmi    = 31, &
       ietahalli   = 32, &
       ietaambii   = 33, &
       ijcbcbxi    = 34, &
       ijcbcbyi    = 35, &
       ijcbcbzi    = 36, &
       ijcbxi      = 37, &
       ijcbyi      = 38, &
       ijcbzi      = 39, &
       iponrhoi    = 40, &
       icurlBxi    = 41, &
       icurlByi    = 42, &
       icurlBzi    = 43, &
       igrainsizei = 44, &
       igraindensi = 45, &
       idvxdxi     = 46, &
       idvzdzi     = 54, &
       !--dust arrays initial index
       idustfraci    = 55, &
       !--dust arrays final index
       idustfraciend = 55 + (maxdusttypes - 1), &
       itstop        = 56 + (maxdusttypes - 1), &
       itstopend     = 56 + 2*(maxdusttypes - 1), &
       !--gr primitive density
       idensGRi      = itstopend + 1, &
       !--gr metrics
       imetricstart  = idensGRi + 1, &
       imetricend    = imetricstart + 31

 !--indexing for fsum array
 integer, parameter :: &
       ifxi        = 1, &
       ifyi        = 2, &
       ifzi        = 3, &
       ipot        = 4, &
       idrhodti    = 5, &
       idudtdissi  = 6, &
       idendtdissi = 7, &
       idivBsymi   = 8, &
       idBevolxi   = 9, &
       idBevolyi   = 10, &
       idBevolzi   = 11, &
       idivBdiffi  = 12, &
       !--dust array indexing
       iddustevoli    = 13, &
       iddustevoliend = 13 +   (maxdustsmall-1), &
       idudtdusti     = 14 +   (maxdustsmall-1), &
       idudtdustiend  = 14 + 2*(maxdustsmall-1), &
       ideltavxi      = 15 + 2*(maxdustsmall-1), &
       ideltavxiend   = 15 + 3*(maxdustsmall-1), &
       ideltavyi      = 16 + 3*(maxdustsmall-1), &
       ideltavyiend   = 16 + 4*(maxdustsmall-1), &
       ideltavzi      = 17 + 4*(maxdustsmall-1), &
       ideltavziend   = 17 + 5*(maxdustsmall-1), &
       idvi           = 18 + 5*(maxdustsmall-1), &
       iSti           = 19 + 5*(maxdustsmall-1), &
       icsi           = 20 + 5*(maxdustsmall-1)

 private

contains

!----------------------------------------------------------------
!+
!  compute all forces and rates of change on the particles
!+
!----------------------------------------------------------------
subroutine force(icall,npart,xyzh,vxyzu,fxyzu,divcurlv,divcurlB,Bevol,dBevol,dustprop,ddustprop,dustfrac,ddustevol,&
                 ipart_rhomax,dt,stressmax,temperature,dens,metrics)
 use dim,          only:maxvxyzu,maxneigh,maxdvdx,&
                        mhd,mhd_nonideal,lightcurve
 use io,           only:iprint,fatal,iverbose,id,master,real4,warning,error,nprocs
 use linklist,     only:ncells,get_neighbour_list,get_hmaxcell,get_cell_location
 use options,      only:iresistive_heating
 use part,         only:rhoh,dhdrho,rhoanddhdrho,alphaind,nabundances,ll,get_partinfo,iactive,gradh,&
                        hrho,iphase,maxphase,igas,iboundary,maxgradh,dvdx, &
                        eta_nimhd,deltav,poten
 use timestep,     only:dtcourant,dtforce,bignumber,dtdiff
 use io_summary,   only:summary_variable, &
                        iosumdtf,iosumdtd,iosumdtv,iosumdtc,iosumdto,iosumdth,iosumdta, &
                        iosumdgs,iosumdge,iosumdgr,iosumdtfng,iosumdtdd,iosumdte
#ifdef FINVSQRT
 use fastmath,     only:finvsqrt
#endif
 use physcon,      only:pi
 use viscosity,    only:irealvisc,shearfunc,dt_viscosity
#ifdef IND_TIMESTEPS
 use timestep_ind, only:nbinmax,ibinnow,get_newbin
 use timestep_sts, only:nbinmaxsts,ibin_sts
 use part,         only:ibin
 use timestep,     only:nsteps,time
#else
 use timestep,     only:C_cour,C_force
#endif
 use part,         only:divBsymm,isdead_or_accreted,h2chemistry,ngradh,gravity,ibin_wake
 use mpiutils,     only:reduce_mpi,reduceall_mpi,reduceloc_mpi,bcast_mpi
 use cooling,      only:energ_cooling
 use chem,         only:energ_h2cooling
#ifdef GRAVITY
 use kernel,       only:kernel_softening
 use kdtree,       only:expand_fgrav_in_taylor_series
 use linklist,     only:get_distance_from_centre_of_mass
 use part,         only:xyzmh_ptmass,nptmass,massoftype
 use ptmass,       only:icreate_sinks,rho_crit,r_crit2
 use units,        only:unit_density
#endif
#ifdef DUST
 !use dust,         only:get_ts
 use kernel,       only:wkern_drag,cnormk_drag
#endif
 use nicil,        only:nimhd_get_jcbcb,nimhd_get_dt,nimhd_get_dBdt,nimhd_get_dudt
#ifdef LIGHTCURVE
 use part,         only:luminosity
#endif
#ifdef MPI
 use mpiderivs,    only:send_cell,recv_cells,check_send_finished,init_cell_exchange,finish_cell_exchange, &
                       recv_while_wait,reset_cell_counters
 use stack,        only:reserve_stack
 use stack,        only:stack_remote => force_stack_1
 use stack,        only:stack_waiting => force_stack_2
#endif

 integer,      intent(in)    :: icall,npart
 real,         intent(in)    :: xyzh(:,:)
 real,         intent(inout) :: vxyzu(:,:),dustprop(:,:)
 real,         intent(in)    :: dustfrac(:,:)
 real,         intent(inout) :: temperature(:)
 real,         intent(out)   :: fxyzu(:,:),ddustevol(:,:),ddustprop(:,:)
 real,         intent(in)    :: Bevol(:,:)
 real,         intent(out)   :: dBevol(:,:)
 real(kind=4), intent(inout) :: divcurlv(:,:)
 real(kind=4), intent(in)    :: divcurlB(:,:)
 real,         intent(in)    :: dt,stressmax
 integer,      intent(out)   :: ipart_rhomax ! test this particle for point mass creation
 real,         intent(in)    :: dens(:), metrics(:,:,:,:)

 real, save :: xyzcache(maxcellcache,4)
 integer, save :: listneigh(maxneigh)
!$omp threadprivate(xyzcache,listneigh)
 integer :: i,icell,nneigh
 integer :: nstokes,nsuper,ndrag,ndustres
 real    :: dtmini,dtohm,dthall,dtambi,dtvisc
 real    :: dustresfacmean,dustresfacmax
#ifdef GRAVITY
 real    :: potensoft0,dum,dx,dy,dz,fxi,fyi,fzi,poti,epoti
 real    :: rhomax,rhomax_thread
 logical :: use_part
 integer :: ipart_rhomax_thread,j,id_rhomax
 real    :: hi,pmassi,rhoi
 logical :: iactivei,iamdusti
 integer :: iamtypei
#endif
#ifdef DUST
 real    :: frac_stokes, frac_super
#endif
 logical :: realviscosity,useresistiveheat
#ifndef IND_TIMESTEPS
 real    :: dtmaxi
#else
 integer :: nbinmaxnew,nbinmaxstsnew,ncheckbin
 integer :: ndtforce,ndtforceng,ndtcool,ndtdrag,ndtdragd
 integer :: ndtvisc,ndtohm,ndthall,ndtambi,ndtdust
 real    :: dtitmp,dtrat,dtmaxi
 real    :: dtfrcfacmean ,dtfrcngfacmean,dtdragfacmean,dtdragdfacmean,dtcoolfacmean
 real    :: dtfrcfacmax  ,dtfrcngfacmax ,dtdragfacmax ,dtdragdfacmax ,dtcoolfacmax
 real    :: dtviscfacmean,dtohmfacmean  ,dthallfacmean,dtambifacmean,dtdustfacmean
 real    :: dtviscfacmax ,dtohmfacmax   ,dthallfacmax ,dtambifacmax, dtdustfacmax
 logical :: allow_decrease,dtcheck
#endif
 integer(kind=1)           :: ibinnow_m1

 logical                   :: remote_export(nprocs)
 type(cellforce)           :: cell

#ifdef MPI
 logical                   :: do_export

 integer                   :: irequestsend(nprocs),irequestrecv(nprocs)
 type(cellforce)           :: xrecvbuf(nprocs),xsendbuf
#endif

#ifdef IND_TIMESTEPS
 nbinmaxnew      = 0
 nbinmaxstsnew   = 0
 ndtforce        = 0
 ndtforceng      = 0
 ndtcool         = 0
 ndtdrag         = 0
 ndtdragd        = 0
 ndtdust         = 0
 ncheckbin       = 0
 ndtvisc         = 0
 ndtohm          = 0
 ndthall         = 0
 ndtambi         = 0
 dtfrcfacmean    = 0.0
 dtfrcngfacmean  = 0.0
 dtdragfacmean   = 0.0
 dtdragdfacmean  = 0.0
 dtcoolfacmean   = 0.0
 dtviscfacmean   = 0.0
 dtohmfacmean    = 0.0
 dthallfacmean   = 0.0
 dtambifacmean   = 0.0
 dtdustfacmean   = 0.0
 dtfrcfacmax     = 0.0
 dtfrcngfacmax   = 0.0
 dtdragfacmax    = 0.0
 dtdragdfacmax   = 0.0
 dtcoolfacmax    = 0.0
 dtviscfacmax    = 0.0
 dtohmfacmax     = 0.0
 dthallfacmax    = 0.0
 dtambifacmax    = 0.0
 dtdustfacmax    = 0.0
 ibinnow_m1      = ibinnow - 1_1
#else
 ibinnow_m1      = 0
#endif
 dtmaxi          = 0.

 dustresfacmean  = 0.0
 dustresfacmax   = 0.0
 dtcourant       = bignumber
 dtforce         = bignumber
 dtvisc          = bignumber
 dtmini          = bignumber
 dtohm           = bignumber
 dthall          = bignumber
 dtambi          = bignumber
 if (iverbose >= 3 .and. id==master) write(iprint,*) 'forces: cell cache =',maxcellcache

 realviscosity    = (irealvisc > 0)
 useresistiveheat = (iresistive_heating > 0)
 if (ndivcurlv < 1) call fatal('force','divv not stored but it needs to be')

 !--dust/gas stuff
 ndrag         = 0
 nstokes       = 0
 nsuper        = 0
 ndustres      = 0

 ! sink particle creation
 ipart_rhomax  = 0
#ifdef GRAVITY
 rhomax        = 0.
#endif

#ifdef MPI
 call init_cell_exchange(xrecvbuf,irequestrecv)
 stack_waiting%n = 0
 stack_remote%n = 0
 call reset_cell_counters
#endif

!
!-- verification for non-ideal MHD
 if (mhd_nonideal .and. ndivcurlB < 4) call fatal('force','non-ideal MHD needs curl B stored, but ndivcurlB < 4')
!
!--check that compiled options are compatible with this routine
!
 if (maxgradh /= maxp) call fatal('force','need storage of gradh (maxgradh=maxp)')

!$omp parallel default(none) &
!$omp shared(maxp,maxphase) &
!$omp shared(ncells,ll,ifirstincell) &
!$omp shared(xyzh) &
!$omp shared(dustprop) &
!$omp shared(ddustprop) &
!$omp shared(vxyzu) &
!$omp shared(fxyzu) &
!$omp shared(divcurlv) &
!$omp shared(iphase) &
!$omp shared(dvdx) &
!$omp shared(gradh) &
!$omp shared(divcurlb) &
!$omp shared(bevol) &
!$omp shared(eta_nimhd) &
!$omp shared(alphaind) &
!$omp shared(stressmax) &
!$omp shared(divBsymm) &
!$omp shared(dBevol) &
!$omp shared(temperature) &
!$omp shared(dt) &
!$omp shared(nprocs,icall) &
!$omp shared(poten) &
!$omp private(icell,i) &
!$omp private(cell) &
!$omp private(remote_export) &
!$omp private(nneigh) &
!$omp shared(dens) &
!$omp shared(metrics) &
#ifdef GRAVITY
!$omp shared(massoftype,npart) &
!$omp private(hi,pmassi,rhoi) &
!$omp private(iactivei,iamdusti,iamtypei) &
!$omp private(dx,dy,dz,poti,fxi,fyi,fzi,potensoft0,dum,epoti) &
!$omp shared(xyzmh_ptmass,nptmass) &
!$omp shared(rhomax,ipart_rhomax,icreate_sinks,rho_crit,r_crit2) &
!$omp private(rhomax_thread,ipart_rhomax_thread,use_part,j) &
#endif
#ifdef MPI
!$omp shared(id) &
!$omp private(do_export) &
!$omp shared(irequestrecv,irequestsend) &
!$omp shared(stack_remote,stack_waiting) &
!$omp shared(xsendbuf,xrecvbuf) &
#endif
#ifdef IND_TIMESTEPS
!$omp shared(ibin,ibin_sts,nbinmax,nbinmaxsts) &
!$omp private(allow_decrease,dtitmp,dtcheck,dtrat) &
!$omp reduction(+:ndtforce,ndtforceng,ndtcool,ndtdrag,ndtdragd,ncheckbin,ndtvisc) &
!$omp reduction(+:ndtohm,ndthall,ndtambi,ndtdust,dtohmfacmean,dthallfacmean,dtambifacmean,dtdustfacmean) &
!$omp reduction(+:dtfrcfacmean,dtfrcngfacmean,dtdragfacmean,dtdragdfacmean,dtcoolfacmean,dtviscfacmean) &
!$omp reduction(max:dtohmfacmax,dthallfacmax,dtambifacmax,dtdustfacmax) &
!$omp reduction(max:dtfrcfacmax,dtfrcngfacmax,dtdragfacmax,dtdragdfacmax,dtcoolfacmax,dtviscfacmax) &
!$omp reduction(max:nbinmaxnew,nbinmaxstsnew) &
#endif
!$omp reduction(min:dtohm,dthall,dtambi,dtdiff) &
!$omp reduction(min:dtcourant,dtforce,dtvisc) &
!$omp reduction(max:dtmaxi) &
!$omp reduction(min:dtmini) &
!$omp reduction(+:ndustres,dustresfacmean) &
!$omp reduction(max:dustresfacmax) &
!$omp shared(dustfrac) &
!$omp shared(ddustevol) &
!$omp shared(deltav) &
!$omp shared(ibin_wake,ibinnow_m1)

!$omp do schedule(runtime)
 over_cells: do icell=1,int(ncells)
    i = ifirstincell(icell)

    !--skip empty cells AND inactive cells
    if (i <= 0) cycle over_cells

    cell%icell = icell

    call start_cell(cell,iphase,xyzh,vxyzu,gradh,divcurlv,divcurlB,dvdx,Bevol, &
                         dustfrac,dustprop,eta_nimhd,temperature,alphaind,stressmax,dens,metrics)
    if (cell%npcell == 0) cycle over_cells

    call get_cell_location(icell,cell%xpos,cell%xsizei,cell%rcuti)
    !
    !--get the neighbour list and fill the cell cache
    !

    call get_neighbour_list(icell,listneigh,nneigh,xyzh,xyzcache,maxcellcache,getj=.true., &
#ifdef GRAVITY
                           f=cell%fgrav, &
#endif
                           remote_export=remote_export)
#ifdef MPI
    cell%owner                   = id
    cell%remote_export(1:nprocs) = remote_export
    do_export = any(remote_export)

!$omp critical
    call recv_cells(stack_remote,xrecvbuf,irequestrecv)
!$omp end critical

    if (do_export) then
!$omp critical
       if (stack_waiting%n > 0) call check_send_finished(stack_remote,irequestsend,irequestrecv,xrecvbuf)
       call reserve_stack(stack_waiting,cell%waiting_index)
       ! export the cell: direction 0 for exporting
       call send_cell(cell,0,irequestsend,xsendbuf)
!$omp end critical
    endif
#endif

    call compute_cell(cell,listneigh,nneigh,Bevol,xyzh,vxyzu,fxyzu, &
                      iphase,divcurlv,divcurlB,alphaind,eta_nimhd,temperature, &
                      dustfrac,gradh,ibinnow_m1,ibin_wake,stressmax,xyzcache,dens,metrics)

#ifdef MPI
    if (do_export) then
       stack_waiting%cells(cell%waiting_index) = cell
    else
#endif
       call finish_cell_and_store_results(icall,cell,fxyzu,xyzh,vxyzu,poten,dt,dvdx,&
                             divBsymm,divcurlv,dBevol,ddustevol,deltav, &
                             dtcourant,dtforce,dtvisc,dtohm,dthall,dtambi,dtdiff,dtmini,dtmaxi, &
#ifdef IND_TIMESTEPS
                             nbinmaxnew,nbinmaxstsnew,ncheckbin, &
                             ndtforce,ndtforceng,ndtcool,ndtdrag,ndtdragd, &
                             ndtvisc,ndtohm,ndthall,ndtambi,ndtdust, &
                             dtitmp,dtrat, &
                             dtfrcfacmean ,dtfrcngfacmean,dtdragfacmean,dtdragdfacmean,dtcoolfacmean, &
                             dtfrcfacmax  ,dtfrcngfacmax ,dtdragfacmax ,dtdragdfacmax ,dtcoolfacmax, &
                             dtviscfacmean,dtohmfacmean  ,dthallfacmean,dtambifacmean ,dtdustfacmean, &
                             dtviscfacmax ,dtohmfacmax   ,dthallfacmax ,dtambifacmax  ,dtdustfacmax, &
#endif
                             ndustres,dustresfacmax,dustresfacmean)

#ifdef MPI
    endif
#endif
 enddo over_cells
!$omp enddo

#ifdef MPI
!$omp barrier

!$omp single
 if (stack_waiting%n > 0) call check_send_finished(stack_remote,irequestsend,irequestrecv,xrecvbuf)
 call recv_while_wait(stack_remote,xrecvbuf,irequestrecv,irequestsend)
 call reset_cell_counters
!$omp end single

 igot_remote: if (stack_remote%n > 0) then
!$omp do schedule(runtime)
    over_remote: do i = 1,stack_remote%n
       cell = stack_remote%cells(i)

       call get_neighbour_list(-1,listneigh,nneigh,xyzh,xyzcache,maxcellcache,getj=.true., &
#ifdef GRAVITY
                         f=cell%fgrav, local_gravity=.true., &
#endif
                         cell_xpos=cell%xpos,cell_xsizei=cell%xsizei,cell_rcuti=cell%rcuti)

       call compute_cell(cell,listneigh,nneigh,Bevol,xyzh,vxyzu,fxyzu, &
                         iphase,divcurlv,divcurlB,alphaind,eta_nimhd, temperature, &
                         dustfrac,gradh,ibinnow_m1,ibin_wake,stressmax,xyzcache,dens,metrics)

       cell%remote_export(id+1) = .false.

!$omp critical
       call recv_cells(stack_waiting,xrecvbuf,irequestrecv)
       call check_send_finished(stack_waiting,irequestsend,irequestrecv,xrecvbuf)
       call send_cell(cell,1,irequestsend,xsendbuf)
!$omp end critical
    enddo over_remote
!$omp enddo
!$omp barrier
!$omp single
    stack_remote%n = 0
    call check_send_finished(stack_waiting,irequestsend,irequestrecv,xrecvbuf)
!$omp end single
 endif igot_remote
!$omp barrier
!$omp single
 call recv_while_wait(stack_waiting,xrecvbuf,irequestrecv,irequestsend)
!$omp end single

 iam_waiting: if (stack_waiting%n > 0) then
!$omp do schedule(runtime)
    over_waiting: do i = 1, stack_waiting%n
       cell = stack_waiting%cells(i)

       if (any(cell%remote_export(1:nprocs))) then
          print*,id,cell%remote_export(1:nprocs)
          call fatal('force', 'not all results returned from remote processor')
       endif

       call finish_cell_and_store_results(icall,cell,fxyzu,xyzh,vxyzu,poten,dt,dvdx, &
                                          divBsymm,divcurlv,dBevol,ddustevol,deltav, &
                                          dtcourant,dtforce,dtvisc,dtohm,dthall,dtambi,dtdiff,dtmini,dtmaxi, &
#ifdef IND_TIMESTEPS
                                          nbinmaxnew,nbinmaxstsnew,ncheckbin, &
                                          ndtforce,ndtforceng,ndtcool,ndtdrag,ndtdragd, &
                                          ndtvisc,ndtohm,ndthall,ndtambi,ndtdust, &
                                          dtitmp,dtrat, &
                                          dtfrcfacmean ,dtfrcngfacmean,dtdragfacmean,dtdragdfacmean,dtcoolfacmean, &
                                          dtfrcfacmax  ,dtfrcngfacmax ,dtdragfacmax ,dtdragdfacmax ,dtcoolfacmax, &
                                          dtviscfacmean,dtohmfacmean  ,dthallfacmean,dtambifacmean ,dtdustfacmean, &
                                          dtviscfacmax ,dtohmfacmax   ,dthallfacmax ,dtambifacmax  ,dtdustfacmax, &
#endif
                                          ndustres,dustresfacmax,dustresfacmean)

    enddo over_waiting
!$omp enddo
!$omp barrier
!$omp single
    stack_waiting%n = 0
!$omp end single
 endif iam_waiting

!$omp single
 call finish_cell_exchange(irequestrecv,xsendbuf)
!$omp end single
#endif

#ifdef GRAVITY
 if (icreate_sinks > 0) then
    rhomax_thread = 0.
    ipart_rhomax_thread = 0
!$omp do schedule(runtime)
    do i=1,npart
       hi = xyzh(4,i)
#ifdef IND_TIMESTEPS
       if (iactive(iphase(i)) .and..not.isdead_or_accreted(hi)) then
#else
       if (.not.isdead_or_accreted(hi)) then
#endif
          if (maxphase==maxp) then
             call get_partinfo(iphase(i),iactivei,iamdusti,iamtypei)
          else
             iamtypei = igas
          endif
          pmassi = massoftype(iamtypei)
          rhoi = rhoh(hi,pmassi)
          if (rhoi > rho_crit) then
             if (rhoi > rhomax_thread) then
                !
                !--find the maximum density on particles outside the
                !  allowed minimum distance from other sink particles
                !
                use_part = .true.
                over_ptmass: do j=1,nptmass
                   if ((xyzh(1,i) - xyzmh_ptmass(1,j))**2 &
                     + (xyzh(2,i) - xyzmh_ptmass(2,j))**2 &
                     + (xyzh(3,i) - xyzmh_ptmass(3,j))**2 < r_crit2) then
                      use_part = .false.
                      exit over_ptmass
                   endif
                enddo over_ptmass
                if (use_part) then
                   rhomax_thread = rhoi
                   ipart_rhomax_thread = i
                endif
             endif
          endif
       endif
    enddo
!$omp enddo
    if (rhomax_thread > rho_crit) then
!$omp critical(rhomaxadd)
       if (rhomax_thread > rhomax) then
          rhomax = rhomax_thread
          ipart_rhomax = ipart_rhomax_thread
       endif
!$omp end critical(rhomaxadd)
    endif
 endif
#endif

#ifdef IND_TIMESTEPS
 ! check for nbinmaxnew = 0, can happen if all particles
 ! are dead/inactive, e.g. after sink creation
 if (ncheckbin==0) then
    nbinmaxnew    = nbinmax
    nbinmaxstsnew = nbinmaxsts
 endif
#endif
!$omp end parallel

#ifdef GRAVITY
 if (reduceall_mpi('max',ipart_rhomax) > 0) then
    call reduceloc_mpi('max',rhomax,id_rhomax)
    if (id /= id_rhomax) ipart_rhomax = -1
 endif
 if (icreate_sinks > 0 .and. ipart_rhomax > 0 .and. iverbose>=1) then
    print*,' got rhomax = ',rhomax*unit_density,' on particle ',ipart_rhomax !,rhoh(xyzh(4,ipart_rhomax))
 endif
#endif

#ifdef DUST
 ndrag = int(reduceall_mpi('+',ndrag))
 if (ndrag > 0) then
    nstokes = int(reduce_mpi('+',nstokes))
    nsuper =  int(reduce_mpi('+',nsuper))
    frac_stokes = nstokes/real(ndrag)
    frac_super  = nsuper/real(ndrag)
    if (iverbose >= 1 .and. id==master) then
       if (nstokes > 0) call warning('force','using Stokes drag regime',var='%Stokes',val=100.*frac_stokes)
       if (nsuper > 0)  call warning('force','supersonic Epstein regime',val=100.*frac_super,var='%super')
    endif
    if (nstokes > 0) call summary_variable('dust',iosumdgs,nstokes,100.*frac_stokes)
    if (nsuper  > 0) call summary_variable('dust',iosumdge,nsuper ,100.*frac_super )
 else
    frac_stokes = 0.
    frac_super  = 0.
 endif
 if (ndustres > 0) call summary_variable('dust',iosumdgr,ndustres,dustresfacmean /real(ndustres),dustresfacmax )
#endif

#ifdef IND_TIMESTEPS
 nbinmax    = int(reduceall_mpi('max',nbinmaxnew),kind=1)
 nbinmaxsts = int(reduceall_mpi('max',nbinmaxstsnew),kind=1)
 ndtforce   = int(reduce_mpi('+',ndtforce))
 ndtforceng = int(reduce_mpi('+',ndtforceng))
 ndtcool    = int(reduce_mpi('+',ndtcool))
 ndtdrag    = int(reduce_mpi('+',ndtdrag))
 ndtdragd   = int(reduce_mpi('+',ndtdragd))
 ndtdust    = int(reduce_mpi('+',ndtdust))

 !  Print warning statements, if required
 if (iverbose >= 1 .and. id==master) then
    if (ndtforce   > 0) write(iprint,*) 'force controlling timestep on ',ndtforce,' gas particles'
    if (ndtforceng > 0) write(iprint,*) 'force controlling timestep on ',ndtforce,' non-gas particles'
    if (ndtcool    > 0) write(iprint,*) 'cooling controlling timestep on ',ndtcool,' particles'
    if (ndtdrag    > 0) write(iprint,*) 'drag controlling timestep on ',ndtdrag,' gas particles'
    if (ndtdragd   > 0) write(iprint,*) 'drag controlling timestep on ',ndtdrag,' dust particles'
    if (ndtdust    > 0) write(iprint,*) 'dust diffusion controlling timestep on ',ndtdust,' particles'
    if (ndtvisc    > 0) then
       write(iprint,*)   'thread ',id,' WARNING: viscosity           constraining timestep on ',ndtvisc,' particles by factor ', &
                       dtviscfacmean/real(ndtvisc)
    endif
    if (mhd_nonideal) then
       if (ndtohm  > 0) &
        write(iprint,'(a,Es16.9,I8,a,I8,a,2F9.2)') 'WARNING: at (time, step) = ',time,nsteps, &
                                                   ', ohmic resistivity   constraining timestep on ',ndtohm, &
                                                   ' particles by (ave, max) factor of',dtohmfacmean/real(ndtohm),dtohmfacmax
       if (ndthall > 0) &
        write(iprint,'(a,Es16.9,I8,a,I8,a,2F9.2)') 'WARNING: at (time, step) = ',time,nsteps, &
                                                   ', Hall Effect         constraining timestep on ',ndthall, &
                                                   ' particles by (ave, max) factor of',dthallfacmean/real(ndthall),dthallfacmax
       if (ndtambi > 0) &
        write(iprint,'(a,Es16.9,I8,a,I8,a,2F9.2)') 'WARNING: at (time, step) = ',time,nsteps, &
                                                   ', ambipolar diffusion constraining timestep on ',ndtambi, &
                                                   ' particles by (ave, max) factor of',dtambifacmean/real(ndtambi),dtambifacmax
    endif
 endif
 !  Save values for summary
 if (ndtforce   > 0)  call summary_variable('dt',iosumdtf  ,ndtforce  ,dtfrcfacmean  /real(ndtforce)  ,dtfrcfacmax  )
 if (ndtforceng > 0)  call summary_variable('dt',iosumdtfng,ndtforceng,dtfrcngfacmean/real(ndtforceng),dtfrcngfacmax)
 if (ndtcool    > 0)  call summary_variable('dt',iosumdtc  ,ndtcool   ,dtcoolfacmean /real(ndtcool)   ,dtcoolfacmax )
 if (ndtdrag    > 0)  call summary_variable('dt',iosumdtd  ,ndtdrag   ,dtdragfacmean /real(ndtdrag)   ,dtdragfacmax )
 if (ndtdragd   > 0)  call summary_variable('dt',iosumdtdd ,ndtdragd  ,dtdragdfacmean/real(ndtdragd)  ,dtdragdfacmax)
 if (ndtvisc    > 0)  call summary_variable('dt',iosumdtv  ,ndtvisc   ,dtviscfacmean /real(ndtvisc)   ,dtviscfacmax)
 if (ndtdust    > 0)  call summary_variable('dt',iosumdte  ,ndtdust   ,dtdustfacmean /real(ndtdust)   ,dtdustfacmax)
 if (mhd_nonideal) then
    if (ndtohm  > 0)  call summary_variable('dt',iosumdto  ,ndtohm    ,dtohmfacmean  /real(ndtohm)    ,dtohmfacmax  )
    if (ndthall > 0)  call summary_variable('dt',iosumdth  ,ndthall   ,dthallfacmean /real(ndthall)   ,dthallfacmax )
    if (ndtambi > 0)  call summary_variable('dt',iosumdta  ,ndtambi   ,dtambifacmean /real(ndtambi)   ,dtambifacmax )
 endif

#else

 dtcourant = reduceall_mpi('min',dtcourant)
 dtforce   = reduceall_mpi('min',dtforce)
 dtvisc    = reduceall_mpi('min',dtvisc)
 dtmini    = reduce_mpi('min',dtmini)
 dtmaxi    = reduce_mpi('max',dtmaxi)

 if (iverbose >= 2 .and. id==master) write(iprint,*) 'dtmin = ',C_Cour*dtmini, ' dtmax = ',C_cour*dtmaxi, &
    ' dtmax/dtmin = ',dtmaxi/(dtmini + epsilon(0.)),'dtcour/dtf = ',(C_cour*dtcourant)/(C_force*dtforce + epsilon(0.))
 if ( dtforce < dtcourant ) call summary_variable('dt',iosumdtf,0,0.0)
 if ( dtvisc  < dtcourant ) call summary_variable('dt',iosumdtv,0,0.0)
 if ( mhd_nonideal ) then
    ! Note: We are not distinguishing between use_STS and .not.use_STS here since if
    !       use_STS==.true., then dtohm=dtambi=bignumber.
    dtohm    = reduceall_mpi('min',dtohm )
    dthall   = reduceall_mpi('min',dthall)
    dtambi   = reduceall_mpi('min',dtambi)
    if ( dthall < dtcourant ) call summary_variable('dt',iosumdth,0,0.0)
    if ( dtohm  < dtcourant ) call summary_variable('dt',iosumdto,0,0.0)
    if ( dtambi < dtcourant ) call summary_variable('dt',iosumdta,0,0.0)
    if (min(dtvisc,dtohm,dthall,dtambi) < dtcourant) then
       dtcourant = min(dtvisc,dtohm,dthall,dtambi)
       if      (abs(dtcourant-dtvisc) < tiny(dtcourant) ) then
          if (iverbose >= 1 .and. id==master) call warning('force','viscosity constraining Courant timestep')
          call summary_variable('dt',iosumdtv,0,0.0,0.0, .true. )
       elseif (abs(dtcourant-dthall) < tiny(dtcourant) ) then
          if (iverbose >= 1 .and. id==master) call warning('force','Hall Effect constraining Courant timestep')
          call summary_variable('dt',iosumdth,0,0.0,0.0, .true. )
       elseif (abs(dtcourant-dtohm ) < tiny(dtcourant) ) then
          if (iverbose >= 1 .and. id==master) call warning('force','ohmic resistivity constraining Courant timestep')
          call summary_variable('dt',iosumdto,0,0.0,0.0, .true. )
       elseif (abs(dtcourant-dtambi) < tiny(dtcourant) ) then
          if (iverbose >= 1 .and. id==master) call warning('force','ambipolar diffusion constraining Courant timestep')
          call summary_variable('dt',iosumdta,0,0.0,0.0, .true. )
       endif
    endif
 else
    if (dtvisc < dtcourant) then
       dtcourant = dtvisc
       if (iverbose >= 1 .and. id==master) call warning('force','viscosity constraining Courant timestep')
       call summary_variable('dt',iosumdtv,0,0.0,0.0, .true. )
    endif
 endif
 if ( dtforce < dtcourant ) call summary_variable('dt',iosumdtf,0,0.0,0.0, .true. )
#endif

end subroutine force

!----------------------------------------------------------------
!+
!  Internal subroutine that computes the force summations
!
!  MAKE SURE THIS ROUTINE IS INLINED BY THE COMPILER
!+
!----------------------------------------------------------------
subroutine compute_forces(i,iamgasi,iamdusti,xpartveci,hi,hi1,hi21,hi41,gradhi,gradsofti, &
                          beta, &
                          pmassi,listneigh,nneigh,xyzcache,fsum,vsigmax, &
                          ifilledcellcache,realviscosity,useresistiveheat, &
                          xyzh,vxyzu,Bevol,iphasei,iphase,massoftype, &
                          divcurlB,eta_nimhd, temperature, &
                          dustfrac,gradh,divcurlv,alphaind, &
                          alphau,alphaB,bulkvisc,stressmax,&
                          ndrag,nstokes,nsuper,ts_min,ibinnow_m1,ibin_wake,ibin_neighi,&
                          ignoreself,dens,metrics)
#ifdef FINVSQRT
 use fastmath,    only:finvsqrt
#endif
 use kernel,      only:grkern,cnormk,radkern2
 use part,        only:igas,idust,iboundary,iohm,ihall,iambi,maxphase,iactive,&
                       iamtype,iamdust,get_partinfo,mhd,maxvxyzu,maxBevol,maxdvdx
 use dim,         only:maxalpha,maxp,mhd_nonideal,gravity,store_temperature,gr
 use part,        only:rhoh,dvdx
 use nicil,       only:nimhd_get_jcbcb,nimhd_get_dBdt
#ifdef GRAVITY
 use kernel,      only:kernel_softening
 use ptmass,      only:ptmass_not_obscured
#endif
#ifdef PERIODIC
 use boundary,    only:dxbound,dybound,dzbound
#endif
 use dim,         only:use_dust,use_dustgrowth
#ifdef DUST
 use dust,        only:get_ts,idrag,icut_backreaction,ilimitdustflux
 use kernel,      only:wkern_drag,cnormk_drag
 use part,        only:dustprop,ndustsmall,grainsize,graindens
 use eos,         only:get_spsound
#ifdef DUSTGROWTH
 use growth,      only:iinterpol
 use kernel,      only:wkern,cnormk
#endif
#endif
#ifdef IND_TIMESTEPS
 use part,        only:ibin_old
#endif
 use timestep,    only:bignumber
 use options,     only:overcleanfac,use_dustfrac
#ifdef GR
 use utils_gr,    only:get_bigv
 use metric_tools,only:imet_minkowski,imetric
#endif
 integer,         intent(in)    :: i
 logical,         intent(in)    :: iamgasi,iamdusti
 real,            intent(in)    :: xpartveci(:)
 real(kind=8),    intent(in)    :: hi1,hi21,hi41,gradhi,gradsofti
 real,            intent(in)    :: hi,beta
 real,            intent(in)    :: pmassi
 integer,         intent(in)    :: listneigh(:)
 integer,         intent(in)    :: nneigh
 real,            intent(in)    :: xyzcache(:,:)
 real,            intent(out)   :: fsum(maxfsum)
 real,            intent(out)   :: vsigmax
 logical,         intent(in)    :: ifilledcellcache
 logical,         intent(in)    :: realviscosity,useresistiveheat
 real,            intent(in)    :: xyzh(:,:)
 real,            intent(inout) :: vxyzu(:,:)
 real,            intent(in)    :: Bevol(:,:)
 real(kind=4),    intent(in)    :: divcurlB(:,:)
 real,            intent(in)    :: dustfrac(:,:)
 integer(kind=1), intent(in)    :: iphasei
 integer(kind=1), intent(in)    :: iphase(:)
 real,            intent(in)    :: massoftype(:)
 real,            intent(in)    :: eta_nimhd(:,:)
 real,            intent(inout) :: temperature(:)
 real(kind=4),    intent(in)    :: alphaind(:,:)
 real(kind=4),    intent(in)    :: gradh(:,:),divcurlv(:,:)
 real,            intent(in)    :: alphau,alphaB,bulkvisc,stressmax
 integer,         intent(inout) :: ndrag,nstokes,nsuper
 real,            intent(out)   :: ts_min
 integer(kind=1), intent(out)   :: ibin_wake(:),ibin_neighi
 integer(kind=1), intent(in)    :: ibinnow_m1
 logical,         intent(in)    :: ignoreself
 real,            intent(in)    :: dens(:),metrics(:,:,:,:)
 integer :: j,n,iamtypej
 logical :: iactivej,iamgasj,iamdustj
 real    :: rij2,q2i,qi,xj,yj,zj,dx,dy,dz,runix,runiy,runiz,rij1,hfacgrkern
 real    :: grkerni,grgrkerni,dvx,dvy,dvz,projv,denij,vsigi,vsigu,dudtdissi
 real    :: projBi,projBj,dBx,dBy,dBz,dB2,projdB
 real    :: dendissterm,dBdissterm,dudtresist,dpsiterm,pmassonrhoi
 real    :: gradpi,projsxi,projsyi,projszi
 real    :: gradp,projsx,projsy,projsz,Bxj,Byj,Bzj,Bj,Bj1,psij
 real    :: dpsitermj,grkernj,grgrkernj,autermj,avBtermj,vsigj,spsoundj
 real    :: gradpj,pro2j,projsxj,projsyj,projszj,sxxj,sxyj,sxzj,syyj,syzj,szzj,psitermj,dBrhoterm
 real    :: visctermisoj,visctermanisoj,enj,tempj,hj,mrhoj5,alphaj,pmassj,rho1j,vsigBj
 real    :: rhoj,ponrhoj,prj,rhoav1
 real    :: hj1,hj21,q2j,qj,vwavej,divvj
 real    :: dvdxi(9),dvdxj(9)
#ifdef GRAVITY
 real    :: fmi,fmj,dsofti,dsoftj
 logical :: add_contribution
#else
 logical, parameter :: add_contribution = .true.
#endif
 real    :: phi,phii,phij,fgrav,fgravi,fgravj,termi
#ifdef DUST
 integer :: iregime,idusttype,l
 real    :: dragterm,dragheating,wdrag,dv2,tsijtmp
 real    :: grkernav,tsj(maxdusttypes),dustfracterms(maxdusttypes),term
 real    :: projvstar,epstsj!,rhogas1i
 !real    :: Dav(maxdusttypes),vsigeps,depsdissterm(maxdusttypes)
#ifdef DUSTGROWTH
 real    :: ri,winter,sqdv2
#endif
#endif
 real    :: dBevolx,dBevoly,dBevolz,divBsymmterm,divBdiffterm
 real    :: rho21i,rho21j,Bxi,Byi,Bzi,psii,pmjrho21grkerni,pmjrho21grkernj
 real    :: auterm,avBterm,mrhoi5,vsigB
 real    :: jcbcbj(3),jcbj(3),dBnonideal(3),dBnonidealj(3),curlBi(3),curlBj(3)
 real    :: vsigavi,vsigavj
 real    :: dustfraci(maxdusttypes),dustfracj(maxdusttypes),tsi(maxdusttypes)
 real    :: sqrtrhodustfraci(maxdusttypes),sqrtrhodustfracj(maxdusttypes)
 real    :: dustfracisum,dustfracjsum,rhogasj,epstsi!,rhogas1j
 real    :: vwavei,rhoi,rho1i,spsoundi
 real    :: sxxi,sxyi,sxzi,syyi,syzi,szzi
 real    :: visctermiso,visctermaniso
 real    :: pri,pro2i
 real    :: etaohmi,etahalli,etaambii
 real    :: jcbcbi(3),jcbi(3)
 real    :: alphai,grainsizei,graindensi
 logical :: usej
 integer :: iamtypei
 real    :: xi,yi,zi,densi,densj,eni,metrici(0:3,0:3,2),metricj(0:3,0:3,2)
 real    :: vxi,vyi,vzi,vxj,vyj,vzj
 real    :: qrho2i,qrho2j
 integer :: ii,ia,ib,ic

#ifdef GR
 real    :: projbigvi,projbigvj,lorentzi_star,lorentzj_star,dlorentzv
 real    :: enthi,enthj
 real    :: lorentzi,lorentzj
 real    :: bigvi(1:3),bigvj(1:3),bigv2i,bigv2j,alphagri,alphagrj
 real    :: veli(3),velj(3),vij
 real    :: enthdensav
#endif

 ! unpack
 vwavei        = xpartveci(ivwavei)
 rhoi          = xpartveci(irhoi)
 rho1i         = 1./rhoi
 spsoundi      = xpartveci(ispsoundi)
 sxxi          = xpartveci(isxxi)
 sxyi          = xpartveci(isxyi)
 sxzi          = xpartveci(isxzi)
 syyi          = xpartveci(isyyi)
 syzi          = xpartveci(isyzi)
 szzi          = xpartveci(iszzi)
 visctermiso   = xpartveci(ivisctermisoi)
 visctermaniso = xpartveci(ivisctermanisoi)
 pri           = xpartveci(ipri)
 pro2i         = xpartveci(ipro2i)
 etaohmi       = xpartveci(ietaohmi)
 etahalli      = xpartveci(ietahalli)
 etaambii      = xpartveci(ietaambii)
 jcbcbi(1)     = xpartveci(ijcbcbxi)
 jcbcbi(2)     = xpartveci(ijcbcbyi)
 jcbcbi(3)     = xpartveci(ijcbcbzi)
 jcbi(1)       = xpartveci(ijcbxi)
 jcbi(2)       = xpartveci(ijcbyi)
 jcbi(3)       = xpartveci(ijcbzi)
 alphai        = xpartveci(ialphai)
 curlBi(1)     = xpartveci(icurlBxi)
 curlBi(2)     = xpartveci(icurlByi)
 curlBi(3)     = xpartveci(icurlBzi)

 if (gr) then
    densi      = xpartveci(idensGRi)
    ii = imetricstart
    do ic = 1,2
       do ib = 0,3
         do ia = 0,3
            metrici(ia,ib,ic) = xpartveci(ii)
            ii = ii + 1
         enddo
       enddo
    enddo
 endif

 if (use_dustgrowth) then
    grainsizei = xpartveci(igrainsizei)
    graindensi = xpartveci(igraindensi)
 endif
 dvdxi(1:9)    = xpartveci(idvxdxi:idvzdzi)

 xi  = xpartveci(ixi)
 yi  = xpartveci(iyi)
 zi  = xpartveci(izi)
 vxi = xpartveci(ivxi)
 vyi = xpartveci(ivyi)
 vzi = xpartveci(ivzi)
 eni = xpartveci(ieni)

#ifdef GR
 veli = [vxi,vyi,vzi]
 call get_bigv(metrici,veli,bigvi,bigv2i,alphagri,lorentzi)
#endif

 fsum(:) = 0.
 vsigmax = 0.
 pmassonrhoi = pmassi*rho1i
 hfacgrkern  = hi41*cnormk*gradhi

 iamtypei = iamtype(iphasei)

 ! default settings for active/phase if iphase not used
 iactivej = .true.
 iamtypej = igas
 iamgasj  = .true.
 iamdustj = .false.

 ! to find max ibin of all of i's neighbours
 ibin_neighi = 0_1

 ! dust
 ts_min = bignumber

 ! various pre-calculated quantities
 if (mhd) then
    Bxi  = xpartveci(iBevolxi)*rhoi
    Byi  = xpartveci(iBevolyi)*rhoi
    Bzi  = xpartveci(iBevolzi)*rhoi
    psii = xpartveci(ipsi)
 else
    Bxi  = 0.0
    Byi  = 0.0
    Bzi  = 0.0
    psii = 0.0
 endif
 if (use_dustfrac) then
#ifdef DUST
    dustfraci(:) = xpartveci(idustfraci:idustfraciend)
    dustfracisum = sum(dustfraci(:))
    if (ilimitdustflux) then
       tsi(:) = min(xpartveci(itstop:itstopend),hi/spsoundi) ! flux limiter from Ballabio et al. (2018)
    else
       tsi(:) = xpartveci(itstop:itstopend)
    endif
    epstsi = sum(dustfraci(:)*tsi(:))
!------------------------------------------------
!--sqrt(rho*epsilon) method
!    sqrtrhodustfraci(:) = sqrt(rhoi*dustfraci(:))
!------------------------------------------------
!--sqrt(epsilon/1-epsilon) method (Ballabio et al. 2018)
    sqrtrhodustfraci(:) = sqrt(dustfraci(:)/(1.-dustfraci(:)))
!------------------------------------------------
!--asin(sqrt(epsilon)) method
!    sqrtrhodustfraci(:) = asin(sqrt(dustfraci(:)))
!------------------------------------------------
#endif
 else
    dustfraci(:) = 0.
    dustfracisum = 0.
    tsi(:)       = 0.
    epstsi       = 0.
    sqrtrhodustfraci(:) = 0.
 endif
 rho21i = rho1i*rho1i
 mrhoi5  = 0.5*pmassi*rho1i
 !avterm  = mrhoi5*alphai       !  artificial viscosity parameter
 auterm  = mrhoi5*alphau       !  artificial thermal conductivity parameter
 avBterm = mrhoi5*alphaB*rho1i
!
!--initialise the following to zero for the case
!
 usej      = .false.
 grkernj   = 0.
 alphaj    = alphai
 divvj     = 0.
 dvdxj(:)  = 0.
 rhoj      = 0.
 rho1j     = 0.
 mrhoj5    = 0.
 gradpj    = 0.
 projsxj   = 0.
 projsyj   = 0.
 projszj   = 0.
 dpsitermj = 0.
 psitermj  = 0.
 vsigBj    = 0.
 dudtresist = 0.
 dpsiterm   = 0.
 fgravi = 0.
 fgravj = 0.
 phii   = 0.
 phij   = 0.
 phi    = 0.
 dBnonideal(:) = 0.0
 Bxj = 0.
 Byj = 0.
 Bzj = 0.
 psij = 0.
 visctermisoj = 0.
 visctermanisoj = 0.
 loop_over_neighbours2: do n = 1,nneigh

    j = abs(listneigh(n))
    if ((ignoreself) .and. (i==j)) cycle loop_over_neighbours2

    if (ifilledcellcache .and. n <= maxcellcache) then
       ! positions from cache are already mod boundary
       xj = xyzcache(n,1)
       yj = xyzcache(n,2)
       zj = xyzcache(n,3)
    else
       xj = xyzh(1,j)
       yj = xyzh(2,j)
       zj = xyzh(3,j)
    endif
    dx = xi - xj
    dy = yi - yj
    dz = zi - zj
#ifdef PERIODIC
    if (abs(dx) > 0.5*dxbound) dx = dx - dxbound*SIGN(1.0,dx)
    if (abs(dy) > 0.5*dybound) dy = dy - dybound*SIGN(1.0,dy)
    if (abs(dz) > 0.5*dzbound) dz = dz - dzbound*SIGN(1.0,dz)
#endif
    rij2 = dx*dx + dy*dy + dz*dz
    q2i = rij2*hi21
    !--hj is in the cell cache but not in the neighbour cache
    !  as not accessed during the density summation
    if (ifilledcellcache .and. n <= maxcellcache) then
       hj1 = xyzcache(n,4)
    else
       hj1 = 1./xyzh(4,j)
    endif
    hj21 = hj1*hj1
    q2j  = rij2*hj21
    is_sph_neighbour: if (q2i < radkern2 .or. q2j < radkern2) then
#ifdef GRAVITY
       !  Determine if neighbouring particle is hidden by a sink particle;
       !  if so, do not add contribution.
       add_contribution = .true.
       !k = 1
       !do while (k <= nptmass .and. add_contribution)
       !   xkpt = xyzmh_ptmass(1,k)
       !   ykpt = xyzmh_ptmass(2,k)
       !   zkpt = xyzmh_ptmass(3,k)
       !   vpos = (xkpt-xpartveci(ixi))*(xkpt-xj) &
       !         + (ykpt-xpartveci(iyi))*(ykpt-yj) &
       !         + (zkpt-xpartveci(izi))*(zkpt-zj)
       !   if (vpos < 0.0) then
       !      add_contribution = ptmass_not_obscured(-dx,-dy,-dz,  &
       !                          xkpt-xpartveci(ixi),ykpt-xpartveci(iyi),zkpt-xpartveci(izi), &
       !                          xyzmh_ptmass(ihacc,k))
       !   endif
       !   k = k + 1
       !enddo
#endif

       if (rij2 > epsilon(rij2)) then
#ifdef FINVSQRT
          rij1 = finvsqrt(rij2)
#else
          rij1 = 1./sqrt(rij2)
#endif
          qi   = (rij2*rij1)*hi1  ! this is qi = rij*hi1
       else
          rij1 = 0.
          qi   = 0.
       endif

       if (q2i < radkern2) then
          grkerni = grkern(q2i,qi)*hfacgrkern
#ifdef GRAVITY
          call kernel_softening(q2i,qi,phii,fmi)
          phii   = phii*hi1
          fmi    = fmi*hi21
          dsofti = gradsofti*grkerni
          fgravi = fmi + dsofti
#endif
       else
          grkerni = 0.
#ifdef GRAVITY
          phii   = -rij1
          fmi    = rij1*rij1
          fgravi = fmi
#endif
       endif

       runix = dx*rij1
       runiy = dy*rij1
       runiz = dz*rij1
       !
       !--compute the contribution neighbours with h_j and grad W (h_j)
       !
       if (q2j < radkern2) then
          qj = (rij2*rij1)*hj1
          grkernj = grkern(q2j,qj)*hj21*hj21*cnormk*gradh(1,j) ! ndim + 1
#ifdef GRAVITY
          call kernel_softening(q2j,qj,phij,fmj)
          fmj    = fmj*hj21
          dsoftj = gradh(2,j)*grkernj
          fgravj = fmj + dsoftj
#endif
          usej = .true.
       else
          grkernj = 0.
#ifdef GRAVITY
          fmj    = rij1*rij1
          fgravj = fmj
#endif
          usej = .false.
       endif
       if (mhd) usej = .true.
       if (use_dust) usej = .true.
       if (maxvxyzu >= 4 .and. .not.gravity) usej = .true.

       !--get individual timestep/ multiphase information (querying iphase)
       if (maxphase==maxp) then
          call get_partinfo(iphase(j),iactivej,iamdustj,iamtypej)
          iamgasj = (iamtypej==igas .or. iamtypej==iboundary)
#ifdef IND_TIMESTEPS
          ! Particle j is a neighbour of an active particle;
          ! flag it to see if it needs to be woken up next step.
          if (iamtypej /= iboundary) then
! #ifndef MPI
             ibin_wake(j)  = max(ibinnow_m1,ibin_wake(j))
! #endif
             ibin_neighi = max(ibin_neighi,ibin_old(j))
          endif
#endif
       endif
       pmassj = massoftype(iamtypej)

       fgrav = 0.5*pmassj*(fgravi + fgravj)

       !  If particle is hidden by the sink, treat the neighbour as
       !  not gas; gravitational contribution will be added after the
       !  isgas if-statement
       if (.not. add_contribution) then
          iamgasj = .false.
          usej    = .false.
       endif

       !--get dv : needed for timestep and av term
       vxj = vxyzu(1,j)
       vyj = vxyzu(2,j)
       vzj = vxyzu(3,j)
       dvx = vxi - vxj
       dvy = vyi - vyj
       dvz = vzi - vzj

       projv = dvx*runix + dvy*runiy + dvz*runiz
#ifdef DUSTGROWTH
       sqdv2 = sqrt(dvx*dvx + dvy*dvy + dvz*dvz)
#endif
       if (iamgasj .and. maxvxyzu >= 4) then
          enj   = vxyzu(4,j)
          tempj = 0.0
          if (store_temperature) then
             tempj = temperature(j)
          endif
          denij = eni - enj
       else
          denij = 0.
          tempj = 0.0
       endif

#ifdef GR
       !-- Get velocites required in GR shock capturing
       velj  = [vxj,vyj,vzj]
       metricj(0:3,0:3,1:2) = metrics(:,:,:,j)
       call get_bigv(metricj,velj,bigvj,bigv2j,alphagrj,lorentzj)

       ! Reduce problem to 1D along the line of sight
       projbigvi = bigvi(1)*runix + bigvi(2)*runiy + bigvi(3)*runiz !dot_product(bigvi,rij)
       projbigvj = bigvj(1)*runix + bigvj(2)*runiy + bigvj(3)*runiz

       ! Relativistic version of vi-vj
       vij       = abs((projbigvi-projbigvj)/(1.-projbigvi*projbigvj))
#endif

       if (iamgasi .and. iamgasj) then
          !--work out vsig for timestepping and av
#ifdef GR
          ! Relativistic version vij + csi    (could put a beta here somewhere?)
          vsigi     = (vij+spsoundi)/(1.+vij*spsoundi)
          vsigavi   = alphai*vsigi
#else
          vsigi     = max(vwavei - beta*projv,0.)
          vsigavi   = max(alphai*vwavei - beta*projv,0.)
#endif
          if (vsigi > vsigmax) vsigmax = vsigi

          if (mhd) then
             hj   = xyzh(4,j)
             rhoj = rhoh(hj,pmassj)
             Bxj  = Bevol(1,j)*rhoj
             Byj  = Bevol(2,j)*rhoj
             Bzj  = Bevol(3,j)*rhoj

             if (maxBevol >= 4) psij = Bevol(4,j)
             dBx = Bxi - Bxj
             dBy = Byi - Byj
             dBz = Bzi - Bzj
             projBi = Bxi*runix + Byi*runiy + Bzi*runiz
             if (usej) projBj = Bxj*runix + Byj*runiy + Bzj*runiz
             projdB = dBx*runix + dBy*runiy + dBz*runiz
             dB2 = dBx*dBx + dBy*dBy + dBz*dBz
             divBdiffterm = -pmassj*projdB*grkerni
          endif
       else
          !-- v_sig for pairs of particles that are not gas-gas
          vsigi = max(-projv,0.0)
          if (vsigi > vsigmax) vsigmax = vsigi
          vsigavi = 0.
          dBx = 0.; dBy = 0.; dBz = 0.; dB2 = 0.
          projBi = 0.; projBj = 0.; divBdiffterm = 0.
       endif

       !--get terms required for particle j
       if (usej) then
          hj       = 1./hj1
          rhoj     = rhoh(hj,pmassj)
          rho1j    = 1./rhoj
          rho21j   = rho1j*rho1j
          if (maxdvdx==maxp) dvdxj(:) = dvdx(:,j)

          if (iamgasj) then
             if (ndivcurlv >= 1) divvj = divcurlv(1,j)
             if (use_dustfrac) then
                dustfracj(:) = dustfrac(:,j)
                dustfracjsum = sum(dustfracj(:))
                rhogasj      = rhoj*(1. - dustfracjsum)
!------------------------------------------------
!--sqrt(rho*epsilon) method
!                sqrtrhodustfracj(:) = sqrt(rhoj*dustfracj(:))
!------------------------------------------------
!--sqrt(epsilon/1-epsilon) method (Ballabio et al. 2018)
                sqrtrhodustfracj(:) = sqrt(dustfracj(:)/(1.-dustfracj(:)))
!------------------------------------------------
!--asin(sqrt(epsilon)) method
!                sqrtrhodustfracj(:) = asin(sqrt(dustfracj(:)))
!------------------------------------------------
             else
                dustfracj(:) = 0.
                dustfracjsum = 0.
                rhogasj      = rhoj
                sqrtrhodustfracj(:) = 0.
             endif

             if (maxalpha==maxp) alphaj  = alphaind(1,j)

#ifdef GR
             densj = dens(j)
#endif
             !
             !--calculate j terms (which were precalculated outside loop for i)
             !
             call get_P(rhoj,rho1j,xj,yj,zj, &
#ifdef GR
                        densj, &
#endif
                        pmassj,enj,tempj,Bxj,Byj,Bzj,dustfracj, &
                        ponrhoj,pro2j,prj,spsoundj,vwavej, &
                        sxxj,sxyj,sxzj,syyj,syzj,szzj,visctermisoj,visctermanisoj, &
                        realviscosity,divvj,bulkvisc,dvdxj,stressmax)

             if (store_temperature) then
                vxyzu(4,j)     = enj
                temperature(j) = tempj
             endif

             mrhoj5   = 0.5*pmassj*rho1j
             autermj  = mrhoj5*alphau
             avBtermj = mrhoj5*alphaB*rho1j

#ifdef GR
             ! Relativistic version vij + csi
             vsigj   = (vij+spsoundj)/(1.+vij*spsoundj)
             vsigavj = alphaj*vsigj
#else
             vsigj = max(vwavej - beta*projv,0.)
             vsigavj = max(alphaj*vwavej - beta*projv,0.)
#endif
             if (vsigj > vsigmax) vsigmax = vsigj
          else
             vsigj = max(-projv,0.)
             if (vsigj > vsigmax) vsigmax = vsigj
             vsigavj = 0.; vwavej = 0.; avBtermj = 0.; autermj = 0. ! avoid compiler warnings
             sxxj = 0.; sxyj = 0.; sxzj = 0.; syyj = 0.; syzj = 0.; szzj = 0.; pro2j = 0.; prj = 0.
             dustfracj = 0.; sqrtrhodustfracj = 0.
          endif
       else ! set to zero terms which are used below without an if (usej)
          !rhoj      = 0.
          rho1j     = 0.
          rho21j    = 0.

          mrhoj5    = 0.
          autermj   = 0.
          avBtermj  = 0.
          psij = 0.

          gradpj    = 0.
          projsxj   = 0.
          projsyj   = 0.
          projszj   = 0.
          projBj = 0.
          prj   = 0.
          pro2j = 0.
          vwavej = 0.
          vsigavj = 0.
          spsoundj = 0.
          dustfracj = 0.
          dustfracjsum = 0.
          sqrtrhodustfracj = 0.
          dvdxj(:) = 0.
          sxxj = 0.; sxyj = 0.; sxzj = 0.; syyj = 0.; syzj = 0.; szzj = 0.
       endif

       ifgas: if (iamgasi .and. iamgasj) then

          !
          !--artificial viscosity term
          !
          qrho2i = 0.
          qrho2j = 0.

!------------------
#ifdef DISC_VISCOSITY
!------------------

          !
          !--This is for "physical" disc viscosity
          !  (We multiply by h/rij, use cs for the signal speed, apply to both approaching/receding,
          !   with beta viscosity only applied to approaching pairs)
          !
#ifdef GR
          enthi  = 1.+eni+pri/densi
          enthj  = 1.+enj+prj/densj
#ifdef FINVSQRT
          lorentzi_star = finvsqrt(1.-projbigvi**2)
          lorentzj_star = finvsqrt(1.-projbigvj**2)
#else
          lorentzi_star = 1./sqrt(1.-projbigvi**2)
          lorentzj_star = 1./sqrt(1.-projbigvj**2)
#endif
          dlorentzv = lorentzi_star*projbigvi - lorentzj_star*projbigvj
          if (projv < 0.) then
             qrho2i = -0.5*rho1i*vsigavi*enthi*dlorentzv*hi*rij1
             if (usej) qrho2j = -0.5*rho1j*vsigavj*enthj*dlorentzv*hj*rij1
          else
             qrho2i = -0.5*rho1i*alphai*spsoundi*enthi*dlorentzv*hi*rij1
             if (usej) qrho2j = -0.5*rho1j*alphaj*spsoundj*enthj*dlorentzv*hj*rij1
          endif
          dudtdissi = -0.5*rho1i*alphai*spsoundi*enthi*dlorentzv*hi*rij1*projv*grkerni
#else
          if (projv < 0.) then
             qrho2i = - 0.5*rho1i*(alphai*spsoundi - beta*projv)*hi*rij1*projv
             if (usej) qrho2j = - 0.5*rho1j*(alphaj*spsoundj - beta*projv)*hj*rij1*projv
          else
             qrho2i = - 0.5*rho1i*alphai*spsoundi*hi*rij1*projv
             if (usej) qrho2j = - 0.5*rho1j*alphaj*spsoundj*hj*rij1*projv
          endif
          dudtdissi = -0.5*pmassj*rho1i*alphai*spsoundi*hi*rij1*projv**2*grkerni
#endif

!--DISC_VISCOSITY--
#else
!------------------

#ifdef GR
          enthi  = 1.+eni+pri/densi
          enthj  = 1.+enj+prj/densj
#endif

          if (projv < 0.) then
#ifdef GR
             lorentzi_star = 1./sqrt(1.-projbigvi**2)
             lorentzj_star = 1./sqrt(1.-projbigvj**2)
             dlorentzv = lorentzi_star*projbigvi - lorentzj_star*projbigvj
             qrho2i = -0.5*rho1i*vsigavi*enthi*dlorentzv
             if (usej) qrho2j = -0.5*rho1j*vsigavj*enthj*dlorentzv
#else
             qrho2i = - 0.5*rho1i*vsigavi*projv
             if (usej) qrho2j = - 0.5*rho1j*vsigavj*projv
#endif
          endif
          !--energy conservation from artificial viscosity (don't need j term)
          dudtdissi = pmassj*qrho2i*projv*grkerni
!--DISC_VISCOSITY--
#endif
!------------------

          !--add av term to pressure
          gradpi = pmassj*(pro2i + qrho2i)*grkerni
          if (usej) gradpj = pmassj*(pro2j + qrho2j)*grkernj

          !--artificial thermal conductivity (need j term)
          if (maxvxyzu >= 4) then
             if (gravity) then
                vsigu = abs(projv)
             else
                rhoav1 = 2./(rhoi + rhoj)
                vsigu = sqrt(abs(pri - prj)*rhoav1)  !abs(projv) !sqrt(abs(denij))
             endif
#ifdef GR
             denij = alphagri*eni/lorentzi - alphagrj*enj/lorentzj
             if (imetric==imet_minkowski) then
                enthdensav = 0.5*(enthi*pri + enthj*prj)
                vsigu = min(1.,sqrt(abs(pri-prj)/enthdensav))
             else
                vsigu = abs(vij)
             endif
#endif
             dendissterm = vsigu*denij*(auterm*grkerni + autermj*grkernj)
          endif

          if (mhd) then
             !
             ! artificial resistivity
             !
             vsigB = sqrt((dvx - projv*runix)**2 + (dvy - projv*runiy)**2 + (dvz - projv*runiz)**2)
             dBdissterm = (avBterm*grkerni + avBtermj*grkernj)*vsigB

             !--energy dissipation due to artificial resistivity
             if (useresistiveheat) dudtresist = -0.5*dB2*dBdissterm

             pmjrho21grkerni = pmassj*rho21i*grkerni
             pmjrho21grkernj = pmassj*rho21j*grkernj

             termi        = pmjrho21grkerni*projBi
             divBsymmterm =  termi + pmjrho21grkernj*projBj
             dBrhoterm    = -termi
             !
             ! grad psi term for divergence cleaning
             ! new cleaning evolving d/dt (psi/c_h) as in Tricco, Price & Bate (2016)
             !
             if (maxBevol >= 4) dpsiterm = overcleanfac*(pmjrho21grkerni*psii*vwavei + pmjrho21grkernj*psij*vwavej)
             !
             ! non-ideal MHD terms
             !
             if (mhd_nonideal) then
                call nimhd_get_dBdt(dBnonideal,etaohmi,etahalli,etaambii,curlBi, &
                                  jcbi,jcbcbi,runix,runiy,runiz)
                dBnonideal = dBnonideal*pmjrho21grkerni
                if (usej) then
                   Bj  = sqrt(Bxj**2 + Byj**2 + Bzj**2)
                   if (Bj > 0.0) then
                      Bj1 = 1.0/Bj
                   else
                      Bj1 = 0.0
                   endif
                   curlBj = divcurlB(2:4,j)
                   call nimhd_get_jcbcb(jcbcbj,jcbj,curlBj,Bxj,Byj,Bzj,Bj1)
                   call nimhd_get_dBdt(dBnonidealj,eta_nimhd(iohm,j),eta_nimhd(ihall,j),eta_nimhd(iambi,j) &
                                      ,curlBj,jcbj,jcbcbj,runix,runiy,runiz)
                   dBnonideal = dBnonideal + dBnonidealj*pmjrho21grkernj
                endif
             endif
             !
             ! dB/dt evolution equation
             !
             dBevolx = dBrhoterm*dvx + dBdissterm*dBx - dpsiterm*runix - dBnonideal(1)
             dBevoly = dBrhoterm*dvy + dBdissterm*dBy - dpsiterm*runiy - dBnonideal(2)
             dBevolz = dBrhoterm*dvz + dBdissterm*dBz - dpsiterm*runiz - dBnonideal(3)
          endif
          !
          !--get projection of anisotropic part of stress tensor
          !  in direction of particle pair
          !
          projsxi = (sxxi*runix + sxyi*runiy + sxzi*runiz)*grkerni
          projsyi = (sxyi*runix + syyi*runiy + syzi*runiz)*grkerni
          projszi = (sxzi*runix + syzi*runiy + szzi*runiz)*grkerni
          if (usej) then
             projsxj = (sxxj*runix + sxyj*runiy + sxzj*runiz)*grkernj
             projsyj = (sxyj*runix + syyj*runiy + syzj*runiz)*grkernj
             projszj = (sxzj*runix + syzj*runiy + szzj*runiz)*grkernj
          endif
          !
          !--physical viscosity term (direct second derivatives)
          !
          if (realviscosity .and. maxdvdx /= maxp) then
             grgrkerni = -2.*grkerni*rij1
             gradpi = gradpi + visctermiso*projv*grgrkerni
             projsxi = projsxi + visctermaniso*dvx*grgrkerni
             projsyi = projsyi + visctermaniso*dvy*grgrkerni
             projszi = projszi + visctermaniso*dvz*grgrkerni
             dudtdissi = dudtdissi + grgrkerni*(visctermiso*projv**2 &
                                 + visctermaniso*(dvx*dvx + dvy*dvy + dvz*dvz))
             if (usej) then
                grgrkernj = -2.*grkernj*rij1
                gradpj = gradpj + visctermisoj*projv*grgrkernj
                projsxj = projsxj + visctermanisoj*dvx*grgrkernj
                projsyj = projsyj + visctermanisoj*dvy*grgrkernj
                projszj = projszj + visctermanisoj*dvz*grgrkernj
             endif
          endif

          !--terms used in force
          gradp = gradpi + gradpj
          projsx = projsxi + projsxj
          projsy = projsyi + projsyj
          projsz = projszi + projszj

          fsum(ifxi) = fsum(ifxi) - runix*(gradp + fgrav) - projsx
          fsum(ifyi) = fsum(ifyi) - runiy*(gradp + fgrav) - projsy
          fsum(ifzi) = fsum(ifzi) - runiz*(gradp + fgrav) - projsz
          fsum(ipot) = fsum(ipot) + pmassj*phii ! no need to symmetrise (see PM07)

          !--calculate divv for use in du, h prediction, av switch etc.
          fsum(idrhodti) = fsum(idrhodti) + projv*grkerni

          if (maxvxyzu >= 4) then
             !--viscous heating
             fsum(idudtdissi) = fsum(idudtdissi) + dudtdissi + dudtresist
             !--energy dissipation due to conductivity
             fsum(idendtdissi) = fsum(idendtdissi) + dendissterm
          endif

          !--add contribution to particle i's force
          if (mhd) then
             !--div B in symmetric form (for source term subtraction)
             fsum(idivBsymi) = fsum(idivBsymi) + divBsymmterm
             fsum(idBevolxi) = fsum(idBevolxi) + dBevolx
             fsum(idBevolyi) = fsum(idBevolyi) + dBevoly
             fsum(idBevolzi) = fsum(idBevolzi) + dBevolz
             !--div B in difference form for dpsi/dt evolution
             fsum(idivBdiffi) = fsum(idivBdiffi) + divBdiffterm
          endif
#ifdef DUST
          if (use_dustfrac) then
             tsj = 0.
             do l=1,ndustsmall
                ! get stopping time - for one fluid dust we do not know deltav, but it is small by definition
                call get_ts(idrag,grainsize(l),graindens(l),rhogasj,rhoj*dustfracjsum,spsoundj,0.,tsj(l),iregime)
             enddo
             if (ilimitdustflux) tsj(:)   = min(tsj(:),hj/spsoundj) ! flux limiter from Ballabio et al. (2018)
             epstsj   = sum(dustfracj(:)*tsj(:))
             !rhogas1i = rho1i/(1.-dustfracisum)
             !rhogas1j = 1./rhogasj

             !! Check that weighted sums of Tsj and tilde(Tsj) are equal (see Hutchison et al. 2017)
             !if (ndustsmall>1) then
             !   if (abs(sum(dustfracj*tsj) - sum(dustfracj*(tsj-epstsj))/(1. - dustfracjsum)) > 1e-14) &
             !      print*,'Stop! tsj or epstsj in force is incorrect!'
             !else
             !   if (abs(tsj(1) - (tsj(1)-epstsj)/(1.-dustfracj(1)))>1e-14) &
             !      print*,'Warning! error in tsj is = ',tsj(1)-(tsj(1)-epstsj)/(1.-dustfracjsum)
             !endif

             do l=1,ndustsmall
                if (dustfraci(l) > 0. .or. dustfracj(l) > 0.) then
                   ! define averages of diffusion coefficient and kernels
                   !Dav(l)   = dustfraci(l)*tsi(l) + dustfracj(l)*tsj(l)
                   grkernav = 0.5*(grkerni + grkernj)

                   ! these are equations (43) and (45) from Price & Laibe (2015)
                   ! but note there is a sign error in the term in eqn (45) in the paper
                   !dustfracterm(l)  = pmassj*rho1j*Dav(:)*(pri - prj)*grkernav*rij1
!------------------------------------------------
!--sqrt(rho*epsilon) method
!                   dustfracterms(l) = pmassj*sqrtrhodustfracj(l)*rho1j                     &
!                                      *((tsi(l)-epstsi)*rhogas1i+(tsj(l)-epstsj)*rhogas1j) &
!                                      *(pri - prj)*grkernav*rij1
!------------------------------------------------
!--sqrt(epsilon/1-epsilon) method (Ballabio et al. 2018)
                   dustfracterms(l) = pmassj*sqrtrhodustfracj(l)*rho1j     &
                                      *((tsi(l)-epstsi)*(1.-dustfraci(l))/(1.-dustfracisum)   &
                                        +(tsj(l)-epstsj)*(1.-dustfracj(l))/(1.-dustfracjsum)) &
                                      *(pri - prj)*grkernav*rij1
!------------------------------------------------
!--asin(sqrt(epsilon)) method
!                   dustfracterms(l) = pmassj*sin(sqrtrhodustfracj(l))     &
!                                      *( (tsi(l)-epstsi)*rhogas1i*rho1j   &
!                                        +(tsj(l)-epstsj)*rhogas1j*rho1i ) &
!                                      *(pri - prj)*grkernav*rij1
!                   if (sqrtrhodustfraci(l) == 0.) then
!                      dustfracterms(l) = dustfracterms(l)/(2.*cos(sqrtrhodustfraci(l)))
!                   else
!                      dustfracterms(l) = dustfracterms(l)*sin(sqrtrhodustfraci(l)) &
!                                         /sin(2.*sqrtrhodustfraci(l))
!                      if (sin(2.*sqrtrhodustfraci(l)) == 0. ) stop 'dividing by zero'
!                   endif
!------------------------------------------------

                   !vsigeps = 0.5*(spsoundi + spsoundj) !abs(projv)
                   !depsdissterm(l) = pmassj*sqrtrhodustfracj(l)*rho1j*grkernav*vsigeps !(auterm*grkerni + autermj*grkernj)*vsigeps
                   !dustfracterms(l) = dustfracterms(l) - depsdissterm(l)*(dustfraci(l) - dustfracj(l))! &
                   !!*1.e-1/(dustfraci(l) + dustfracj(l))

                   fsum(iddustevoli+(l-1)) = fsum(iddustevoli+(l-1)) - dustfracterms(l)
                   !fsum(iddustevoli+(l-1)) = fsum(iddustevoli+(l-1)) - dustfracterm(l)
!------------------------------------------------
!--sqrt(rho*epsilon) method and sqrt(epsilon/1-epsilon) method (Ballabio et al. 2018)
                   if (maxvxyzu >= 4) fsum(idudtdusti+(l-1)) = fsum(idudtdusti+(l-1)) - sqrtrhodustfraci(l)*dustfracterms(l)*denij
!------------------------------------------------
!--asin(sqrt(epsilon)) method
!                   if (maxvxyzu >= 4) fsum(idudtdusti+(l-1)) = fsum(idudtdusti+(l-1)) &
!                                      - dustfracterms(l)*sin(2.*sqrtrhodustfraci(l))/rho1i*denij
!------------------------------------------------
                endif
                ! Equation 270 in Phantom paper
                if (dustfraci(l) < 1.) then
                   term = tsi(l)/(1. - dustfracisum)*pmassj*(pro2i*grkerni + pro2j*grkernj)
                   fsum(ideltavxi+(l-1)) = fsum(ideltavxi+(l-1)) + term*runix
                   fsum(ideltavyi+(l-1)) = fsum(ideltavyi+(l-1)) + term*runiy
                   fsum(ideltavzi+(l-1)) = fsum(ideltavzi+(l-1)) + term*runiz
                endif
             enddo
          endif
#endif

       else !ifgas
          !
          !  gravity between particles of different types, or between gas pairs that are hidden by a sink
          !
          fsum(ifxi) = fsum(ifxi) - fgrav*runix
          fsum(ifyi) = fsum(ifyi) - fgrav*runiy
          fsum(ifzi) = fsum(ifzi) - fgrav*runiz
          fsum(ipot) = fsum(ipot) + pmassj*phii ! no need to symmetrise (see PM07)
#ifdef DUST
          !
          ! gas-dust: compute drag terms
          !
          if (idrag>0) then
             if (iamgasi .and. iamdustj .and. icut_backreaction==0) then
                call reconstruct_dv(projv,dx,dy,dz,runix,runiy,runiz,dvdxi,dvdxj,pmassi,pmassj,projvstar)
                dv2 = projvstar**2 ! dvx*dvx + dvy*dvy + dvz*dvz
                if (q2i < q2j) then
                   wdrag = wkern_drag(q2i,qi)*hi21*hi1*cnormk_drag
                else
                   wdrag = wkern_drag(q2j,qj)*hj21*hj1*cnormk_drag
                endif
                if (use_dustgrowth) then
                   call get_ts(idrag,dustprop(1,j),dustprop(2,j),rhoi,rhoj,spsoundi,dv2,tsijtmp,iregime)
                else
                   !--the following works for large grains only (not hybrid large and small grains)
                   idusttype = iamtypej - idust + 1
                   call get_ts(idrag,grainsize(idusttype),graindens(idusttype),rhoi,rhoj,spsoundi,dv2,tsijtmp,iregime)
                endif
                ndrag = ndrag + 1
                if (iregime > 2)  nstokes = nstokes + 1
                if (iregime == 2) nsuper = nsuper + 1
                dragterm = 3.*pmassj/((rhoi + rhoj)*tsijtmp)*projvstar*wdrag
                ts_min = min(ts_min,tsijtmp)
                fsum(ifxi) = fsum(ifxi) - dragterm*runix
                fsum(ifyi) = fsum(ifyi) - dragterm*runiy
                fsum(ifzi) = fsum(ifzi) - dragterm*runiz
                if (maxvxyzu >= 4) then
                   !--energy dissipation due to drag
                   dragheating = dragterm*projv
                   fsum(idudtdissi) = fsum(idudtdissi) + dragheating
                endif
             elseif (iamdusti .and. iamgasj) then
                call reconstruct_dv(projv,dx,dy,dz,runix,runiy,runiz,dvdxi,dvdxj,pmassi,pmassj,projvstar)
                dv2 = projvstar**2 !dvx*dvx + dvy*dvy + dvz*dvz
                if (q2i < q2j) then
                   wdrag = wkern_drag(q2i,qi)*hi21*hi1*cnormk_drag
                else
                   wdrag = wkern_drag(q2j,qj)*hj21*hj1*cnormk_drag
                endif
                if (use_dustgrowth) then
                   call get_ts(idrag,grainsizei,graindensi,rhoj,rhoi,spsoundj,dv2,tsijtmp,iregime)
#ifdef DUSTGROWTH
                   if (usej .and. iinterpol) then
                      if (q2i < q2j) then
                         winter = wkern(q2i,qi)*hi21*hi1*cnormk
                      else
                         winter = wkern(q2j,qj)*hj21*hj1*cnormk
                      endif
                      fsum(idvi) = fsum(idvi) + pmassj/rhoj*sqdv2*winter
                      ri         = sqrt(xyzh(1,i)**2+xyzh(2,i)**2+xyzh(3,i)**2)
                      fsum(iSti) = fsum(iSti) + pmassj/rhoj*tsijtmp*winter/(ri**1.5)
                      fsum(icsi) = fsum(icsi) + pmassj/rhoj*spsoundj*winter
                   endif
#endif
                else
                   !--the following works for large grains only (not hybrid large and small grains)
                   idusttype = iamtypei - idust + 1
                   call get_ts(idrag,grainsize(idusttype),graindens(idusttype),rhoj,rhoi,spsoundj,dv2,tsijtmp,iregime)
                endif
                dragterm = 3.*pmassj/((rhoi + rhoj)*tsijtmp)*projvstar*wdrag
                ts_min = min(ts_min,tsijtmp)
                ndrag = ndrag + 1
                if (iregime > 2)  nstokes = nstokes + 1
                if (iregime == 2) nsuper = nsuper + 1
                fsum(ifxi) = fsum(ifxi) - dragterm*runix ! + because projv is opposite
                fsum(ifyi) = fsum(ifyi) - dragterm*runiy
                fsum(ifzi) = fsum(ifzi) - dragterm*runiz
             endif
          endif
#endif
       endif ifgas
#ifdef GRAVITY
    else !is_sph_neighbour
       !
       !--if particle is a trial neighbour, but not an SPH neighbour
       !  then compute the 1/r^2 force contribution
       !  (no softening here, as by definition we
       !   are outside the kernel radius)
       !
#ifdef FINVSQRT
       rij1 = finvsqrt(rij2)
#else
       rij1 = 1./sqrt(rij2)
#endif
       fgrav  = rij1*rij1*rij1
       if (maxphase==maxp) then
          iamtypej = iamtype(iphase(j))
       endif
       pmassj = massoftype(iamtypej)
       phii   = -rij1
       fgravj = fgrav*pmassj
       fsum(ifxi) = fsum(ifxi) - dx*fgravj
       fsum(ifyi) = fsum(ifyi) - dy*fgravj
       fsum(ifzi) = fsum(ifzi) - dz*fgravj
       fsum(ipot) = fsum(ipot) + pmassj*phii
#endif
    endif is_sph_neighbour
 enddo loop_over_neighbours2

 return
end subroutine compute_forces

!----------------------------------------------------------------
!+
!  Internal subroutine that computes pressure and other derived
!  quantities necessary to get a force, given that we have rho.
!+
!----------------------------------------------------------------
subroutine get_P(rhoi,rho1i,xi,yi,zi, &
#ifdef GR
                 densi, &
#endif
                 pmassi,eni,tempi,Bxi,Byi,Bzi,dustfraci, &
                 ponrhoi,pro2i,pri,spsoundi,vwavei, &
                 sxxi,sxyi,sxzi,syyi,syzi,szzi,visctermiso,visctermaniso, &
                 realviscosity,divvi,bulkvisc,dvdx,stressmax)

 use dim,       only:maxvxyzu,maxdvdx,maxp,store_temperature
 use part,      only:mhd,strain_from_dvdx
 use eos,       only:equationofstate
 use options,   only:ieos
 use viscosity, only:shearfunc
#ifdef GR
 use utils_gr,  only:rho2dens
#endif
 real,    intent(in)    :: rhoi,rho1i,xi,yi,zi,pmassi
 real,    intent(inout) :: eni,tempi
 real,    intent(in)    :: Bxi,Byi,Bzi,dustfraci(:)
 real,    intent(out)   :: ponrhoi,pro2i,pri,spsoundi,vwavei
 real,    intent(out)   :: sxxi,sxyi,sxzi,syyi,syzi,szzi
 real,    intent(out)   :: visctermiso,visctermaniso
 logical, intent(in)    :: realviscosity
 real,    intent(in)    :: divvi,bulkvisc,stressmax
 real,    intent(in)    :: dvdx(9)
#ifdef GR
 real,    intent(in)  :: densi
 real :: p_on_densgas
#endif

 real :: Bro2i,Brhoxi,Brhoyi,Brhozi,rhogasi,gasfrac
 real :: stressiso,term,graddivvcoeff,del2vcoeff,strain(6)
 real :: shearvisc,etavisc,valfven2i,p_on_rhogas
!
!--get pressure (actually pr/dens) and sound speed from equation of state
!
 gasfrac = (1. - sum(dustfraci))  ! rhogas/rho
 rhogasi = rhoi*gasfrac       ! rhogas = (1-eps)*rho
#ifdef GR
 call equationofstate(ieos,p_on_densgas,spsoundi,densi,xi,yi,zi,eni)
 pri     = p_on_densgas*densi
 ponrhoi = pri*rho1i ! Not sure about dust for the future...
#else
 if (maxvxyzu >= 4) then
    if (store_temperature) then
       call equationofstate(ieos,p_on_rhogas,spsoundi,rhogasi,xi,yi,zi,eni,tempi)
    else
       call equationofstate(ieos,p_on_rhogas,spsoundi,rhogasi,xi,yi,zi,eni)
    endif
 else
    call equationofstate(ieos,p_on_rhogas,spsoundi,rhogasi,xi,yi,zi)
 endif
 pri     = p_on_rhogas*rhogasi
 ponrhoi = p_on_rhogas*gasfrac
#endif

 sxxi = 0.
 sxyi = 0.
 sxzi = 0.
 syyi = 0.
 syzi = 0.
 szzi = 0.
 visctermiso   = 0.
 visctermaniso = 0.
 stressiso     = 0.

 if (realviscosity) then
    !--get shear viscosity coefficient from function
    shearvisc = shearfunc(xi,yi,zi,spsoundi)
    etavisc   = rhoi*shearvisc
!
!--add physical viscosity terms to stress tensor
!  (construct S^ij/ rho^2 for use in the force equation)
!
    if (maxdvdx==maxp) then
       strain = strain_from_dvdx(dvdx)
       !--get stress (multiply by coefficient for use in second derivative)
       term = -shearvisc*pmassi*rho1i  ! shearvisc = eta/rho, so this is eta/rho**2
       sxxi = term*strain(1)
       sxyi = term*strain(2)
       sxzi = term*strain(3)
       syyi = term*strain(4)
       syzi = term*strain(5)
       szzi = term*strain(6)
       stressiso = (2./3.*shearvisc - bulkvisc)*divvi*rho1i + stressmax
    else
       graddivvcoeff = 0.5*(bulkvisc*rhoi + etavisc/3.)   ! 0.5 here is because we
       del2vcoeff    = 0.5*etavisc                   ! average between particle pairs

       !--construct isotropic and anisotropic terms from above
       visctermiso   = 2.5*graddivvcoeff*pmassi*rho1i*rho1i
       visctermaniso = (del2vcoeff - 0.5*graddivvcoeff)*pmassi*rho1i*rho1i
    endif
 endif

 if (mhd) then
!
!--construct useful terms based on the B-field
!
    Brhoxi = Bxi*rho1i
    Brhoyi = Byi*rho1i
    Brhozi = Bzi*rho1i

    Bro2i     = Brhoxi*Brhoxi + Brhoyi*Brhoyi + Brhozi*Brhozi
    valfven2i = Bro2i*rhoi
    vwavei    = sqrt(spsoundi*spsoundi + valfven2i)

    !--MHD terms in stress tensor
    sxxi  = sxxi - pmassi*Brhoxi*Brhoxi
    sxyi  = sxyi - pmassi*Brhoxi*Brhoyi
    sxzi  = sxzi - pmassi*Brhoxi*Brhozi
    syyi  = syyi - pmassi*Brhoyi*Brhoyi
    syzi  = syzi - pmassi*Brhoyi*Brhozi
    szzi  = szzi - pmassi*Brhozi*Brhozi
!
!--construct total isotropic pressure term (gas + magnetic + stress)
!
    pro2i = ponrhoi*rho1i + stressiso + 0.5*Bro2i

 else
!
!--construct m*p/(rho^2 \Omega) in force equation using pressure
!
    pro2i  = ponrhoi*rho1i + stressiso
    vwavei = spsoundi
 endif

 return
end subroutine get_P

#ifdef IND_TIMESTEPS
!----------------------------------------------------------------
!+
!  Checks which timestep is the limiting dt.  Book keeping is done here
!+
!----------------------------------------------------------------
subroutine check_dtmin(dtcheck,dti,dtopt,dtrat,ndtopt,dtoptfacmean,dtoptfacmax,dtchar_out,dtchar_in)
 integer, intent(inout) :: ndtopt
 real,    intent(in)    :: dti,dtopt,dtrat
 real,    intent(inout) :: dtoptfacmean,dtoptfacmax
 logical, intent(inout) :: dtcheck
 character(len=*), intent(out)   :: dtchar_out
 character(len=*), intent(in)    :: dtchar_in
 !
 if (.not. dtcheck) return
 !
 if ( abs(dti-dtopt) < tiny(dti)) then
    dtcheck      = .false.
    ndtopt       = ndtopt + 1
    dtoptfacmean = dtoptfacmean + dtrat
    dtoptfacmax  = max(dtoptfacmax, dtrat)
    dtchar_out   = dtchar_in
 endif
 !
 return
end subroutine check_dtmin
#endif

!----------------------------------------------------------------

subroutine start_cell(cell,iphase,xyzh,vxyzu,gradh,divcurlv,divcurlB,dvdx,Bevol, &
                     dustfrac,dustprop,eta_nimhd,temperature,alphaind,stressmax,dens,metrics)

 use io,        only:fatal
 use options,   only:alpha,use_dustfrac
 use dim,       only:maxp,ndivcurlv,ndivcurlB,maxdvdx,maxalpha,maxvxyzu,mhd,mhd_nonideal,&
                use_dustgrowth,store_temperature,gr
 use part,      only:iamgas,maxphase,iboundary,rhoanddhdrho,igas,massoftype,get_partinfo,&
                     iohm,ihall,iambi,ndustsmall
 use viscosity, only:irealvisc,bulkvisc
#ifdef DUST
 use dust,      only:get_ts,idrag
 use part,      only:grainsize,graindens
#endif
 use nicil,     only:nimhd_get_dt,nimhd_get_jcbcb
 type(cellforce),    intent(inout) :: cell
 integer(kind=1),    intent(in)    :: iphase(:)
 real,               intent(in)    :: xyzh(:,:)
 real,               intent(inout) :: vxyzu(:,:)
 real(kind=4),       intent(in)    :: gradh(:,:)
 real(kind=4),       intent(in)    :: divcurlv(:,:)
 real(kind=4),       intent(in)    :: divcurlB(:,:)
 real(kind=4),       intent(in)    :: dvdx(:,:)
 real,               intent(in)    :: Bevol(:,:)
 real,               intent(in)    :: dustfrac(:,:),dustprop(:,:)
 real,               intent(in)    :: eta_nimhd(:,:)
 real,               intent(inout) :: temperature(:)
 real(kind=4),       intent(in)    :: alphaind(:,:)
 real,               intent(in)    :: stressmax
 real,               intent(in)    :: dens(:)
 real,               intent(in)    :: metrics(:,:,:,:)

 real         :: divcurlvi(ndivcurlv)
 real         :: dvdxi(9),curlBi(3),jcbcbi(3),jcbi(3)
 real         :: hi,rhoi,rho1i,dhdrhoi,pmassi,eni,tempi
 real(kind=8) :: hi1
 real         :: dustfraci(maxdusttypes),dustfracisum,rhogasi,ponrhoi,pro2i,pri,spsoundi
 real         :: sxxi,sxyi,sxzi,syyi,syzi,szzi,visctermiso,visctermaniso
#ifdef DUST
 real         :: tstopi(maxdusttypes)
#endif
 real         :: Bxi,Byi,Bzi,Bi,B2i,Bi1
 real         :: vwavei,alphai

 integer      :: i,j,iamtypei,ip,ii,ia,ib,ic
 real         :: densi

#ifdef DUST
 integer :: iregime
#endif

 logical :: iactivei,iamgasi,iamdusti,realviscosity

 realviscosity = (irealvisc > 0)

 cell%npcell = 0
 over_parts: do ip = inoderange(1,cell%icell),inoderange(2,cell%icell)
    i = inodeparts(ip)

    if (i < 0) then
       cycle over_parts
    endif

    if (maxphase==maxp) then
       call get_partinfo(iphase(i),iactivei,iamdusti,iamtypei)
       iamgasi = (iamtypei==igas)
    else
       iactivei = .true.
       iamtypei = igas
       iamdusti = .false.
       iamgasi  = .true.
    endif
    if (.not.iactivei) then ! handles case where first particle in cell is inactive
       cycle over_parts
    endif
    if (iamtypei==iboundary) then ! do not compute forces on boundary parts
       cycle over_parts
    endif

    pmassi = massoftype(iamtypei)
    hi = xyzh(4,i)
    if (hi < 0.) call fatal('force','negative smoothing length',i,var='h',val=hi)

    !
    !--compute density and related quantities from the smoothing length
    !
    call rhoanddhdrho(hi,hi1,rhoi,rho1i,dhdrhoi,pmassi)
    !
    !--velocity gradients, used for reconstruction and physical viscosity
    !
    if (maxdvdx==maxp) dvdxi(:) = dvdx(:,i)

    if (iamgasi) then
       if (ndivcurlv >= 1) divcurlvi(:) = real(divcurlv(:,i),kind=kind(divcurlvi))
       if (maxvxyzu >= 4) then
          eni   = vxyzu(4,i)
          tempi = 0.0
          if (store_temperature) then
             tempi = temperature(i)
          endif
       else
          eni   = 0.0
          tempi = 0.0
       endif

       !
       ! one-fluid dust properties
       !
       if (use_dustfrac) then
          dustfraci(:) = dustfrac(:,i)
          dustfracisum = sum(dustfraci)
          rhogasi      = rhoi*(1. - dustfracisum)
          do j=1,ndustsmall
             if (dustfraci(j) > 1. .or. dustfraci(j) < 0.) call fatal('force','invalid eps',var='dustfrac',val=dustfraci(j))
          enddo
       else
          dustfraci(:) = 0.
          dustfracisum = 0.
          rhogasi      = rhoi
       endif

       if (mhd) then
          Bxi = Bevol(1,i) * rhoi ! B/rho -> B (conservative to primitive)
          Byi = Bevol(2,i) * rhoi
          Bzi = Bevol(3,i) * rhoi
       endif

#ifdef GR
       densi = dens(i)
#endif

       !
       ! calculate terms required in the force evaluation
       !
       call get_P(rhoi,rho1i, &
                  xyzh(1,i),xyzh(2,i),xyzh(3,i), &
#ifdef GR
                  densi, &
#endif
                  pmassi, &
                  eni, tempi, &
                  Bxi,Byi,Bzi, &
                  dustfraci(:), &
                  ponrhoi,pro2i,pri,spsoundi, &
                  vwavei,sxxi,sxyi,sxzi,syyi,syzi,szzi, &
                  visctermiso,visctermaniso,realviscosity,divcurlvi(1),bulkvisc,dvdxi,stressmax)
#ifdef DUST
       !
       ! get stopping time - for one fluid dust we don't know deltav, but as small by definition we assume=0
       !
       if (use_dustfrac .and. iamgasi) then
          tstopi = 0.
          do j=1,ndustsmall
             call get_ts(idrag,grainsize(j),graindens(j),rhogasi,rhoi*dustfracisum,spsoundi,0.,tstopi(j),iregime)
          enddo
       endif
#endif

       if (store_temperature) then
          vxyzu(4,i)     = eni
          temperature(i) = tempi
       endif

       if (mhd_nonideal) then
          B2i = Bxi**2 + Byi**2 + Bzi**2
          Bi  = sqrt(B2i)
          if (Bi > 0.0) then
             Bi1 = 1.0/Bi
          else
             Bi1 = 0.0
          endif
          curlBi = divcurlB(2:4,i)
          call nimhd_get_jcbcb(jcbcbi,jcbi,curlBi,Bxi,Byi,Bzi,Bi1)
       endif

    else ! not a gas particle
       vwavei = 0.
       rhogasi = 0.
       pri = 0.
       pro2i = 0.
       ponrhoi = 0.
       sxxi = 0.
       sxyi = 0.
       sxzi = 0.
       syyi = 0.
       syzi = 0.
       szzi = 0.
       visctermiso = 0.
       visctermaniso = 0.
       dustfraci = 0.
    endif

    !
    !-- cell packing
    !
    cell%npcell                                    = cell%npcell + 1
    cell%arr_index(cell%npcell)                    = ip
    cell%iphase(cell%npcell)                       = iphase(i)
    cell%xpartvec(ixi,cell%npcell)                 = xyzh(1,i)
    cell%xpartvec(iyi,cell%npcell)                 = xyzh(2,i)
    cell%xpartvec(izi,cell%npcell)                 = xyzh(3,i)
    cell%xpartvec(ihi,cell%npcell)                 = xyzh(4,i)
    cell%xpartvec(igradhi1,cell%npcell)            = gradh(1,i)
#ifdef GRAVITY
    cell%xpartvec(igradhi2,cell%npcell)            = gradh(2,i)
#endif
    cell%xpartvec(ivxi,cell%npcell)                = vxyzu(1,i)
    cell%xpartvec(ivyi,cell%npcell)                = vxyzu(2,i)
    cell%xpartvec(ivzi,cell%npcell)                = vxyzu(3,i)
    if (maxvxyzu >= 4) then
       cell%xpartvec(ieni,cell%npcell)             = vxyzu(4,i)
    endif
    if (mhd) then
       if (iamgasi) then
          cell%xpartvec(iBevolxi,cell%npcell)      = Bevol(1,i)
          cell%xpartvec(iBevolyi,cell%npcell)      = Bevol(2,i)
          cell%xpartvec(iBevolzi,cell%npcell)      = Bevol(3,i)

          if (maxBevol >= 4) then
             cell%xpartvec(ipsi,cell%npcell)       = Bevol(4,i)
          endif
          if (maxBevol < 3 .or. maxBevol > 4) call fatal('densityiterate','error in maxBevol setting')

          cell%xpartvec(icurlBxi,cell%npcell)      = divcurlB(2,i)
          cell%xpartvec(icurlByi,cell%npcell)      = divcurlB(3,i)
          cell%xpartvec(icurlBzi,cell%npcell)      = divcurlB(4,i)
       else
          cell%xpartvec(iBevolxi:ipsi,cell%npcell) = 0. ! to avoid compiler warning
       endif
    endif

    alphai = alpha
    if (maxalpha==maxp) then
       alphai = alphaind(1,i)
    endif
    cell%xpartvec(ialphai,cell%npcell)            = alphai
    cell%xpartvec(irhoi,cell%npcell)              = rhoi
    cell%xpartvec(idustfraci:idustfraciend,cell%npcell) = dustfraci
    if (iamgasi) then
       cell%xpartvec(ivwavei,cell%npcell)         = vwavei
       cell%xpartvec(irhogasi,cell%npcell)        = rhogasi
       cell%xpartvec(iponrhoi,cell%npcell)        = ponrhoi
       cell%xpartvec(ispsoundi,cell%npcell)       = spsoundi
       cell%xpartvec(isxxi,cell%npcell)           = sxxi
       cell%xpartvec(isxyi,cell%npcell)           = sxyi
       cell%xpartvec(isxzi,cell%npcell)           = sxzi
       cell%xpartvec(isyyi,cell%npcell)           = syyi
       cell%xpartvec(isyzi,cell%npcell)           = syzi
       cell%xpartvec(iszzi,cell%npcell)           = szzi
       cell%xpartvec(ivisctermisoi,cell%npcell)   = visctermiso
       cell%xpartvec(ivisctermanisoi,cell%npcell) = visctermaniso
       cell%xpartvec(ipri,cell%npcell)            = pri
       cell%xpartvec(ipro2i,cell%npcell)          = pro2i
#ifdef DUST
       if (use_dustfrac) then
          cell%xpartvec(itstop:itstopend,cell%npcell) = tstopi
       endif
#endif
    endif
    if (mhd_nonideal) then
       cell%xpartvec(ietaohmi,cell%npcell)        = eta_nimhd(iohm,i)
       cell%xpartvec(ietahalli,cell%npcell)       = eta_nimhd(ihall,i)
       cell%xpartvec(ietaambii,cell%npcell)       = eta_nimhd(iambi,i)
       cell%xpartvec(ijcbcbxi,cell%npcell)        = jcbcbi(1)
       cell%xpartvec(ijcbcbyi,cell%npcell)        = jcbcbi(2)
       cell%xpartvec(ijcbcbzi,cell%npcell)        = jcbcbi(3)
       cell%xpartvec(ijcbxi,cell%npcell)          = jcbi(1)
       cell%xpartvec(ijcbyi,cell%npcell)          = jcbi(2)
       cell%xpartvec(ijcbzi,cell%npcell)          = jcbi(3)
    endif

    if (gr) then
       cell%xpartvec(idensGRi,cell%npcell)        = densi
       ii = imetricstart
       do ic = 1,2
          do ib = 1,4
             do ia = 1,4
                cell%xpartvec(ii,cell%npcell)     = metrics(ia,ib,ic,i)
                ii = ii + 1
             enddo
          enddo
       enddo
    endif

#ifdef DUSTGROWTH
    cell%xpartvec(igrainsizei,cell%npcell)        = dustprop(1,i)
    cell%xpartvec(igraindensi,cell%npcell)        = dustprop(2,i)
#endif
    cell%xpartvec(idvxdxi:idvzdzi,cell%npcell)    = dvdx(1:9,i)
 enddo over_parts

end subroutine start_cell

subroutine compute_cell(cell,listneigh,nneigh,Bevol,xyzh,vxyzu,fxyzu, &
                        iphase,divcurlv,divcurlB,alphaind,eta_nimhd,temperature, &
                        dustfrac,gradh,ibinnow_m1,ibin_wake,stressmax,xyzcache,dens,metrics)
 use io,          only:error
#ifdef MPI
 use io,          only:id
#endif
 use dim,         only:maxvxyzu
 use options,     only:beta,alphau,alphaB,iresistive_heating
 use part,        only:get_partinfo,iamgas,iboundary,mhd,igas,maxphase,massoftype
 use viscosity,   only:irealvisc,bulkvisc

 type(cellforce), intent(inout)  :: cell

 integer,         intent(in)     :: listneigh(:)
 integer,         intent(in)     :: nneigh
 real,            intent(in)     :: Bevol(:,:)
 real,            intent(in)     :: xyzh(:,:)
 real,            intent(inout)  :: vxyzu(:,:)
 real,            intent(in)     :: fxyzu(:,:)
 integer(kind=1), intent(in)     :: iphase(:)
 real(kind=4),    intent(in)     :: divcurlv(:,:)
 real(kind=4),    intent(in)     :: divcurlB(:,:)
 real(kind=4),    intent(in)     :: alphaind(:,:)
 real,            intent(in)     :: eta_nimhd(:,:)
 real,            intent(in)     :: dustfrac(:,:)
 real,            intent(inout)  :: temperature(:)
 real(kind=4),    intent(in)     :: gradh(:,:)
 integer(kind=1), intent(inout)  :: ibin_wake(:)
 integer(kind=1), intent(in)     :: ibinnow_m1
 real,            intent(in)     :: stressmax
 real,            intent(in)     :: xyzcache(:,:)
 real,            intent(in)     :: dens(:),metrics(:,:,:,:)

 real                            :: hi
 real(kind=8)                    :: hi1,hi21,hi31,hi41
 real(kind=8)                    :: gradhi,gradsofti
 real                            :: pmassi

 integer                         :: iamtypei

 logical                         :: iactivei
 logical                         :: iamgasi
 logical                         :: iamdusti

 logical                         :: realviscosity
 logical                         :: useresistiveheat
 logical                         :: ignoreself

 integer                         :: i,ip

 realviscosity    = (irealvisc > 0)
 useresistiveheat = (iresistive_heating > 0)

 over_parts: do ip = 1,cell%npcell

    if (maxphase==maxp) then
       call get_partinfo(cell%iphase(ip),iactivei,iamdusti,iamtypei)
       iamgasi = (iamtypei==igas)
    else
       iactivei = .true.
       iamtypei = igas
       iamdusti = .false.
       iamgasi  = .true.
    endif

    if (.not.iactivei) then ! handles case where first particle in cell is inactive
       cycle over_parts
    endif
    if (iamtypei==iboundary) then ! do not compute forces on boundary parts
       cycle over_parts
    endif

    i = inodeparts(cell%arr_index(ip))

    pmassi = massoftype(iamtypei)

    hi    = cell%xpartvec(ihi,ip)
    hi1   = 1./hi
    hi21  = hi1*hi1
    hi31  = hi1*hi21
    hi41  = hi21*hi21

    if (cell%xpartvec(igradhi1,ip) > 0.) then
       gradhi = cell%xpartvec(igradhi1,ip)
    else
       call error('force','stored gradh is zero, resetting to 1')
       gradhi = 1.
    endif
#ifdef GRAVITY
    gradsofti = cell%xpartvec(igradhi2,ip)
#endif

    !
    !--loop over current particle's neighbours (includes self)
    !
#ifdef MPI
    if (cell%owner == id) then
       ignoreself = .true.
    else
       ignoreself = .false.
    endif
#else
    ignoreself = .true.
#endif

    call compute_forces(i,iamgasi,iamdusti,cell%xpartvec(:,ip),hi,hi1,hi21,hi41,gradhi,gradsofti, &
                         beta, &
                         pmassi,listneigh,nneigh,xyzcache,cell%fsums(:,ip),cell%vsigmax(ip), &
                         .true.,realviscosity,useresistiveheat, &
                         xyzh,vxyzu,Bevol,cell%iphase(ip),iphase,massoftype, &
                         divcurlB,eta_nimhd, temperature, &
                         dustfrac,gradh,divcurlv,alphaind, &
                         alphau,alphaB,bulkvisc,stressmax, &
                         cell%ndrag,cell%nstokes,cell%nsuper,cell%dtdrag(ip),ibinnow_m1,ibin_wake,cell%ibinneigh(ip), &
                         ignoreself,dens,metrics)

 enddo over_parts

end subroutine compute_cell

subroutine finish_cell_and_store_results(icall,cell,fxyzu,xyzh,vxyzu,poten,dt,dvdx,&
                                         divBsymm,divcurlv,dBevol,ddustevol,deltav, &
                                         dtcourant,dtforce,dtvisc,dtohm,dthall,dtambi,dtdiff,dtmini,dtmaxi, &
#ifdef IND_TIMESTEPS
                                         nbinmaxnew,nbinmaxstsnew,ncheckbin, &
                                         ndtforce,ndtforceng,ndtcool,ndtdrag,ndtdragd, &
                                         ndtvisc,ndtohm,ndthall,ndtambi,ndtdust, &
                                         dtitmp,dtrat, &
                                         dtfrcfacmean ,dtfrcngfacmean,dtdragfacmean,dtdragdfacmean,dtcoolfacmean, &
                                         dtfrcfacmax  ,dtfrcngfacmax ,dtdragfacmax ,dtdragdfacmax ,dtcoolfacmax, &
                                         dtviscfacmean,dtohmfacmean  ,dthallfacmean,dtambifacmean ,dtdustfacmean, &
                                         dtviscfacmax ,dtohmfacmax   ,dthallfacmax ,dtambifacmax  ,dtdustfacmax, &
#endif
                                         ndustres,dustresfacmax,dustresfacmean)
 use io,             only:fatal,error
#ifdef FINVSQRT
 use fastmath,       only:finvsqrt
#endif
<<<<<<< HEAD
 use dim,            only:mhd,mhd_nonideal,lightcurve,use_dust,maxdvdx,use_dustgrowth,gr
 use eos,            only:use_entropy,gamma
 use options, only:ishock_heating,icooling,psidecayfac,overcleanfac,alpha,ipdv_heating,use_dustfrac
=======
 use dim,            only:mhd,mhd_nonideal,lightcurve,use_dust,maxdvdx,use_dustgrowth
 use eos,            only:use_entropy,gamma,ieos
 use options, only:ishock_heating,icooling,psidecayfac,overcleanfac,alpha,ipdv_heating,use_dustfrac,damp
>>>>>>> 7453827a
 use part,           only:h2chemistry,rhoanddhdrho,abundance,iboundary,igas,maxphase,maxvxyzu,nabundances, &
                          massoftype,get_partinfo,tstop,strain_from_dvdx
#ifdef IND_TIMESTEPS
 use part,           only:ibin
 use timestep_ind,   only:get_newbin
 use timestep_sts,   only:sts_it_n,ibin_sts
#endif
 use viscosity,      only:bulkvisc,dt_viscosity,irealvisc,shearfunc
 use kernel,         only:kernel_softening
 use linklist,       only:get_distance_from_centre_of_mass
 use kdtree,         only:expand_fgrav_in_taylor_series
 use nicil,          only:nimhd_get_dudt,nimhd_get_dt
 use cooling,        only:energ_cooling
 use chem,           only:energ_h2cooling
 use timestep,       only:C_cour,C_cool,C_force,bignumber,dtmax
 use timestep_sts,   only:use_sts
 use units,          only:unit_ergg,unit_density
 use eos_shen,       only:eos_shen_get_dTdu
#ifdef LIGHTCURVE
 use part,           only:luminosity
#endif
#ifdef GR
 use metric_tools,   only:unpack_metric
 use utils_gr,       only:get_u0
#endif
#ifdef DUSTGROWTH
 use part,           only:dustprop,St,csound
 use growth,         only:iinterpol
#endif

 integer,            intent(in)    :: icall
 type(cellforce),    intent(inout) :: cell
 real,               intent(inout) :: fxyzu(:,:)
 real,               intent(in)    :: xyzh(:,:)
 real,               intent(inout) :: vxyzu(:,:)
 real,               intent(in)    :: dt
 real(kind=4),       intent(in)    :: dvdx(:,:)
 real(kind=4),       intent(out)   :: poten(:)
 real(kind=4),       intent(out)   :: divBsymm(:)
 real(kind=4),       intent(out)   :: divcurlv(:,:)
 real,               intent(out)   :: dBevol(:,:)
 real,               intent(out)   :: ddustevol(:,:)
 real,               intent(out)   :: deltav(:,:,:)

 real,               intent(inout) :: dtcourant,dtforce,dtvisc
 real,               intent(inout) :: dtohm,dthall,dtambi,dtdiff,dtmini,dtmaxi
#ifdef IND_TIMESTEPS
 integer,            intent(inout) :: nbinmaxnew,nbinmaxstsnew,ncheckbin
 integer,            intent(inout) :: ndtforce,ndtforceng,ndtcool,ndtdrag,ndtdragd
 integer,            intent(inout) :: ndtvisc,ndtohm,ndthall,ndtambi,ndtdust
 real,               intent(inout) :: dtitmp,dtrat
 real,               intent(inout) :: dtfrcfacmean ,dtfrcngfacmean,dtdragfacmean,dtdragdfacmean,dtcoolfacmean
 real,               intent(inout) :: dtfrcfacmax  ,dtfrcngfacmax ,dtdragfacmax ,dtdragdfacmax ,dtcoolfacmax
 real,               intent(inout) :: dtviscfacmean,dtohmfacmean  ,dthallfacmean,dtambifacmean ,dtdustfacmean
 real,               intent(inout) :: dtviscfacmax ,dtohmfacmax   ,dthallfacmax ,dtambifacmax  ,dtdustfacmax
#endif
 integer,            intent(inout) :: ndustres
 real,               intent(inout) :: dustresfacmean,dustresfacmax

 real    :: xpartveci(maxxpartveciforce),fsum(maxfsum)
 real    :: rhoi,rho1i,rhogasi,hi,hi1,pmassi
 real    :: Bxyzi(maxBevol),curlBi(3),dvdxi(9),straini(6)
 real    :: xi,yi,zi,B2i,f2i,divBsymmi,betai,frac_divB,vcleani
 real    :: ponrhoi,spsoundi,drhodti,divvi,shearvisc,fac,pdv_work
 real    :: psii,dtau
 real    :: eni,dudtnonideal
 real    :: dustfraci(maxdusttypes),dustfracisum
 real    :: tstopi(maxdusttypes),tseff,dtdustdenom
 real    :: etaambii,etahalli,etaohmi
 real    :: vsigmax,vwavei,fxyz4
 real    :: dTdui,dTdui_cgs
#ifdef LIGHTCURVE
 real    :: dudt_radi
#endif
#ifdef GRAVITY
 real    :: potensoft0,dum,dx,dy,dz,fxi,fyi,fzi,poti,epoti
#endif
 real    :: vsigdtc,dtc,dtf,dti,dtcool,dtdiffi
 real    :: dtohmi,dtambii,dthalli,dtvisci,dtdrag,dtdusti,dtclean
 integer :: idudtcool,ichem,iamtypei
 logical :: iactivei,iamgasi,iamdusti,realviscosity
#ifdef IND_TIMESTEPS
 integer(kind=1)       :: ibin_neighi
 logical               :: allow_decrease,dtcheck
 character(len=16)     :: dtchar
#endif
 integer               :: ip,i
 real                  :: densi, vxi,vyi,vzi,u0i
#ifdef GR
 real                  :: posi(3),veli(3),gcov(0:3,0:3),metrici(0:3,0:3,2)
 integer               :: ii,ia,ib,ic,ierror
#endif

 eni = 0.
 realviscosity = (irealvisc > 0)

 over_parts: do ip = 1,cell%npcell

    if (maxphase==maxp) then
       call get_partinfo(cell%iphase(ip),iactivei,iamdusti,iamtypei)
       iamgasi = (iamtypei==igas)
    else
       iactivei = .true.
       iamtypei = igas
       iamdusti = .false.
       iamgasi  = .true.
    endif

    if (.not.iactivei) then ! handles case where first particle in cell is inactive
       cycle over_parts
    endif
    if (iamtypei==iboundary) then ! do not compute forces on boundary parts
       cycle over_parts
    endif

    pmassi = massoftype(iamtypei)

    i = inodeparts(cell%arr_index(ip))

    fsum(:)       = cell%fsums(:,ip)
    xpartveci(:)  = cell%xpartvec(:,ip)
#ifdef IND_TIMESTEPS
    ibin_neighi   = cell%ibinneigh(ip)
#endif

    xi         = xpartveci(ixi)
    yi         = xpartveci(iyi)
    zi         = xpartveci(izi)
    hi         = xpartveci(ihi)
    hi1        = 1./hi
    spsoundi   = xpartveci(ispsoundi)
    vsigmax    = cell%vsigmax(ip)
    dtdrag     = cell%dtdrag(ip)
    tstopi     = 0.
    dustfraci  = 0.
    dustfracisum = 0.

    vxi = xpartveci(ivxi)
    vyi = xpartveci(ivyi)
    vzi = xpartveci(ivzi)

    u0i = 1.
#ifdef GR
    veli = (/vxi,vyi,vzi/)
    posi = (/xi,yi,zi/)

    densi = xpartveci(idensGRi)
    ii = imetricstart
    do ic = 1,2
       do ib = 0,3
         do ia = 0,3
            metrici(ia,ib,ic) = xpartveci(ii)
            ii = ii + 1
         enddo
       enddo
    enddo

    call unpack_metric(metrici,gcov=gcov)
    call get_u0(gcov,veli,u0i,ierror)
    if (ierror > 0) call error('get_u0 in force','1/sqrt(-v_mu v^mu) ---> non-negative: v_mu v^mu')
#endif

    if (iamgasi) then
       rhoi    = xpartveci(irhoi)
       rho1i   = 1./rhoi
       rhogasi = xpartveci(irhogasi)
       ponrhoi = xpartveci(iponrhoi)
       vwavei  = xpartveci(ivwavei)

       if (mhd) then
          Bxyzi(1) = xpartveci(iBevolxi) * rhoi
          Bxyzi(2) = xpartveci(iBevolyi) * rhoi
          Bxyzi(3) = xpartveci(iBevolzi) * rhoi
          B2i      = Bxyzi(1)**2 + Bxyzi(2)**2 + Bxyzi(3)**2
       endif

       if (mhd_nonideal) then
          curlBi(1) = xpartveci(icurlBxi)
          curlBi(2) = xpartveci(icurlByi)
          curlBi(3) = xpartveci(icurlBzi)
          etaohmi   = xpartveci(ietaohmi)
          etaambii  = xpartveci(ietaambii)
          etahalli  = xpartveci(ietahalli)
       endif

       if (maxvxyzu >= 4) then
          eni = xpartveci(ieni)
       endif
       if (maxdvdx == maxp) then
          dvdxi(:) = xpartveci(idvxdxi:idvzdzi)
       else
          dvdxi(:) = 0.
       endif

       if (use_dustfrac) then
          dustfraci(:) = xpartveci(idustfraci:idustfraciend)
          dustfracisum = sum(dustfraci(:))
          tstopi(:)    = xpartveci(itstop:itstopend)
       endif

    endif

#ifdef GRAVITY
    !--add self-contribution
    call kernel_softening(0.,0.,potensoft0,dum)
    epoti = 0.5*pmassi*(fsum(ipot) + pmassi*potensoft0*hi1)
    !
    !--add contribution from distant nodes, expand these in Taylor series about node centre
    !  use xcen directly, -1 is placeholder
    !
    call get_distance_from_centre_of_mass(cell%icell,xi,yi,zi,dx,dy,dz)
    call expand_fgrav_in_taylor_series(cell%fgrav,dx,dy,dz,fxi,fyi,fzi,poti)
    fsum(ifxi) = fsum(ifxi) + fxi
    fsum(ifyi) = fsum(ifyi) + fyi
    fsum(ifzi) = fsum(ifzi) + fzi
    epoti = epoti + 0.5*pmassi*poti
    poten(i) = real(epoti,kind=kind(poten))
#endif

    if (mhd .and. iamgasi) then
       !
       !--for MHD, need to make the force stable when beta < 1.  In this regime,
       !  subtract off the B(div B)/rho term (Borve, Omang & Trulsen 2001, 2005);
       !  outside of this regime, do nothing, but (smoothly) transition between
       !  regimes.  Tests in Feb 2018 suggested that beginning the transition
       !  too close to beta = 1 lead to some inaccuracies, and that the optimal
       !  transition range was 2-10 or 2-5, depending on the test.
       !
       divBsymmi  = fsum(idivBsymi)
       if (B2i > 0.0) then
          betai = 2.0*ponrhoi*rhoi/B2i
          if (betai < 2.0) then
             frac_divB = 1.0
          elseif (betai < 10.0) then
             frac_divB = (10.0 - betai)*0.125
          else
             frac_divB = 0.0
          endif
       else
          frac_divB = 0.0
       endif
       fsum(ifxi) = fsum(ifxi) - Bxyzi(1)*divBsymmi*frac_divB
       fsum(ifyi) = fsum(ifyi) - Bxyzi(2)*divBsymmi*frac_divB
       fsum(ifzi) = fsum(ifzi) - Bxyzi(3)*divBsymmi*frac_divB
       divBsymm(i) = real(rhoi*divBsymmi,kind=kind(divBsymm)) ! for output store div B as rho*div B
    endif

    f2i = fsum(ifxi)**2 + fsum(ifyi)**2 + fsum(ifzi)**2

#ifdef DRIVING
    ! force is first initialised in driving routine
    fxyzu(1,i) = fxyzu(1,i) + fsum(ifxi)
    fxyzu(2,i) = fxyzu(2,i) + fsum(ifyi)
    fxyzu(3,i) = fxyzu(3,i) + fsum(ifzi)
#else
    fxyzu(1,i) = fsum(ifxi)
    fxyzu(2,i) = fsum(ifyi)
    fxyzu(3,i) = fsum(ifzi)
#endif
    drhodti = pmassi*fsum(idrhodti)

    isgas: if (iamgasi) then
       divvi = -drhodti*rho1i
       if (ndivcurlv >= 1) divcurlv(1,i) = real(divvi,kind=kind(divcurlv)) ! store divv from forces

       if (maxvxyzu >= 4 .or. lightcurve) then
          if (maxdvdx == maxp .and. realviscosity) then
             shearvisc = shearfunc(xi,yi,zi,spsoundi)
             straini   = strain_from_dvdx(dvdxi(:))
             fsum(idudtdissi) = fsum(idudtdissi) + (bulkvisc - 2./3.*shearvisc)*divvi**2 &
                           + 0.5*shearvisc*(straini(1)**2 + 2.*(straini(2)**2 + straini(3)**2 + straini(5)**2) &
                           + straini(4)**2 + straini(6)**2)
          endif
          fxyz4 = 0.
          if (use_entropy .or. gr) then
             if (gr .and. ishock_heating > 0) then
                fxyz4 = fxyz4 + (gamma - 1.)*densi**(1.-gamma)*u0i*fsum(idudtdissi)
             else if (ishock_heating > 0) then
                fxyz4 = fxyz4 + (gamma - 1.)*rhogasi**(1.-gamma)*fsum(idudtdissi)
             endif
             ! add conductivity for GR
             if (gr) then
                fxyz4 = fxyz4 + (gamma - 1.)*densi**(1.-gamma)*u0i*fsum(idendtdissi)
             endif
<<<<<<< HEAD
#ifdef GR
#ifdef ISENTROPIC
             fxyz4 = 0.
#endif
#ifdef LIGHTCURVE
             luminosity(i) = pmassi*u0i*(fsum(idendtdissi)+fsum(idudtdissi))
#endif
#endif
=======
          elseif (ieos==16) then
             if (damp==0) then
                call eos_shen_get_dTdu(rhoi * unit_density,eni,0.05,dTdui_cgs)
                dTdui = dTdui_cgs / unit_ergg
                !use cgs
                fxyz4 = fxyz4 + dTdui*(ponrhoi*rho1i*drhodti + fsum(idudtdissi))
             else
                fxyz4 = 0.
             endif
>>>>>>> 7453827a
          else
             fac = rhoi/rhogasi
             pdv_work = ponrhoi*rho1i*drhodti
             if (ipdv_heating > 0) then
                fxyz4 = fxyz4 + fac*pdv_work
             endif
             if (ishock_heating > 0) then
                fxyz4 = fxyz4 + fac*fsum(idudtdissi)
             endif
#ifdef LIGHTCURVE
             if (lightcurve) then
                pdv_work = ponrhoi*rho1i*drhodti
                if (pdv_work > tiny(pdv_work)) then ! pdv_work < 0 is possible, and we want to ignore this case
                   dudt_radi = fac*pdv_work + fac*fsum(idudtdissi)
                else
                   dudt_radi = fac*fsum(idudtdissi)
                endif
                luminosity(i) = pmassi*dudt_radi
             endif
#endif
             if (mhd_nonideal) then
                call nimhd_get_dudt(dudtnonideal,etaohmi,etaambii,rhoi,curlBi,Bxyzi(1:3))
                fxyz4 = fxyz4 + fac*dudtnonideal
             endif
             !--add conductivity and resistive heating
             fxyz4 = fxyz4 + fac*fsum(idendtdissi)
             if (icooling > 0) then
                if (h2chemistry) then
                   idudtcool = 1
                   ichem = 0
                   call energ_h2cooling(vxyzu(4,i),fxyz4,rhoi,&
                        abundance(:,i),nabundances,dt,xyzh(1,i),xyzh(2,i),xyzh(3,i),&
                        divcurlv(1,i),idudtcool,ichem)
                else
                   !call energ_cooling(icooling,vxyzu(4,i),fxyz4,xyzh(1,i),xyzh(2,i),xyzh(3,i))
                   call energ_cooling(icooling,vxyzu(4,i),fxyz4,xyzh(1,i),xyzh(2,i),xyzh(3,i),rhoi,vxyzu(:,i),dt)
                endif
             endif
             ! extra terms in du/dt from one fluid dust
             if (use_dustfrac) then
                !fxyz4 = fxyz4 + 0.5*fac*rho1i*fsum(idudtdusti)
                fxyz4 = fxyz4 + 0.5*fac*rho1i*sum(fsum(idudtdusti:idudtdustiend))
             endif
          endif
          if (maxvxyzu >= 4) fxyzu(4,i) = fxyz4
       endif

       dtclean = bignumber
       if (mhd) then
          !
          ! sum returns d(B/rho)/dt, just what we want!
          !
          dBevol(1,i) = fsum(idBevolxi)
          dBevol(2,i) = fsum(idBevolyi)
          dBevol(3,i) = fsum(idBevolzi)
          !
          ! hyperbolic/parabolic cleaning terms (dpsi/dt) from Tricco & Price (2012)
          !
          if (maxBevol >= 4 .and. psidecayfac > 0.) then
             vcleani = overcleanfac*vwavei
             dtau = psidecayfac*vcleani*hi1
             !
             ! we clean using the difference operator for div B
             !
             psii = xpartveci(ipsi)

             ! new cleaning evolving d/dt (psi/c_h)
             dBevol(4,i) = -vcleani*fsum(idivBdiffi)*rho1i - psii*dtau - 0.5*psii*divvi

             ! timestep from cleaning (should only matter if overcleaning applied)
             ! the factor of 0.5 is empirical, from checking when overcleaning with ind. timesteps is stable
             dtclean = 0.5*C_cour*hi/(vcleani + epsilon(0.))
          endif
       endif

       if (use_dustfrac) then
!------------------------------------------------
!--sqrt(rho*epsilon) method
!          ddustevol(:,i) = 0.5*(fsum(iddustevoli:iddustevoliend)-sqrt(rhoi*dustfraci(1:maxdustsmall))*divvi)
!------------------------------------------------
!--sqrt(epsilon/1-epsilon) method (Ballabio et al. 2018)
          ddustevol(:,i) = 0.5*(fsum(iddustevoli:iddustevoliend)*rho1i/((1.-dustfraci(1:maxdustsmall))**2.))
!------------------------------------------------
!--asin(sqrt(epsilon)) method
!          ddustevol(:,i) = fsum(iddustevoli:iddustevoliend)
!------------------------------------------------
          deltav(1,:,i)  = fsum(ideltavxi:ideltavxiend)
          deltav(2,:,i)  = fsum(ideltavyi:ideltavyiend)
          deltav(3,:,i)  = fsum(ideltavzi:ideltavziend)
       endif
       ! timestep based on Courant condition
       vsigdtc = max(vsigmax,vwavei)
       if (vsigdtc > tiny(vsigdtc)) then
          dtc = min(C_cour*hi/(vsigdtc*max(alpha,1.0)),dtclean)
       else
          dtc = min(dtmax,dtclean)
       endif

       ! cooling timestep dt < fac*u/(du/dt)
       if (maxvxyzu >= 4 .and. icooling > 0) then
          dtcool = C_cool*abs(eni/fxyzu(4,i))
       else
          dtcool = bignumber
       endif

       ! timestep based on non-ideal MHD
       if (mhd_nonideal) then
          call nimhd_get_dt(dtohmi,dthalli,dtambii,hi,etaohmi,etahalli,etaambii)
          if ( use_STS ) then
             dtdiffi = min(dtohmi,dtambii)
             dtdiff  = min(dtdiff,dtdiffi)
             dtohmi  = bignumber
             dtambii = bignumber
          endif
       else
          dtohmi  = bignumber
          dthalli = bignumber
          dtambii = bignumber
          dtdiffi = bignumber
       endif

       ! timestep from physical viscosity
       dtvisci = dt_viscosity(xi,yi,zi,hi,spsoundi)

       ! Check to ensure we have enough resolution for gas-dust pairs, where
       ! dtdrag is already minimised over all dust neighbours for gas particle i
       if (dtdrag < bignumber) then
          if (hi > dtdrag*spsoundi) then
             ndustres       = ndustres + 1
             dustresfacmean = dustresfacmean + hi/(dtdrag*spsoundi)
             dustresfacmax  = max(dustresfacmax, hi/(dtdrag*spsoundi))
          endif
       endif

    else ! not gas
#ifdef DUSTGROWTH
       if (use_dust .and. iamdusti .and. iinterpol) then
          dustprop(4,i) = abs(fsum(idvi))
          St(i)         = fsum(iSti)
          csound(i)     = fsum(icsi)
       else
          dustprop(4,i) = 0.
       endif
#endif

       if (maxvxyzu > 4) fxyzu(4,i) = 0.
       ! timestep based on Courant condition for non-gas particles
       vsigdtc = vsigmax
       if (vsigdtc > tiny(vsigdtc)) then
          dtc = C_cour*hi/vsigdtc
       else
          dtc = dtmax
       endif
       dtcool  = bignumber
       dtvisci = bignumber
       dtohmi  = bignumber
       dthalli = bignumber
       dtambii = bignumber
       dtdiffi = bignumber

    endif isgas

    ! initialise timestep to Courant timestep & perform sanity check
    dti = dtc
    if (dtc < tiny(dtc) .or. dtc > huge(dtc)) call fatal('force','invalid dtc',var='dtc',val=dtc)

    ! timestep based on force condition
    if (abs(f2i) > epsilon(f2i)) then
#ifdef FINVSQRT
       dtf = C_force*sqrt(hi*finvsqrt(f2i))
#else
       dtf = C_force*sqrt(hi/sqrt(f2i))
#endif
    else
       dtf = bignumber
    endif

    ! one fluid dust timestep
    dtdusti = bignumber
    if (use_dustfrac .and. iamgasi) then
       if (minval(dustfraci) > 0. .and. spsoundi > 0. .and. dustfracisum > epsilon(0.)) then
          tseff = (1.-dustfracisum)/dustfracisum*sum(dustfraci(:)*tstopi(:))
          dtdustdenom = dustfracisum*tseff*spsoundi**2
          if (dtdustdenom > tiny(dtdustdenom)) then
             dtdusti = C_force*hi*hi/dtdustdenom
          endif
       endif
    endif

    ! stopping time
    if (use_dust .and. use_dustfrac) then
       tstop(:,i) = tstopi(:)
    elseif (use_dust .and. .not.use_dustfrac) then
       tstop(:,i) = dtdrag
    endif

#ifdef IND_TIMESTEPS
    !-- The new timestep for particle i
    dtitmp = min(dtf,dtcool,dtvisci,dtdrag,dtohmi,dthalli,dtambii,dtdusti)
    if (dtitmp < dti .and. dtitmp < dtmax) then
       dti     = dtitmp
       if (dti < tiny(dti) .or. dti > huge(dti)) call fatal('force','invalid dti',var='dti',val=dti) ! sanity check
       dtcheck = .true.
       dtrat   = dtc/dti
       if ( iamgasi ) then
          call check_dtmin(dtcheck,dti,dtf    ,dtrat,ndtforce  ,dtfrcfacmean  ,dtfrcfacmax ,dtchar,'dt_gasforce')
          call check_dtmin(dtcheck,dti,dtcool ,dtrat,ndtcool   ,dtcoolfacmean ,dtcoolfacmax,dtchar,'dt_cool'    )
          call check_dtmin(dtcheck,dti,dtvisci,dtrat,ndtvisc   ,dtviscfacmean ,dtviscfacmax,dtchar,'dt_visc'    )
          call check_dtmin(dtcheck,dti,dtdrag ,dtrat,ndtdrag   ,dtdragfacmean ,dtdragfacmax,dtchar,'dt_gasdrag' )
          call check_dtmin(dtcheck,dti,dtohmi ,dtrat,ndtohm    ,dtohmfacmean  ,dtohmfacmax ,dtchar,'dt_ohm'     )
          call check_dtmin(dtcheck,dti,dthalli,dtrat,ndthall   ,dthallfacmean ,dthallfacmax,dtchar,'dt_hall'    )
          call check_dtmin(dtcheck,dti,dtambii,dtrat,ndtambi   ,dtambifacmean ,dtambifacmax,dtchar,'dt_ambi'    )
          call check_dtmin(dtcheck,dti,dtdusti,dtrat,ndtdust   ,dtdustfacmean ,dtdustfacmax,dtchar,'dt_dust'    )
       else
          call check_dtmin(dtcheck,dti,dtf    ,dtrat,ndtforceng,dtfrcngfacmean,dtfrcngfacmax,dtchar,'dt_force'  )
          call check_dtmin(dtcheck,dti,dtdrag ,dtrat,ndtdragd  ,dtdragdfacmean,dtdragdfacmax,dtchar,'dt_drag'   )
       endif
       if (dtcheck) call fatal('force','unknown dti',var='dti',val=dti)
    else
       dtchar = 'dt_courant'
    endif
    !
    allow_decrease = ((icall < 2) .and. sts_it_n)
    call get_newbin(dti,dtmax,ibin(i),allow_decrease,dtchar=dtchar) ! get new timestep bin based on dti
    !
    ! Saitoh-Makino limiter, do not allow timestep to be more than 1 bin away from neighbours
    !
    ibin(i) = max(ibin(i),ibin_neighi-1_1)
    !
    ! find the new maximum number of bins
    nbinmaxnew = max(nbinmaxnew,int(ibin(i)))
    ncheckbin  = ncheckbin + 1

    ! ibin_sts: based entirely upon the diffusive timescale
    if ( use_sts ) then
       ibin_sts(i) = 0 ! we actually want dtdiff, and this is just a tracer; should reduce the number of sts active particles for speed
       call get_newbin(dtdiffi,dtmax,ibin_sts(i),allow_decrease,.false.)
       nbinmaxstsnew = max(nbinmaxstsnew,int(ibin_sts(i)))
    endif

#else
    ! global timestep needs to be minimum over all particles

    dtcourant = min(dtcourant,dtc)
    dtforce   = min(dtforce,dtf,dtcool,dtdrag,dtdusti)
    dtvisc    = min(dtvisc,dtvisci)
    if (mhd_nonideal .and. iamgasi) then
       dtohm  = min(dtohm,  dtohmi  )
       dthall = min(dthall, dthalli )
       dtambi = min(dtambi, dtambii )
    endif
    dtmini = min(dtmini,dti)
    dtmaxi = max(dtmaxi,dti)
#endif

 enddo over_parts
end subroutine finish_cell_and_store_results

#ifdef MPI
pure subroutine combine_cells(cella, cellb)
 type(cellforce),   intent(inout)        :: cella
 type(cellforce),   intent(in)           :: cellb

 integer                                 :: i

 do i = 1,cella%npcell
    cella%fsums(:,i) = cella%fsums(:,i) + cellb%fsums(:,i)
 enddo

 cella%ndrag   = cella%ndrag     + cellb%ndrag
 cella%nstokes = cella%nstokes   + cellb%nstokes
 cella%nsuper  = cella%nsuper    + cellb%nsuper

 cella%remote_export = (cella%remote_export .and. cellb%remote_export)

end subroutine combine_cells
#endif

!-----------------------------------------------------------------------------
!+
!  Apply reconstruction to velocity gradients
!+
!-----------------------------------------------------------------------------
subroutine reconstruct_dv(projv,dx,dy,dz,rx,ry,rz,dvdxi,dvdxj,mi,mj,projvstar)
 real, intent(in)  :: projv,dx,dy,dz,rx,ry,rz,dvdxi(9),dvdxj(9),mi,mj
 real, intent(out) :: projvstar
 !real :: dvxdx,dvxdy,dvxdz,dvydx,dvydy,dvydz,dvzdx,dvzdy,dvzdz
 real :: slopei,slopej,slope,sep

 ! do nothing and return
 projvstar = projv
 return

 !dvxdx = 0.5*(dvdxi(1) + dvdxj(1))
 !dvxdy = 0.5*(dvdxi(2) + dvdxj(2))
 !dvxdz = 0.5*(dvdxi(3) + dvdxj(3))
 !dvydx = 0.5*(dvdxi(4) + dvdxj(4))
 !dvydy = 0.5*(dvdxi(5) + dvdxj(5))
 !dvydz = 0.5*(dvdxi(6) + dvdxj(6))
 !dvzdx = 0.5*(dvdxi(7) + dvdxj(7))
 !dvzdy = 0.5*(dvdxi(8) + dvdxj(8))
 !dvzdz = 0.5*(dvdxi(9) + dvdxj(9))
 sep = mi/(mi + mj)
 !print*,'sep=',sep

 ! CAUTION: here we use dx, not the unit vector to
 ! define the projected slope. This is fine as
 ! long as the slope limiter is linear, otherwise
 ! one should use the unit vector
 slopei = dx*(rx*dvdxi(1) + ry*dvdxi(4) + rz*dvdxi(7)) &
        + dy*(rx*dvdxi(2) + ry*dvdxi(5) + rz*dvdxi(8)) &
        + dz*(rx*dvdxi(3) + ry*dvdxi(6) + rz*dvdxi(9))

 slopej = dx*(rx*dvdxj(1) + ry*dvdxj(4) + rz*dvdxj(7)) &
        + dy*(rx*dvdxj(2) + ry*dvdxj(5) + rz*dvdxj(8)) &
        + dz*(rx*dvdxj(3) + ry*dvdxj(6) + rz*dvdxj(9))

 slope = slope_limiter(slopei,slopej)
 !slope = (slopei + slopej)
 projvstar = projv - sep*slope

 !projvstar = projv - 0.5*dx*(rx*dvxdx + ry*dvydx + rz*dvzdx) &
!                   - 0.5*dy*(rx*dvxdy + ry*dvydy + rz*dvzdy) &
!                   - 0.5*dz*(rx*dvxdz + ry*dvydz + rz*dvzdz)

 !if (abs(projvstar1 - projvstar) > epsilon(0.)) print*,projvstar,projvstar1
 ! apply entropy condition
! if (projvstar*projv < 0.) projvstar = projv

end subroutine reconstruct_dv

real function slope_limiter(sl,sr) result(s)
 real, intent(in) :: sl,sr
! integer, intent(in) :: ilimiter

 s = 0.
 ! Van Leer monotonised central (MC)
 !if (sl*sr > 0.) s = sign(1.0,sl)*min(abs(0.5*(sl + sr)),2.*abs(sl),2.*abs(sr))

 ! Superbee
 if (sl*sr > 0.) s = sign(1.0,sl)*max(min(abs(sr),2.*abs(sl)),min(2.*abs(sr),abs(sl)))

end function slope_limiter

end module forces<|MERGE_RESOLUTION|>--- conflicted
+++ resolved
@@ -2378,15 +2378,9 @@
 #ifdef FINVSQRT
  use fastmath,       only:finvsqrt
 #endif
-<<<<<<< HEAD
  use dim,            only:mhd,mhd_nonideal,lightcurve,use_dust,maxdvdx,use_dustgrowth,gr
- use eos,            only:use_entropy,gamma
- use options, only:ishock_heating,icooling,psidecayfac,overcleanfac,alpha,ipdv_heating,use_dustfrac
-=======
- use dim,            only:mhd,mhd_nonideal,lightcurve,use_dust,maxdvdx,use_dustgrowth
  use eos,            only:use_entropy,gamma,ieos
  use options, only:ishock_heating,icooling,psidecayfac,overcleanfac,alpha,ipdv_heating,use_dustfrac,damp
->>>>>>> 7453827a
  use part,           only:h2chemistry,rhoanddhdrho,abundance,iboundary,igas,maxphase,maxvxyzu,nabundances, &
                           massoftype,get_partinfo,tstop,strain_from_dvdx
 #ifdef IND_TIMESTEPS
@@ -2671,7 +2665,6 @@
              if (gr) then
                 fxyz4 = fxyz4 + (gamma - 1.)*densi**(1.-gamma)*u0i*fsum(idendtdissi)
              endif
-<<<<<<< HEAD
 #ifdef GR
 #ifdef ISENTROPIC
              fxyz4 = 0.
@@ -2680,7 +2673,6 @@
              luminosity(i) = pmassi*u0i*(fsum(idendtdissi)+fsum(idudtdissi))
 #endif
 #endif
-=======
           elseif (ieos==16) then
              if (damp==0) then
                 call eos_shen_get_dTdu(rhoi * unit_density,eni,0.05,dTdui_cgs)
@@ -2690,7 +2682,6 @@
              else
                 fxyz4 = 0.
              endif
->>>>>>> 7453827a
           else
              fac = rhoi/rhogasi
              pdv_work = ponrhoi*rho1i*drhodti
