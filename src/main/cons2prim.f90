--- conflicted
+++ resolved
@@ -280,10 +280,7 @@
        eos_vars(igasP,i)  = p_on_rhogas*rhogas
        eos_vars(ics,i)    = spsound
        eos_vars(itemp,i)  = temperaturei
-<<<<<<< HEAD
-      ! if (ieos.eq.21) eos_vars(igamma,i) = gammai
-=======
->>>>>>> 08141b88
+
        if (use_var_comp .or. eos_outputs_mu(ieos) .or. do_nucleation .or. (ieos.eq.21)) eos_vars(imu,i) = mui
 
        if (do_radiation) then
