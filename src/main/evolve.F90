--- conflicted
+++ resolved
@@ -277,12 +277,8 @@
        ! creation of new sink particles
        !
        call ptmass_create(nptmass,npart,ipart_rhomax,xyzh,vxyzu,fxyzu,fext,divcurlv,&
-<<<<<<< HEAD
-                          poten,massoftype,xyzmh_ptmass,vxyz_ptmass,fxyz_ptmass,linklist_ptmass,dptmass,time)
+                          poten,massoftype,xyzmh_ptmass,vxyz_ptmass,fxyz_ptmass,fxyz_ptmass_sinksink,linklist_ptmass,dptmass,time)
        if (icreate_sinks > 1) call ptmass_create_stars(nptmass,xyzmh_ptmass,vxyz_ptmass,linklist_ptmass,time)
-=======
-                          poten,massoftype,xyzmh_ptmass,vxyz_ptmass,fxyz_ptmass,fxyz_ptmass_sinksink,dptmass,time)
->>>>>>> 011b3395
     endif
     !
     ! Strang splitting: implicit update for half step
