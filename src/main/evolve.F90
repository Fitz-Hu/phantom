!--------------------------------------------------------------------------!
! The Phantom Smoothed Particle Hydrodynamics code, by Daniel Price et al. !
! Copyright (c) 2007-2024 The Authors (see AUTHORS)                        !
! See LICENCE file for usage and distribution conditions                   !
! http://phantomsph.bitbucket.io/                                          !
!--------------------------------------------------------------------------!
module evolve
!
! Evolves the simulation through all timesteps
!   This subroutine contains the main timestepping loop and calls
!   the output routines at the appropriate times
!
! :References: None
!
! :Owner: Daniel Price
!
! :Runtime parameters: None
!
! :Dependencies: analysis, boundary_dyn, centreofmass, checkconserved, dim,
!   energies, evwrite, externalforces, fileutils, forcing, inject, io,
!   io_summary, mf_write, mpiutils, options, part, partinject, ptmass,
!   quitdump, radiation_utils, readwrite_dumps, readwrite_infile,
!   step_lf_global, supertimestep, timestep, timestep_ind, timestep_sts,
!   timing
!
 implicit none
 public :: evol

 private

contains

subroutine evol(infile,logfile,evfile,dumpfile)
 use io,               only:iprint,iwritein,id,master,iverbose,&
                            flush_warnings,nprocs,fatal,warning
 use timestep,         only:time,tmax,dt,dtmax,nmax,nout,nsteps,dtextforce,rhomaxnow,&
                            dtmax_ifactor,dtmax_ifactorWT,dtmax_dratio,check_dtmax_for_decrease,&
                            idtmax_n,idtmax_frac,idtmax_n_next,idtmax_frac_next
 use evwrite,          only:write_evfile,write_evlog
 use energies,         only:etot,totmom,angtot,mdust,np_cs_eq_0,np_e_eq_0,hdivBB_xa
 use checkconserved,   only:etot_in,angtot_in,totmom_in,mdust_in,&
                            init_conservation_checks,check_conservation_error,&
                            check_magnetic_stability
 use dim,              only:maxvxyzu,mhd,periodic,idumpfile
 use fileutils,        only:getnextfilename
 use options,          only:nfulldump,twallmax,nmaxdumps,rhofinal1,iexternalforce,rkill
 use readwrite_infile, only:write_infile
 use readwrite_dumps,  only:write_smalldump,write_fulldump
 use step_lf_global,   only:step
 use timing,           only:get_timings,print_time,timer,reset_timer,increment_timer,&
                            setup_timers,timers,reduce_timers,ntimers,&
                            itimer_fromstart,itimer_lastdump,itimer_step,itimer_io,itimer_ev
 use mpiutils,         only:reduce_mpi,reduceall_mpi,barrier_mpi,bcast_mpi
#ifdef IND_TIMESTEPS
 use part,             only:ibin,iphase
 use timestep_ind,     only:istepfrac,nbinmax,set_active_particles,update_time_per_bin,&
                            write_binsummary,change_nbinmax,nactive,nactivetot,maxbins,&
                            print_dtlog_ind,get_newbin,print_dtind_efficiency
 use timestep,         only:dtdiff
 use timestep_sts,     only:sts_get_dtau_next,sts_init_step
 use step_lf_global,   only:init_step
#else
 use timestep,         only:dtforce,dtcourant,dterr,print_dtlog
#endif
 use timestep_sts,     only: use_sts
 use supertimestep,    only: step_sts
#ifdef DRIVING
 use forcing,          only:write_forcingdump
#endif
#ifdef CORRECT_BULK_MOTION
 use centreofmass,     only:correct_bulk_motion
#endif
 use part,             only:ideadhead,shuffle_part
#ifdef INJECT_PARTICLES
 use inject,           only:inject_particles
 use part,             only:npartoftype
 use partinject,       only:update_injected_particles
#endif
 use dim,              only:do_radiation
 use options,          only:exchange_radiation_energy,implicit_radiation
 use part,             only:rad,radprop
 use radiation_utils,  only:update_radenergy
 use timestep,         only:dtrad
#ifdef LIVE_ANALYSIS
 use analysis,         only:do_analysis
 use part,             only:igas
 use fileutils,        only:numfromfile
 use io,               only:ianalysis
#endif
 use part,             only:npart,nptmass,xyzh,vxyzu,fxyzu,fext,divcurlv,massoftype, &
                            xyzmh_ptmass,vxyz_ptmass,fxyz_ptmass,gravity,iboundary, &
                            fxyz_ptmass_sinksink,ntot,poten,ndustsmall,accrete_particles_outside_sphere
 use quitdump,         only:quit
 use ptmass,           only:icreate_sinks,ptmass_create,ipart_rhomax,pt_write_sinkev,calculate_mdot
 use io_summary,       only:iosum_nreal,summary_counter,summary_printout,summary_printnow
 use externalforces,   only:iext_spiral
 use boundary_dyn,     only:dynamic_bdy,update_boundaries
#ifdef MFLOW
 use mf_write,         only:mflow_write
#endif
#ifdef VMFLOW
 use mf_write,         only:vmflow_write
#endif
#ifdef BINPOS
 use mf_write,         only:binpos_write
#endif

 character(len=*), intent(in)    :: infile
 character(len=*), intent(inout) :: logfile,evfile,dumpfile
 integer         :: i,noutput,noutput_dtmax,nsteplast,ncount_fulldumps
 real            :: dtnew,dtlast,timecheck,rhomaxold,dtmax_log_dratio
 real            :: tprint,tzero,dtmaxold,dtinject
 real(kind=4)    :: t1,t2,tcpu1,tcpu2,tstart,tcpustart
 real(kind=4)    :: twalllast,tcpulast,twallperdump,twallused
#ifdef IND_TIMESTEPS
 integer         :: nalive,inbin
 integer(kind=1) :: nbinmaxprev
 integer(kind=8) :: nmovedtot,nalivetot
 real            :: tlast,tcheck,dtau
 real(kind=4)    :: tall
 real(kind=4)    :: timeperbin(0:maxbins)
 logical         :: dt_changed
#else
 real            :: dtprint
 integer         :: nactive,istepfrac
 integer(kind=1) :: nbinmax
 logical, parameter :: dt_changed = .false.
#endif
#ifdef INJECT_PARTICLES
 integer         :: npart_old
#endif
 logical         :: fulldump,abortrun,abortrun_bdy,at_dump_time,writedump
 logical         :: should_conserve_energy,should_conserve_momentum,should_conserve_angmom
 logical         :: should_conserve_dustmass
 logical         :: use_global_dt
 integer         :: j,nskip,nskipped,nevwrite_threshold,nskipped_sink,nsinkwrite_threshold
 character(len=120) :: dumpfile_orig

 tprint    = 0.
 nsteps    = 0
 nsteplast = 0
 tzero     = time
 dtlast    = 0.
 dtinject  = huge(dtinject)
 dtrad     = huge(dtrad)
 np_cs_eq_0 = 0
 np_e_eq_0  = 0
 abortrun_bdy = .false.

 call init_conservation_checks(should_conserve_energy,should_conserve_momentum,&
                               should_conserve_angmom,should_conserve_dustmass)

 noutput          = 1
 noutput_dtmax    = 1
 ncount_fulldumps = 0
 tprint           = tzero + dtmax
 rhomaxold        = rhomaxnow
 if (dtmax_dratio > 0.) then
    dtmax_log_dratio = log10(dtmax_dratio)
 else
    dtmax_log_dratio = 0.0
 endif

#ifdef IND_TIMESTEPS
 use_global_dt = .false.
 istepfrac     = 0
 tlast         = tzero
 dt            = dtmax/2**nbinmax
 nmovedtot     = 0
 tall          = 0.
 tcheck        = time
 timeperbin(:) = 0.
 dt_changed    = .false.
 call init_step(npart,time,dtmax)
 if (use_sts) then
    call sts_get_dtau_next(dtau,dt,dtmax,dtdiff,nbinmax)
    call sts_init_step(npart,time,dtmax,dtau)  ! overwrite twas for particles requiring super-timestepping
 endif
#else
 use_global_dt = .true.
 nskip   = int(ntot)
 nactive = npart
 istepfrac = 0 ! dummy values
 nbinmax   = 0
 if (dt >= (tprint-time)) dt = tprint-time   ! reach tprint exactly
#endif
!
! threshold for writing to .ev file, to avoid repeatedly computing energies
! for all the particles which would add significantly to the cpu time
!

 nskipped = 0
 if (iexternalforce==iext_spiral) then
    nevwrite_threshold = int(4.99*ntot) ! every 5 full steps
 else
    nevwrite_threshold = int(1.99*ntot) ! every 2 full steps
 endif
 nskipped_sink = 0
 nsinkwrite_threshold  = int(0.99*ntot)
!
! code timings
!
 call get_timings(twalllast,tcpulast)
 tstart    = twalllast
 tcpustart = tcpulast

 call setup_timers

 call flush(iprint)

!
! --------------------- main loop ----------------------------------------
!
 timestepping: do while ((time < tmax).and.((nsteps < nmax) .or.  (nmax < 0)).and.(rhomaxnow*rhofinal1 < 1.0))

#ifdef INJECT_PARTICLES
    !
    ! injection of new particles into simulation
    !
<<<<<<< HEAD
    npart_old=npart
    call inject_particles(time,dtlast,xyzh,vxyzu,xyzmh_ptmass,vxyz_ptmass,npart,npartoftype,dtinject)
    call update_injected_particles(npart_old,npart,istepfrac,nbinmax,time,dtmax,dt,dtinject)
=======
    if (.not. present(flag)) then
       npart_old=npart
       call inject_particles(time,dtlast,xyzh,vxyzu,xyzmh_ptmass,vxyz_ptmass,npart,npart_old,npartoftype,dtinject)
       call update_injected_particles(npart_old,npart,istepfrac,nbinmax,time,dtmax,dt,dtinject)
    endif
>>>>>>> c022941a
#endif

    dtmaxold    = dtmax
#ifdef IND_TIMESTEPS
    istepfrac   = istepfrac + 1
    nbinmaxprev = nbinmax
    !--determine if dt needs to be decreased; if so, then this will be done
    !  in step the next time it is called;
    !  for global timestepping, this is called in the block where at_dump_time==.true.
    if (istepfrac==2**nbinmax) then
       twallperdump = reduceall_mpi('max', timers(itimer_lastdump)%wall)
       call check_dtmax_for_decrease(iprint,dtmax,twallperdump,dtmax_log_dratio,&
                                     rhomaxold,rhomaxnow,nfulldump,use_global_dt)
    endif

    !--sanity check on istepfrac...
    if (istepfrac > 2**nbinmax) then
       write(iprint,*) 'ERROR: istepfrac = ',istepfrac,' / ',2**nbinmax
       call fatal('evolve','error in individual timesteps')
    endif

    !--flag particles as active or not for this timestep
    call set_active_particles(npart,nactive,nalive,iphase,ibin,xyzh)
    nactivetot = reduceall_mpi('+', nactive)
    nalivetot = reduceall_mpi('+', nalive)
    nskip = int(nactivetot)

    !--print summary of timestep bins
    if (iverbose >= 2) call write_binsummary(npart,nbinmax,dtmax,timeperbin,iphase,ibin,xyzh)

    !--Implement dynamic boundaries (for individual-timestepping) once per dump
    if (dynamic_bdy .and. nactive==nalive .and. istepfrac==2**nbinmax) then
       call update_boundaries(nactive,nalive,npart,abortrun_bdy)
    endif
#else
    !--If not using individual timestepping, set nskip to the total number of particles
    !  across all nodes
    nskip = int(ntot)
#endif

    if (gravity .and. icreate_sinks > 0 .and. ipart_rhomax /= 0) then
       !
       ! creation of new sink particles
       !
       call ptmass_create(nptmass,npart,ipart_rhomax,xyzh,vxyzu,fxyzu,fext,divcurlv,&
                          poten,massoftype,xyzmh_ptmass,vxyz_ptmass,fxyz_ptmass,time)
    endif
    !
    ! Strang splitting: implicit update for half step
    !
    if (do_radiation  .and. exchange_radiation_energy  .and. .not.implicit_radiation) then
       call update_radenergy(npart,xyzh,fxyzu,vxyzu,rad,radprop,0.5*dt)
    endif
    nsteps = nsteps + 1
!
!--evolve data for one timestep
!  for individual timesteps this is the shortest timestep
!
    call get_timings(t1,tcpu1)
    if ( use_sts ) then
       call step_sts(npart,nactive,time,dt,dtextforce,dtnew,iprint)
    else
       call step(npart,nactive,time,dt,dtextforce,dtnew)
    endif
    !
    ! Strang splitting: implicit update for another half step
    !
    if (do_radiation .and. exchange_radiation_energy .and. .not.implicit_radiation) then
       call update_radenergy(npart,xyzh,fxyzu,vxyzu,rad,radprop,0.5*dt)
    endif

    dtlast = dt

    !--timings for step call
    call get_timings(t2,tcpu2)
    call increment_timer(itimer_step,t2-t1,tcpu2-tcpu1)
    call summary_counter(iosum_nreal,t2-t1)

#ifdef IND_TIMESTEPS
    tcheck = tcheck + dt

    !--update time in way that is free of round-off errors
    time = tlast + istepfrac/real(2**nbinmaxprev)*dtmaxold

    !--print efficiency of partial timestep
    if (id==master) call print_dtind_efficiency(iverbose,nalivetot,nactivetot,tall,t2-t1,1)

    call update_time_per_bin(tcpu2-tcpu1,istepfrac,nbinmaxprev,timeperbin,inbin)
    nmovedtot = nmovedtot + nactivetot

    !--check that time is as it should be, may indicate error in individual timestep routines
    if (abs(tcheck-time) > 1.e-4) call warning('evolve','time out of sync',var='error',val=abs(tcheck-time))

    if (id==master .and. (iverbose >= 1 .or. inbin <= 3)) &
       call print_dtlog_ind(iprint,istepfrac,2**nbinmaxprev,time,dt,nactivetot,tcpu2-tcpu1,ntot)

    !--if total number of bins has changed, adjust istepfrac and dt accordingly
    !  (ie., decrease or increase the timestep)
    if (nbinmax /= nbinmaxprev .or. dtmax_ifactor /= 0) then
       call change_nbinmax(nbinmax,nbinmaxprev,istepfrac,dtmax,dt)
       dt_changed = .true.
    endif

#else

    ! advance time on master thread only
    if (id == master) time = time + dt
    call bcast_mpi(time)

!
!--set new timestep from Courant/forces condition
!
    ! constraint from time to next printout, must reach this exactly
    ! Following redefinitions are to avoid crashing if dtprint = 0 & to reach next output while avoiding round-off errors
    dtprint = min(tprint,tmax) - time + epsilon(dtmax)
    if (dtprint <= epsilon(dtmax) .or. dtprint >= (1.0-1e-8)*dtmax ) dtprint = dtmax + epsilon(dtmax)
    dt = min(dtforce,dtcourant,dterr,dtmax+epsilon(dtmax),dtprint,dtinject,dtrad)
!
!--write log every step (NB: must print after dt has been set in order to identify timestep constraint)
!
    if (id==master) call print_dtlog(iprint,time,dt,dtforce,dtcourant,dterr,dtmax,dtrad,dtprint,dtinject,ntot)
#endif

!   check that MPI threads are synchronised in time
    timecheck = reduceall_mpi('+',time)
    if (abs(timecheck/nprocs - time) > 1.e-13) then
       call fatal('evolve','time differs between MPI threads',var='time',val=timecheck/nprocs)
    endif
!
!--Update timer from last dump to see if dtmax needs to be reduced
!
    call get_timings(t2,tcpu2)
    call increment_timer(itimer_lastdump,t2-t1,tcpu2-tcpu1)
!
!--Determine if this is the correct time to write to the data file
!
    at_dump_time = (time >= tmax) &
                   .or.((nsteps >= nmax).and.(nmax >= 0)).or.(rhomaxnow*rhofinal1 >= 1.0)
#ifdef IND_TIMESTEPS
    if (istepfrac==2**nbinmax) at_dump_time = .true.
#else
    if (time >= tprint) at_dump_time = .true.
#endif
!
!--Calculate total energy etc and write to ev file
!  For individual timesteps, we do not want to do this every step, but we want
!  to do this as often as possible without a performance hit. The criteria
!  here is that it is done once >10% of particles (cumulatively) have been evolved.
!  That is, either >10% are being stepped, or e.g. 1% have moved 10 steps.
!  Perform this prior to writing the dump files so that diagnostic values calculated
!  in energies can be correctly included in the dumpfiles
!
    nskipped = nskipped + nskip
    if (nskipped >= nevwrite_threshold .or. at_dump_time .or. dt_changed .or. iverbose==5) then
       nskipped = 0
       call get_timings(t1,tcpu1)
       call write_evfile(time,dt)
       if (should_conserve_momentum) call check_conservation_error(totmom,totmom_in,1.e-1,'linear momentum')
       if (should_conserve_angmom)   call check_conservation_error(angtot,angtot_in,1.e-1,'angular momentum')
       if (should_conserve_energy)   call check_conservation_error(etot,etot_in,1.e-1,'energy')
       if (should_conserve_dustmass) then
          do j = 1,ndustsmall
             call check_conservation_error(mdust(j),mdust_in(j),1.e-1,'dust mass',decrease=.true.)
          enddo
       endif
       if (mhd) call check_magnetic_stability(hdivBB_xa)
       if (id==master) then
          if (np_e_eq_0  > 0) call warning('evolve','N gas particles with energy = 0',var='N',ival=int(np_e_eq_0,kind=4))
          if (np_cs_eq_0 > 0) call warning('evolve','N gas particles with sound speed = 0',var='N',ival=int(np_cs_eq_0,kind=4))
       endif

       !--write with the same ev file frequency also mass flux and binary position
#ifdef MFLOW
       call mflow_write(time,dt)
#endif
#ifdef VMFLOW
       call vmflow_write(time,dt)
#endif
#ifdef BINPOS
       call binpos_write(time,dt)
#endif
       call get_timings(t2,tcpu2)
       call increment_timer(itimer_ev,t2-t1,tcpu2-tcpu1)  ! time taken for write_ev operation
    endif
!-- Print out the sink particle properties & reset dt_changed.
!-- Added total force on sink particles and sink-sink forces to write statement (fxyz_ptmass,fxyz_ptmass_sinksink)
    nskipped_sink = nskipped_sink + nskip
    if (nskipped_sink >= nsinkwrite_threshold .or. at_dump_time .or. dt_changed) then
       nskipped_sink = 0
       call pt_write_sinkev(nptmass,time,xyzmh_ptmass,vxyz_ptmass,fxyz_ptmass,fxyz_ptmass_sinksink)
#ifdef IND_TIMESTEPS
       dt_changed = .false.
#endif
    endif
!
!--write to data file if time is right
!
    if (at_dump_time) then
#ifndef IND_TIMESTEPS
!
!--Global timesteps: Decrease dtmax if requested (done in step for individual timesteps)
       twallperdump = timers(itimer_lastdump)%wall
       call check_dtmax_for_decrease(iprint,dtmax,twallperdump,dtmax_log_dratio,&
                                     rhomaxold,rhomaxnow,nfulldump,use_global_dt)
       dt = min(dt,dtmax) ! required if decreasing dtmax to ensure that the physically motivated timestep is not too long
#endif

       !--modify evfile and logfile names with new number
       if ((nout <= 0) .or. (mod(noutput,nout)==0)) then
          if (noutput==1) then
             evfile  = getnextfilename(evfile)
             logfile = getnextfilename(logfile)
          endif
!         Update values for restart dumps
          if (dtmax_ifactorWT ==0) then
             idtmax_n_next    =  idtmax_n
             idtmax_frac_next =  idtmax_frac
          elseif (dtmax_ifactorWT > 0) then
             idtmax_n_next    =  idtmax_n   *dtmax_ifactorWT
             idtmax_frac_next =  idtmax_frac*dtmax_ifactorWT
          elseif (dtmax_ifactorWT < 0) then
             idtmax_n_next    = -idtmax_n   /dtmax_ifactorWT
             idtmax_frac_next = -idtmax_frac/dtmax_ifactorWT
          endif
          idtmax_frac_next = idtmax_frac_next + 1
          idtmax_frac_next = mod(idtmax_frac_next,idtmax_n_next)
          dumpfile_orig = trim(dumpfile)
          if (idtmax_frac==0) then
             dumpfile = getnextfilename(dumpfile,idumpfile)
             dumpfile_orig = trim(dumpfile)
          else
             write(dumpfile,'(2a)') dumpfile(:index(dumpfile,'_')-1),'.restart'
          endif
          writedump = .true.
       else
          writedump = .false.
       endif

       !--do not dump dead particles into dump files
       if (ideadhead > 0) call shuffle_part(npart)
!
!--get timings since last dump and overall code scaling
!  (get these before writing the dump so we can check whether or not we
!   need to write a full dump based on the wall time;
!   move timer_lastdump outside at_dump_time block so that dtmax can
!   be reduced it too long between dumps)
!
       call increment_timer(itimer_fromstart,t2-tstart,tcpu2-tcpustart)

       fulldump = (nout <= 0 .and. mod(noutput,nfulldump)==0) .or. (mod(noutput,nout*nfulldump)==0)
!
!--if max wall time is set (> 1 sec) stop the run at the last full dump
!  that will fit into the walltime constraint, based on the wall time between
!  the last two dumps added to the current total walltime used.  The factor of three for
!  changing to full dumps is to account for the possibility that the next step will take longer.
!  If we are about to write a small dump but it looks like we won't make the next dump,
!  write a full dump instead and stop the run
!
       abortrun = .false.
       if (twallmax > 1.) then
          twallused    = timers(itimer_fromstart)%wall
          twallperdump = timers(itimer_lastdump)%wall
          if (fulldump) then
             if ((twallused + abs(nfulldump)*twallperdump) > twallmax) then
                abortrun = .true.
             endif
          else
             if ((twallused + 3.0*twallperdump) > twallmax) then
                fulldump = .true.
                if (id==master) write(iprint,"(1x,a)") '>> PROMOTING DUMP TO FULL DUMP BASED ON WALL TIME CONSTRAINTS... '
                nfulldump = 1  !  also set all future dumps to be full dumps (otherwise gets confusing)
                if ((twallused + twallperdump) > twallmax) abortrun = .true.
             endif
          endif
       endif
!
!--Promote to full dump if this is the final dump
!
       if ( (time >= tmax) .or. ( (nmax > 0) .and. (nsteps >= nmax) ) ) fulldump = .true.
!
!--flush any buffered warnings to the log file
!
       if (id==master) call flush_warnings()
!
!--write dump file
!
       if (rkill > 0) call accrete_particles_outside_sphere(rkill)
#ifndef INJECT_PARTICLES
       call calculate_mdot(nptmass,time,xyzmh_ptmass)
#endif
       call get_timings(t1,tcpu1)
       if (writedump) then
          if (fulldump) then
             call write_fulldump(time,dumpfile)
             if (id==master) then
                call write_infile(infile,logfile,evfile,dumpfile,iwritein,iprint)
#ifdef DRIVING
                call write_forcingdump(time,dumpfile)
#endif
             endif
             ncount_fulldumps = ncount_fulldumps + 1
          else
             call write_smalldump(time,dumpfile)
          endif
       endif
       call get_timings(t2,tcpu2)
       call increment_timer(itimer_io,t2-t1,tcpu2-tcpu1)

#ifdef LIVE_ANALYSIS
       if (id==master .and. idtmax_frac==0) then
          call do_analysis(dumpfile,numfromfile(dumpfile),xyzh,vxyzu, &
                           massoftype(igas),npart,time,ianalysis)
       endif
#endif
       call reduce_timers
       if (id==master) then
          call print_timinginfo(iprint,nsteps,nsteplast)
          !--Write out summary to log file
          call summary_printout(iprint,nptmass)
       endif
#ifdef IND_TIMESTEPS
       !--print summary of timestep bins
       if (iverbose >= 0) then
          call write_binsummary(npart,nbinmax,dtmax,timeperbin,iphase,ibin,xyzh)
          timeperbin(:) = 0.
          if (id==master) call print_dtind_efficiency(iverbose,nalivetot,nmovedtot,tall,timers(itimer_lastdump)%wall,2)
       endif
       tlast = tprint
       istepfrac = 0
       nmovedtot = 0
#endif
       !--print summary of energies and other useful values to the log file
       if (id==master) call write_evlog(iprint)

#ifndef IND_TIMESTEPS
       !--Implement dynamic boundaries (for global timestepping)
       if (dynamic_bdy) call update_boundaries(nactive,nactive,npart,abortrun_bdy)
#endif

       !
       !--if twallmax > 1s stop the run at the last full dump that will fit into the walltime constraint,
       !  based on the wall time between the last two dumps added to the current total walltime used.
       !
       if (abortrun) then
          if (id==master) then
             call print_time(t2-tstart,'>> WALL TIME = ',iprint)
             call print_time(twallmax,'>> NEXT DUMP WILL TRIP OVER MAX WALL TIME: ',iprint)
             write(iprint,"(1x,a)") '>> ABORTING... '
          endif
          return
       endif

       if (abortrun_bdy) then
          write(iprint,"(1x,a)") 'Will likely surpass maxp_hard next time we need to add particles.'
          write(iprint,"(1x,a)") 'Recompile with larger maxp_hard.'
          write(iprint,"(1x,a)") '>> ABORTING... '
          return
       endif

       if (nmaxdumps > 0 .and. ncount_fulldumps >= nmaxdumps) then
          if (id==master) write(iprint,"(a)") '>> reached maximum number of full dumps as specified in input file, stopping...'
          return
       endif

       twalllast = t2
       tcpulast = tcpu2
       do i = 1,ntimers
          call reset_timer(i)
       enddo

       if (idtmax_frac==0) then
          noutput    = noutput + 1           ! required to determine frequency of full dumps
       endif
       noutput_dtmax = noutput_dtmax + 1     ! required to adjust tprint; will account for varying dtmax
       idtmax_n      = idtmax_n_next
       idtmax_frac   = idtmax_frac_next
       tprint        = tzero + noutput_dtmax*dtmaxold
       nsteplast     = nsteps
       dumpfile      = trim(dumpfile_orig)
       if (dtmax_ifactor/=0) then
          tzero           = tprint - dtmaxold
          tprint          = tzero  + dtmax
          noutput_dtmax   = 1
          dtmax_ifactor   = 0
          dtmax_ifactorWT = 0
       endif
    endif

#ifdef CORRECT_BULK_MOTION
    call correct_bulk_motion()
#endif

    if (iverbose >= 1 .and. id==master) write(iprint,*)
    call flush(iprint)
    !--Write out log file prematurely (if requested based upon nstep, walltime)
    if ( summary_printnow() ) call summary_printout(iprint,nptmass)

 enddo timestepping

end subroutine evol

!----------------------------------------------------------------
!+
!  routine to print out the timing information at each full dump
!+
!----------------------------------------------------------------
subroutine print_timinginfo(iprint,nsteps,nsteplast)
 use io,     only:formatreal
 use timing, only:timer,timers,print_timer,itimer_fromstart,itimer_lastdump,&
                  itimer_step,itimer_link,itimer_balance,itimer_dens,&
                  itimer_force,itimer_extf,itimer_ev,itimer_io,ntimers
 integer,      intent(in) :: iprint,nsteps,nsteplast
 real                     :: dfrac,fracinstep
 real(kind=4)             :: time_fullstep
 character(len=20)        :: string,string1,string2,string3
 integer                  :: itimer

 write(string,"(i12)") nsteps
 call formatreal(real(timers(itimer_fromstart)%wall),string1)
 call formatreal(real(timers(itimer_fromstart)%cpu),string2)
 call formatreal(real(timers(itimer_fromstart)%cpu/(timers(itimer_fromstart)%wall+epsilon(0._4))),string3)
 write(iprint,"(1x,'Since code start: ',a,' timesteps, wall: ',a,'s cpu: ',a,'s cpu/wall: ',a)") &
       trim(adjustl(string)),trim(string1),trim(string2),trim(string3)

 write(string,"(i12)") nsteps-nsteplast
 call formatreal(real(timers(itimer_lastdump)%wall),string1)
 call formatreal(real(timers(itimer_lastdump)%cpu),string2)
 call formatreal(real(timers(itimer_lastdump)%cpu/(timers(itimer_lastdump)%wall+epsilon(0._4))),string3)
 write(iprint,"(1x,'Since last dump : ',a,' timesteps, wall: ',a,'s cpu: ',a,'s cpu/wall: ',a)") &
       trim(adjustl(string)),trim(string1),trim(string2),trim(string3)

 time_fullstep = timers(itimer_lastdump)%wall + timers(itimer_ev)%wall + timers(itimer_io)%wall
 write(iprint,"(/,25x,a)") '  wall         cpu  cpu/wall  load bal      frac'

 ! skip the first 2 timers
 ! 1: from start
 ! 2: from last dump
 ! 3: step
 do itimer = 3, ntimers
    call print_timer(iprint,itimer,time_fullstep)
 enddo

 dfrac = 1./(timers(itimer_lastdump)%wall + epsilon(0._4))
 fracinstep = timers(itimer_step)%wall*dfrac
 if (fracinstep < 0.99) then
    write(iprint,"(1x,a,f6.2,a)") 'WARNING: ',100.*(1.-fracinstep),'% of time was in unusual routines (not dens/force/link)'
 endif

end subroutine print_timinginfo

end module evolve<|MERGE_RESOLUTION|>--- conflicted
+++ resolved
@@ -2,7 +2,7 @@
 ! The Phantom Smoothed Particle Hydrodynamics code, by Daniel Price et al. !
 ! Copyright (c) 2007-2024 The Authors (see AUTHORS)                        !
 ! See LICENCE file for usage and distribution conditions                   !
-! http://phantomsph.bitbucket.io/                                          !
+! http://phantomsph.github.io/                                             !
 !--------------------------------------------------------------------------!
 module evolve
 !
@@ -30,7 +30,7 @@
 
 contains
 
-subroutine evol(infile,logfile,evfile,dumpfile)
+subroutine evol(infile,logfile,evfile,dumpfile,flag)
  use io,               only:iprint,iwritein,id,master,iverbose,&
                             flush_warnings,nprocs,fatal,warning
  use timestep,         only:time,tmax,dt,dtmax,nmax,nout,nsteps,dtextforce,rhomaxnow,&
@@ -62,8 +62,8 @@
 #else
  use timestep,         only:dtforce,dtcourant,dterr,print_dtlog
 #endif
- use timestep_sts,     only: use_sts
- use supertimestep,    only: step_sts
+ use timestep_sts,     only:use_sts
+ use supertimestep,    only:step_sts
 #ifdef DRIVING
  use forcing,          only:write_forcingdump
 #endif
@@ -105,6 +105,7 @@
  use mf_write,         only:binpos_write
 #endif
 
+ integer, optional, intent(in)   :: flag
  character(len=*), intent(in)    :: infile
  character(len=*), intent(inout) :: logfile,evfile,dumpfile
  integer         :: i,noutput,noutput_dtmax,nsteplast,ncount_fulldumps
@@ -165,7 +166,7 @@
  use_global_dt = .false.
  istepfrac     = 0
  tlast         = tzero
- dt            = dtmax/2**nbinmax
+ dt            = dtmax/2.**nbinmax  ! use 2.0 here to allow for step too small
  nmovedtot     = 0
  tall          = 0.
  tcheck        = time
@@ -217,23 +218,19 @@
     !
     ! injection of new particles into simulation
     !
-<<<<<<< HEAD
-    npart_old=npart
-    call inject_particles(time,dtlast,xyzh,vxyzu,xyzmh_ptmass,vxyz_ptmass,npart,npartoftype,dtinject)
-    call update_injected_particles(npart_old,npart,istepfrac,nbinmax,time,dtmax,dt,dtinject)
-=======
     if (.not. present(flag)) then
        npart_old=npart
        call inject_particles(time,dtlast,xyzh,vxyzu,xyzmh_ptmass,vxyz_ptmass,npart,npart_old,npartoftype,dtinject)
        call update_injected_particles(npart_old,npart,istepfrac,nbinmax,time,dtmax,dt,dtinject)
     endif
->>>>>>> c022941a
 #endif
 
     dtmaxold    = dtmax
 #ifdef IND_TIMESTEPS
     istepfrac   = istepfrac + 1
     nbinmaxprev = nbinmax
+    if (nbinmax > maxbins) call fatal('evolve','timestep too small: try decreasing dtmax?')
+
     !--determine if dt needs to be decreased; if so, then this will be done
     !  in step the next time it is called;
     !  for global timestepping, this is called in the block where at_dump_time==.true.
