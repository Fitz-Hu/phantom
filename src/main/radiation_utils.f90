!--------------------------------------------------------------------------!
! The Phantom Smoothed Particle Hydrodynamics code, by Daniel Price et al. !
! Copyright (c) 2007-2023 The Authors (see AUTHORS)                        !
! See LICENCE file for usage and distribution conditions                   !
! http://phantomsph.bitbucket.io/                                          !
!--------------------------------------------------------------------------!
module radiation_utils
!
! None
!
! :References: None
!
! :Owner: Daniel Price
!
! :Runtime parameters: None
!
! :Dependencies: dim, eos, io, mesa_microphysics, part, physcon, units
!
 implicit none
 public :: update_radenergy!,set_radfluxesandregions
 public :: set_radiation_and_gas_temperature_equal
 public :: radiation_and_gas_temperature_equal
 public :: get_rad_R
 public :: radiation_equation_of_state
 public :: T_from_Etot
 public :: radE_from_Trad
 public :: Trad_from_radE
 public :: ugas_from_Tgas
 public :: Tgas_from_ugas
 public :: get_opacity
 public :: get_1overmu
 public :: get_kappa
 real, public :: kappa_cgs=0.3
 ! following declared public to avoid compiler warnings
 public :: solve_internal_energy_implicit_substeps
 public :: solve_internal_energy_explicit
 public :: solve_internal_energy_explicit_substeps

 private

contains
!-------------------------------------------------
!+
!  get R factor needed for flux limited diffusion
!+
!-------------------------------------------------
pure real function get_rad_R(rho,xi,flux,kappa) result(radR)
 real, intent(in) :: rho,xi,flux(3),kappa

 ! Note that flux is supposed to be grad(E) = grad(rho*xi)
 if (abs(xi) > epsilon(xi)) then
    radR = sqrt(dot_product(flux,flux))/(kappa*rho*rho*xi)
 else
    radR = 0.
 endif

end function get_rad_R

!-------------------------------------------------------------
!+
!  set equal gas and radiation temperatures for all particles
!+
!-------------------------------------------------------------
subroutine set_radiation_and_gas_temperature_equal(npart,xyzh,vxyzu,massoftype,&
            rad,mu_local,npin)
 use part,      only:rhoh,igas,iradxi
 use eos,       only:gmw,gamma
 integer, intent(in) :: npart
 real, intent(in)    :: xyzh(:,:),vxyzu(:,:),massoftype(:)
 real, intent(out)   :: rad(:,:)
 real,    intent(in), optional :: mu_local(:)
 integer, intent(in), optional :: npin
 real                :: rhoi,pmassi,mu
 integer             :: i,i1

 i1 = 0
 if (present(npin)) i1 = npin

 pmassi = massoftype(igas)
 mu = gmw
 do i=i1+1,npart
    rhoi = rhoh(xyzh(4,i),pmassi)
    if (present(mu_local)) mu = mu_local(i)
    rad(iradxi,i) = radiation_and_gas_temperature_equal(rhoi,vxyzu(4,i),gamma,mu)
 enddo

end subroutine set_radiation_and_gas_temperature_equal


!-------------------------------------------------
!+
!  set equal gas and radiation temperature
!+
!-------------------------------------------------
real function radiation_and_gas_temperature_equal(rho,u_gas,gamma,gmw) result(xi)
 use physcon,   only:Rg
 use units,     only:unit_ergg,get_radconst_code
 real, intent(in) :: rho,u_gas,gamma,gmw
 real :: temp,cv1,Erad

 cv1 = (gamma-1.)*gmw/Rg*unit_ergg

 temp = u_gas*cv1
 Erad = temp**4*get_radconst_code()
 xi   = Erad /rho

end function radiation_and_gas_temperature_equal

!---------------------------------------------------------
!+
!  solve for the temperature for which Etot=Erad+ugas is
!  satisfied assuming Tgas=Trad
!+
!---------------------------------------------------------
real function T_from_Etot(rho,etot,gamma,gmw) result(temp)
 use physcon,   only:Rg
 use units,     only:unit_ergg,get_radconst_code
 real, intent(in)    :: rho,etot,gamma,gmw
 real                :: a,cv1
 real                :: numerator,denominator,correction
 real, parameter     :: tolerance = 1e-15

 a   = get_radconst_code()
 cv1 = (gamma-1.)*gmw/Rg*unit_ergg

 temp = etot*cv1  ! Take gas temperature as initial guess

 correction = huge(0.)
 do while (abs(correction) > tolerance*temp)
    numerator   = etot*rho - rho*temp/cv1 - a*temp**4
    denominator =  - rho/cv1 - 4.*a*temp**3
    correction  = numerator/denominator
    temp        = temp - correction
 enddo
end function T_from_Etot

!---------------------------------------------------------
!+
!  get the radiation energy from the radiation temperature
!+
!---------------------------------------------------------
real function radE_from_Trad(Trad) result(radE)
 use units, only:get_radconst_code
 real, intent(in) :: Trad

 radE = Trad**4*get_radconst_code()

end function radE_from_Trad

!---------------------------------------------------------
!+
!  get the radiation temperature from the radiation energy per unit volume
!+
!---------------------------------------------------------
real function Trad_from_radE(radE) result(Trad)
 use units, only:get_radconst_code
 real, intent(in) :: radE

 Trad = (radE/get_radconst_code())**0.25

end function Trad_from_radE

!---------------------------------------------------------
!+
!  get the internal energy from the gas temperature
!+
!---------------------------------------------------------
real function ugas_from_Tgas(Tgas,gamma,gmw) result(ugas)
 use physcon,   only:Rg
 use units,     only:unit_ergg
 real, intent(in)  :: Tgas,gamma,gmw
 real              :: cv1

 cv1 = (gamma-1.)*gmw/Rg*unit_ergg

 ugas = Tgas/cv1
end function ugas_from_Tgas

!---------------------------------------------------------
!+
!  get gas temperature from the internal energy
!+
!---------------------------------------------------------
real function Tgas_from_ugas(ugas,gamma,gmw) result(Tgas)
 use physcon,   only:Rg
 use units,     only:unit_ergg
 real, intent(in)    :: ugas,gamma,gmw
 real                :: cv1

 cv1 = (gamma-1.)*gmw/Rg*unit_ergg

 Tgas = ugas*cv1
end function Tgas_from_ugas

!--------------------------------------------------------------------
!+
!  integrate radiation energy exchange terms over a time interval dt
!+
!--------------------------------------------------------------------
subroutine update_radenergy(npart,xyzh,fxyzu,vxyzu,rad,radprop,dt,mu_local)
 use part,         only:rhoh,igas,massoftype,ikappa,iradxi,iphase,iamtype,ithick
 use eos,          only:gmw,gamma
 use units,        only:get_radconst_code,get_c_code,unit_velocity
 use physcon,      only:Rg
 use io,           only:warning
 use dim,          only:maxphase,maxp
 real, intent(in)    :: dt,xyzh(:,:),fxyzu(:,:),radprop(:,:)
 real, intent(in), optional :: mu_local(:)
 real, intent(inout) :: vxyzu(:,:),rad(:,:)
 integer, intent(in) :: npart
 real :: ui,pmassi,rhoi,xii
 real :: ack,a,cv1,kappa,dudt,etot,unew
 integer :: i

 pmassi        = massoftype(igas)

 a   = get_radconst_code()
 cv1 = (gamma-1.)*gmw/Rg*unit_velocity**2

 !$omp parallel do default(none)&
 !$omp private(kappa,ack,rhoi,ui)&
 !$omp private(dudt,xii,etot,unew)&
 !$omp firstprivate(cv1)&
 !$omp shared(rad,radprop,xyzh,vxyzu,mu_local,gamma)&
 !$omp shared(fxyzu,pmassi,maxphase,maxp)&
 !$omp shared(iphase,npart)&
 !$omp shared(dt,a,unit_velocity)
 do i = 1,npart
    if (maxphase==maxp) then
       if (iamtype(iphase(i)) /= igas) cycle
    endif
    kappa = radprop(ikappa,i)
    ack = get_radconst_code()*get_c_code()*kappa

    rhoi = rhoh(xyzh(4,i),pmassi)
    ui   = vxyzu(4,i)
    dudt = fxyzu(4,i)
    xii  = rad(iradxi,i)
    etot = ui + xii
    unew = ui
    if (xii < -epsilon(0.)) then
       call warning('radiation','radiation energy is negative before exchange', i)
    endif
    if (present(mu_local)) cv1 = (gamma-1.)*mu_local(i)/Rg*unit_velocity**2
!     if (i==584) then
!        print*, 'Before:  ', 'T_gas=',unew*cv1,'T_rad=',(rhoi*(etot-unew)/a)**(1./4.)
!     endif
    call solve_internal_energy_implicit(unew,ui,rhoi,etot,dudt,ack,a,cv1,dt,i)
    ! call solve_internal_energy_implicit_substeps(unew,ui,rhoi,etot,dudt,ack,a,cv1,dt)
    ! call solve_internal_energy_explicit_substeps(unew,ui,rhoi,etot,dudt,ack,a,cv1,dt,di)
    vxyzu(4,i) = unew
    rad(iradxi,i) = etot - unew
!   if (i==584) then
!      print*, 'After:   ', 'T_gas=',unew*cv1,'T_rad=',unew,etot,(rhoi*(etot-unew)/a)**(1./4.)
!         read*
!     endif
    if (rad(iradxi,i) < 0.) then
       call warning('radiation','radiation energy negative after exchange', i,var='xi',val=rad(iradxi,i))
       rad(iradxi,i) = 0.
    endif
    if (vxyzu(4,i) < 0.) then
       call warning('radiation','thermal energy negative after exchange', i,var='u',val=vxyzu(4,i))
       vxyzu(4,i) = 0.
    endif
 enddo
 !$omp end parallel do
end subroutine update_radenergy

!--------------------------------------------------------------------
!+
!  update internal energy using implicit substeps
!+
!--------------------------------------------------------------------
subroutine solve_internal_energy_implicit_substeps(unew,ui,rho,etot,dudt,ack,a,cv1,dt)
 real, intent(out) :: unew
 real, intent(in)  :: ui, etot, dudt, dt, rho, ack, a, cv1

 real     :: fu,dfu,eps,dts,dunew,unewp,uip
 integer  :: iter,i,level

 unew = ui
 unewp = 2.*ui
 eps = 1e-8
 dunew = (unewp-unew)/unew
 level = 1
 do while((abs(dunew) > eps).and.(level <= 2**10))
    unewp = unew
    dts   = dt/level
    uip   = ui
    do i=1,level
       iter  = 0
       fu    = huge(1.)
       do while((abs(fu) > eps).and.(iter < 10))
          iter = iter + 1
          fu   = unew - uip - dts*dudt - dts*ack*(rho*(etot-unew)/a - (unew*cv1)**4)
          dfu  = 1. + dts*ack*(rho/a + 4.*(unew**3*cv1**4))
          unew = unew - fu/dfu
       enddo
       uip = unew
    enddo
    dunew = (unewp-unew)/unew
    level = level*2
 enddo
end subroutine solve_internal_energy_implicit_substeps

!--------------------------------------------------------------------
!+
!  update internal energy using implicit backwards Euler method
!+
!--------------------------------------------------------------------
subroutine solve_internal_energy_implicit(unew,u0,rho,etot,dudt,ack,a,cv1,dt,i)
 real, intent(out) :: unew
 real, intent(in)  :: u0, etot, dudt, dt, rho, ack, a, cv1
 integer, intent(in) :: i
 real     :: fu,dfu,uold
 integer  :: iter

 unew = u0
 uold = 2*u0
 iter = 0
 do while ((abs(unew-uold) > epsilon(unew)).and.(iter < 10))
    uold = unew
    iter = iter + 1
    fu   = unew - u0 - 0.*dt*dudt - dt*ack*(rho*(etot-unew)/a - (unew*cv1)**4)
    dfu  = 1. + dt*ack*(rho/a + 4.*(unew**3*cv1**4))
    unew = unew - fu/dfu
 enddo

end subroutine solve_internal_energy_implicit

!--------------------------------------------------------------------
!+
!  update internal energy using explicit Euler method
!+
!--------------------------------------------------------------------
subroutine solve_internal_energy_explicit(unew,ui,rho,etot,dudt,ack,a,cv1,dt,di)
 real, intent(out) :: unew
 real, intent(in)  :: ui, etot, dudt, dt, rho, ack, a, cv1
 integer, intent(in) :: di

 unew = ui + dt*(dudt + ack*(rho*(etot-ui)/a - (ui*cv1)**4))

end subroutine solve_internal_energy_explicit

!--------------------------------------------------------------------
!+
!  update internal energy using series of explicit Euler steps
!+
!--------------------------------------------------------------------
subroutine solve_internal_energy_explicit_substeps(unew,ui,rho,etot,dudt,ack,a,cv1,dt,di)
 real, intent(out) :: unew
 real, intent(in)  :: ui, etot, dudt, dt, rho, ack, a, cv1
 integer, intent(in) :: di
 real     :: du,eps,dts,unews,uis
 integer  :: i,level

 level = 1
 eps   = 1e-8
 dts   = dt

 unew = ui + dts*(dudt + ack*(rho*(etot-ui)/a - (ui*cv1)**4))
 unews = 2*unew
 du = (unew-unews)/unew
 do while((abs(du) > eps).and.(level <= 2**10))
    unews = unew
    level = level*2
    dts  = dt/level
    unew = 0.
    uis  = ui
    do i=1,level
       unew = uis + dts*(dudt + ack*(rho*(etot-uis)/a - (uis*cv1)**4))
       uis  = unew
    enddo
    du = (unew-unews)/unew
 enddo

end subroutine solve_internal_energy_explicit_substeps

!--------------------------------------------------------------------
!+
!  calculate radiation Pressure from radiation Energy
!+
!--------------------------------------------------------------------
subroutine radiation_equation_of_state(radPi, Xii, rhoi)
 real, intent(out) :: radPi
 real, intent(in) :: Xii, rhoi

 radPi = 1. / 3. * Xii * rhoi

end subroutine radiation_equation_of_state


!--------------------------------------------------------------------
!+
!  get opacity from u and rho in code units (and precalculated cv)
!+
!--------------------------------------------------------------------
real function get_kappa(opacity_type,u,cv,rho) result(kappa)
 integer, intent(in) :: opacity_type
 real, intent(in)    :: u,cv,rho
 real                :: temp

 temp = u/cv
 call get_opacity(opacity_type,rho,temp,kappa)

end function get_kappa


!--------------------------------------------------------------------
!+
!  calculate opacities
!+
!--------------------------------------------------------------------
subroutine get_opacity(opacity_type,density,temperature,kappa,u)
 use eos_stamatellos, only:getopac_opdep
 use mesa_microphysics, only:get_kappa_mesa
 use units,             only:unit_density,unit_opacity,unit_ergg
 real, intent(in)  :: density, temperature
 real, intent(in), optional :: u
 real, intent(out) :: kappa
 integer, intent(in) :: opacity_type
<<<<<<< HEAD
 real, intent(in), optional :: u
=======
>>>>>>> 725b2abb
 real :: kapt,kapr,rho_cgs,Ti,gmwi,gammai,kapBar,kappaPart

 select case(opacity_type)
 case(1)
    !
    ! calculate opacity from the MESA tables
    !
    rho_cgs = density*unit_density
    call get_kappa_mesa(rho_cgs,temperature,kappa,kapt,kapr)
    kappa = kappa/unit_opacity

 case(2)
    !
    ! constant opacity
    !
    kappa = kappa_cgs/unit_opacity
 case(3)
    !
    ! opacity for Stamatellos/Lombardi EOS
    !
    call getopac_opdep(u*unit_ergg,density*unit_density,kapBar,kappaPart,Ti,gmwi)
    kappa = kappaPart/unit_opacity

 case(3)
	!
	! opacity for Stamatellos/Lombardi EOS
	!
	call getopac_opdep(u*unit_ergg,density*unit_density,kapBar,kappaPart,Ti,gmwi)
	kappa = kappaPart/unit_opacity
 case default
    !
    ! infinite opacity
    !
    kappa = huge(1.)

 end select

end subroutine get_opacity


!--------------------------------------------------------------------
!+
!  get 1/mu from rho, u
!+
!--------------------------------------------------------------------
real function get_1overmu(rho,u,cv_type) result(rmu)
 use eos,               only:gmw
 use mesa_microphysics, only:get_1overmu_mesa
 use physcon,           only:Rg
 use units,             only:unit_density,unit_ergg
 real, intent(in)    :: rho,u
 integer, intent(in) :: cv_type
 real                :: rho_cgs,u_cgs

 select case (cv_type)
 case(1) ! mu from MESA EoS tables
    rho_cgs = rho*unit_density
    u_cgs = u*unit_ergg
    rmu = get_1overmu_mesa(rho_cgs,u_cgs,real(Rg))
 case default
    rmu = 1./gmw
 end select

end function get_1overmu

! subroutine set_radfluxesandregions(npart,radiation,xyzh,vxyzu)
!   use part,    only: igas,massoftype,rhoh,ifluxx,ifluxy,ifluxz,ithick,iradxi,ikappa
!   use part,    only: eos_vars,ics
!   use options, only: ieos
!   use physcon, only:c
!   use units,   only:unit_velocity
!
!   real, intent(inout)    :: radiation(:,:),vxyzu(:,:)
!   real, intent(in)       :: xyzh(:,:)
!   integer, intent(in)    :: npart
!
!   integer :: i
!   real :: pmassi,H,cs,rhoi,r,c_code,lambdai,prevfrac
!
!   pmassi = massoftype(igas)
!
!   prevfrac = 100.*count(radiation(ithick,:)==1)/real(size(radiation(ithick,:)))
!   sch = sch * (1. + 0.005 * (80. - prevfrac))
!   print*, "-}+{- RADIATION Scale Height Multiplier: ", sch
!
!   radiation(ithick,:) = 1
!
!   c_code = c/unit_velocity
!
!   do i = 1,npart
!     rhoi = rhoh(xyzh(4,i),pmassi)
!     ! if (rhoi < 2e-4) then
!     !   if (xyzh(1,i) < 0.) then
!     !     radiation(ifluxy:ifluxz,i) = 0.
!     !     radiation(ifluxx,i)        = -rhoi*abs(radiation(iradxi,i))*0.5
!     !     radiation(ithick,i) = 0
!     !   elseif (xyzh(1,i) > 0.) then
!     !     radiation(ifluxy:ifluxz,i) = 0.
!     !     radiation(ifluxx,i)        =  rhoi*abs(radiation(iradxi,i))*0.5
!     !     radiation(ithick,i) = 0
!     !   endif
!     ! endif
!     cs = eos_vars(ics,i)
!     r  = sqrt(dot_product(xyzh(1:3,i),xyzh(1:3,i)))
!     H  = cs*sqrt(r**3)
!     if (abs(xyzh(3,i)) > sch*H) then
!        radiation(ithick,i) = 0
!        ! if (xyzh(3,i) <= 0.) then
!        !   radiation(ifluxx:ifluxy,i) = 0.
!        !   radiation(ifluxz,i)        =  rhoi*abs(radiation(iradxi,i))
!        !   radiation(ithick,i) = 0
!        ! elseif (xyzh(3,i) > 0.) then
!        !   radiation(ifluxx:ifluxy,i) = 0.
!        !   radiation(ifluxz,i)        =  -rhoi*abs(radiation(iradxi,i))
!        !   radiation(ithick,i) = 0
!        ! endif
!     endif
!     ! Ri = sqrt(&
!     !   dot_product(radiation(ifluxx:ifluxz,i),radiation(ifluxx:ifluxz,i)))&
!     !   /(radiation(ikappa,i)*rhoi*rhoi*radiation(iradxi,i))
!     ! lambda = (2. + Ri)/(6. + 3*Ri + Ri*Ri)
!     ! lambdai = 1./3
!     ! ! print*, xyzh(4,i), lambdai/radiation(ikappa,i)/rhoi*c_code/cs
!     ! ! read*
!     ! if (xyzh(4,i) > lambdai/radiation(ikappa,i)/rhoi*c_code/cs) then
!     !    radiation(ithick,i) = 0
!     ! endif
!   enddo
! end subroutine set_radfluxesandregions
! subroutine mcfost_do_analysis()
!
! end subroutine mcfost_do_analysis
!
end module radiation_utils<|MERGE_RESOLUTION|>--- conflicted
+++ resolved
@@ -411,18 +411,12 @@
 !  calculate opacities
 !+
 !--------------------------------------------------------------------
-subroutine get_opacity(opacity_type,density,temperature,kappa,u)
- use eos_stamatellos, only:getopac_opdep
+subroutine get_opacity(opacity_type,density,temperature,kappa)
  use mesa_microphysics, only:get_kappa_mesa
- use units,             only:unit_density,unit_opacity,unit_ergg
+ use units,             only:unit_density,unit_opacity
  real, intent(in)  :: density, temperature
- real, intent(in), optional :: u
  real, intent(out) :: kappa
  integer, intent(in) :: opacity_type
-<<<<<<< HEAD
- real, intent(in), optional :: u
-=======
->>>>>>> 725b2abb
  real :: kapt,kapr,rho_cgs,Ti,gmwi,gammai,kapBar,kappaPart
 
  select case(opacity_type)
@@ -439,19 +433,6 @@
     ! constant opacity
     !
     kappa = kappa_cgs/unit_opacity
- case(3)
-    !
-    ! opacity for Stamatellos/Lombardi EOS
-    !
-    call getopac_opdep(u*unit_ergg,density*unit_density,kapBar,kappaPart,Ti,gmwi)
-    kappa = kappaPart/unit_opacity
-
- case(3)
-	!
-	! opacity for Stamatellos/Lombardi EOS
-	!
-	call getopac_opdep(u*unit_ergg,density*unit_density,kapBar,kappaPart,Ti,gmwi)
-	kappa = kappaPart/unit_opacity
  case default
     !
     ! infinite opacity
