!--------------------------------------------------------------------------!
! The Phantom Smoothed Particle Hydrodynamics code, by Daniel Price et al. !
! Copyright (c) 2007-2022 The Authors (see AUTHORS)                        !
! See LICENCE file for usage and distribution conditions                   !
! http://phantomsph.bitbucket.io/                                          !
!--------------------------------------------------------------------------!
module moddump
!
! test common envelope - put point source star next to gas sphere
!
! :References: None
!
! :Owner: Daniel Price
!
! :Runtime parameters: None
!
! :Dependencies: centreofmass, dim, extern_corotate, externalforces,
!   infile_utils, io, options, part, physcon, prompting, readwrite_dumps,
!   rho_profile, setbinary, table_utils, timestep, units, vectorutils
!
 implicit none

contains

subroutine modify_dump(npart,npartoftype,massoftype,xyzh,vxyzu)
 use part,              only:nptmass,xyzmh_ptmass,vxyz_ptmass,ihacc,ihsoft,igas,&
                             delete_dead_or_accreted_particles,mhd,rhoh,shuffle_part,&
                             kill_particle,copy_particle,igas
 use setbinary,         only:set_binary
 use units,             only:umass,udist,utime
 use physcon,           only:au,solarm,solarr,gg,pi
 use centreofmass,      only:reset_centreofmass,get_centreofmass
 use prompting,         only:prompt
 use options,           only:iexternalforce
 use externalforces,    only:omega_corotate,iext_corotate
 use extern_corotate,   only:icompanion_grav,companion_xpos,companion_mass,primarycore_xpos,&
                             primarycore_mass,primarycore_hsoft,hsoft
 use infile_utils,      only:open_db_from_file,inopts,read_inopt,close_db
 use table_utils,       only:yinterp
 use rho_profile,       only:read_mesa
 use dim,               only:maxptmass
 use io,                only:fatal,idisk1,iprint
 use timestep,          only:tmax,dtmax
 use readwrite_dumps,   only:read_dump

 integer, intent(inout)    :: npart
 integer, intent(inout)    :: npartoftype(:)
 real,    intent(inout)    :: massoftype(:)
 real,    intent(inout)    :: xyzh(:,:),vxyzu(:,:)
 integer                   :: i,ierr,setup_case,ioption=1,irhomax,n
 integer                   :: iremove = 2
 integer                   :: nstar1,nstar2,nptmass1
 real                      :: primary_mass,companion_mass_1,companion_mass_2,mass_ratio,m1,a,hsoft2
 real                      :: mass_donor,separation,newCoM,period,m2,primarycore_xpos_old
<<<<<<< HEAD
 real                      :: a1,a2,e,omega_vec(3),omegacrossr(3),vr = 0.0,hsoft_default = 3.
=======
 real                      :: a1,a2,e,vr = 0.0,hsoft_default = 3
>>>>>>> 5b262920
 real                      :: hacc1,hacc2,hacc3,hsoft_primary,mcore,comp_shift=100,sink_dist,vel_shift
 real                      :: mcut,rcut,Mstar,radi,rhopart,rhomax = 0.0
 real                      :: time2,hfact2,Rstar
 real, allocatable         :: r(:),den(:),pres(:),temp(:),enitab(:),Xfrac(:),Yfrac(:),m(:)
 logical                   :: corotate_answer,iprimary_grav_ans
 character(len=20)         :: filename = 'binary.in'
 character(len=100)        :: densityfile,dumpname
 type(inopts), allocatable :: db(:)


 if (nptmass > 3) then
    stop 'ERROR: Number of sink particles > 3'
 elseif (nptmass == 3) then
    print*, 'Three sink particles are present. Choose option below:'
    print "(1(/,a))",'1) Remove a sink from the simulation'
    call prompt('Select option above : ',ioption)
    select case(ioption)

    case(1)
       do i=1,nptmass
          write(*,'(A,I2,A,ES10.3,A,ES10.3)') 'Point mass ',i,': M = ',xyzmh_ptmass(4,i),&
                                              ' and radial position = ',sqrt(dot_product(xyzmh_ptmass(1:3,i),xyzmh_ptmass(1:3,i)))
       enddo
       call prompt('Which sink would you like to remove : ',iremove)
       if (iremove == 3) then
          xyzmh_ptmass(:,iremove) = 0.
          vxyz_ptmass(:,iremove) = 0.
          nptmass = 2
       elseif (iremove == 2) then
          xyzmh_ptmass(:,2) = xyzmh_ptmass(:,3)
          vxyz_ptmass(:,2) = vxyz_ptmass(:,3)
          nptmass = 2
       endif
    end select

 elseif (nptmass == 2) then
    print*, 'Two sinks particles are present. Choose option below:'

<<<<<<< HEAD
    print "(4(/,a))",'1) Switch from corotating frame to normal frame', &
                     '2) Change the position of the companion', &
                     '3) Change the velocity of the companion', &
                     '4) (Re)set sink properties'
    call prompt('Select option above : ',two_sink_case)
    select case(two_sink_case)
=======
    print "(3(/,a))",'1) Transform from corotating frame to inertial frame', &
                     '2) Shift companion position in the co-rotating frame', &
                     '3) Add velocity to companion'
    call prompt('Select option above : ',ioption)
    select case(ioption)
>>>>>>> 5b262920

    case(1)
       call prompt('Please write the name of the input file : ',filename)
       call open_db_from_file(db,filename,20,ierr)
       call read_inopt(omega_corotate,'omega_corotate',db)
       call close_db(db)
       call transform_from_corotating_to_inertial_frame(xyzh,vxyzu,npart,nptmass,omega_corotate,xyzmh_ptmass,vxyz_ptmass)

    case(2)
       call prompt('How many code units to shift companion (+ve is towards primary)?',comp_shift)
       sink_dist = sqrt((xyzmh_ptmass(1,1)-xyzmh_ptmass(1,2))**2 &
                      + (xyzmh_ptmass(2,1)-xyzmh_ptmass(2,2))**2 &
                      + (xyzmh_ptmass(3,1)-xyzmh_ptmass(3,2))**2)

       xyzmh_ptmass(1,2) = -(comp_shift/sink_dist * (xyzmh_ptmass(1,2)-xyzmh_ptmass(1,1)) - xyzmh_ptmass(1,2))
       xyzmh_ptmass(2,2) = -(comp_shift/sink_dist * (xyzmh_ptmass(2,2)-xyzmh_ptmass(2,1)) - xyzmh_ptmass(2,2))
       xyzmh_ptmass(3,2) = -(comp_shift/sink_dist * (xyzmh_ptmass(3,2)-xyzmh_ptmass(3,1)) - xyzmh_ptmass(3,2))

       call reset_centreofmass(npart,xyzh,vxyzu,nptmass,xyzmh_ptmass,vxyz_ptmass)
       iexternalforce = iext_corotate
       omega_corotate = sqrt((sink_dist-comp_shift)*(xyzmh_ptmass(4,1)+xyzmh_ptmass(4,2)))/(sink_dist-comp_shift)**2

       do i=1,npart
          vxyzu(1,i) = 0.0
          vxyzu(2,i) = 0.0
          vxyzu(3,i) = 0.0
       enddo

       do i=1,nptmass
          vxyz_ptmass(1,i) = 0.0
          vxyz_ptmass(1,i) = 0.0
          vxyz_ptmass(1,i) = 0.0
       enddo

    case(3)
       sink_dist = sqrt((xyzmh_ptmass(1,1)-xyzmh_ptmass(1,2))**2 &
                 + (xyzmh_ptmass(2,1)-xyzmh_ptmass(2,2))**2 &
                 + (xyzmh_ptmass(3,1)-xyzmh_ptmass(3,2))**2)

       print*, utime, umass, udist
       vel_shift = sink_dist/(5.0*60*60*24*365/utime)

       call prompt('Give velocity to add in direction of the primary : ',vel_shift, 0.0)

       vxyz_ptmass(1,2) = -(vel_shift/sink_dist * (xyzmh_ptmass(1,2)-xyzmh_ptmass(1,1)) - vxyz_ptmass(1,2))
       vxyz_ptmass(2,2) = -(vel_shift/sink_dist * (xyzmh_ptmass(2,2)-xyzmh_ptmass(2,1)) - vxyz_ptmass(2,2))
       vxyz_ptmass(3,2) = -(vel_shift/sink_dist * (xyzmh_ptmass(3,2)-xyzmh_ptmass(3,1)) - vxyz_ptmass(3,2))

       call reset_centreofmass(npart,xyzh,vxyzu,nptmass,xyzmh_ptmass,vxyz_ptmass)

    case(4)
       call set_sinkproperties(xyzmh_ptmass)
    end select

<<<<<<< HEAD
    !choose what to do with the star: set a binary or setup a magnetic field
    print "(9(/,a))",'1) Set up a binary system by adding a sink companion', &
=======
 else
    print "(8(/,a))",'1) Set up a binary system by adding a sink companion', &
>>>>>>> 5b262920
                     '2) Set up a magnetic field in the star', &
                     '3) Manually cut profile to create sink in core', &
                     '4) Manually create sink in core', &
                     '5) Set up trinary system', &
                     '6) Set up star for relaxation in corotating frame with companion potential', &
                     '7) Set up binary after relaxation in corotating frame with companion potential', &
                     '8) Set up a binary system with a star from another dumpfile', &
                     '9) (Re)set sink properties'

    setup_case = 1
    call prompt('Choose a setup option ',setup_case,1,9)

    select case(setup_case)
    case(1,8)
       ! set binary defaults
       companion_mass_1 = 0.6
<<<<<<< HEAD
       call prompt('Enter companion mass in code units',companion_mass_1,0.) ! For case 8, eventually want to read mass of star 2 from header instead of prompting it

       Rstar = 0.
       do i = 1,npart
          Rstar  = max(Rstar,sqrt(dot_product(xyzh(1:3,i),xyzh(1:3,i))))
       enddo
       print*, 'Current length unit is ', udist ,'cm):'
       print*, 'Domain size ', Rstar ,' code cm):'
=======
>>>>>>> 5b262920
       a1 = 100.
       e = 0.0
       mcore = 0.
       hacc1 = 0.
       hacc2 = 0.
       print*, 'Current mass unit is ', umass,'g):'
       call prompt('Enter companion mass in code units',companion_mass_1,0.) ! For case 8, eventually want to read mass of star 2 from header instead of prompting it
       print*, 'Current length unit is ', udist ,'cm):'
       call prompt('Enter orbit semi-major axis in code units', a1, 0.)
       call prompt('Enter orbit eccentricity', e, 0., 1.)
       call prompt('Enter companion radial velocity', vr)

       if (nptmass == 1) then ! there is a sink stellar core
          mcore = xyzmh_ptmass(4,1)
          hacc1 = xyzmh_ptmass(ihacc,1)
          print*, 'Current accretion radius of primary core is ', hacc1,' code units'
          call prompt('Enter accretion radius for the primary core in code units', hacc1, 0.)
          hacc2 = 0.
          call prompt('Enter accretion radius for the companion in code units', hacc2, 0.)
       endif

       corotate_answer = .false.
       call prompt('Do you want to transform to a corotating frame and simulate corotating binary?', corotate_answer)
       call reset_centreofmass(npart,xyzh,vxyzu,nptmass,xyzmh_ptmass,vxyz_ptmass)

       !removes the dead or accreted particles for a correct total mass computation
       call delete_dead_or_accreted_particles(npart,npartoftype)
       print*,' Got ',npart,npartoftype(igas),' after deleting accreted particles'

<<<<<<< HEAD
       !sets up the binary system orbital parameters
       if (nptmass == 1) then
          mcore = xyzmh_ptmass(4,1)
       elseif (nptmass == 0) then
          mcore = 0.
       else
          print *,'[S-moddump_binary] mcore not defined! nptmass = ',nptmass
          stop '[S-moddump_binary]'
       endif

=======
>>>>>>> 5b262920
       primary_mass = npartoftype(igas) * massoftype(igas) + mcore
       print*, 'Current primary mass in code units is ',primary_mass

       ! stash primary core hsoft before calling set_binary, which resets the softening lengths
       hsoft_primary = xyzmh_ptmass(ihsoft,1)

       ! set the binary
       if (corotate_answer) then ! corotating frame
          iexternalforce = iext_corotate  !turns on corotation
          call set_binary(primary_mass,companion_mass_1,a1,e,hacc1,hacc2,xyzmh_ptmass,vxyz_ptmass,nptmass,ierr,omega_corotate)
          print "(/,a,es18.10,/)", ' The angular velocity in the corotating frame is: ', omega_corotate

          ! set all the gas velocities in corotating frame to 0, implying that the binary is corotating
          ! at the moment, only a corotating binary can be set up in the corotating frame
          do i=1,npart
             vxyzu(1:3,i) = 0.
          enddo
       else ! non corotating frame
          call set_binary(primary_mass,companion_mass_1,a1,e,hacc1,hacc2,xyzmh_ptmass,vxyz_ptmass,nptmass,ierr)
          ! sink no. 2 & 3 are created by "set_binary" in the ptmass arrays
       endif

       if (nptmass == 3) then ! if original star has a point mass core
          !move primary core from pos 2 to 1
          xyzmh_ptmass(1:3,1) = xyzmh_ptmass(1:3,2)
          vxyz_ptmass(1:3,1) = vxyz_ptmass(1:3,2)

          !move companion point mass from pos 3 to 2
          xyzmh_ptmass(:,2) = xyzmh_ptmass(:,3)
          vxyz_ptmass(1:3,2) = vxyz_ptmass(1:3,3)
          vxyz_ptmass(1,2) = vxyz_ptmass(1,2) + vr

          if (setup_case == 1) then  ! Assume companion should be a sink particle
             nptmass = nptmass - 1  ! Delete point mass 3 (duplicate of companion)
          elseif (setup_case == 8) then  ! Companion does not contain a sink particle and is read from second dumpfile
             nptmass = nptmass - 2  ! Delete point masses 2 and 3, leaving just the primary core
          endif

          !takes necessary inputs from user 2 (the softening lengths for the sinks have to be taken in input after using the "set_binary" function since it resets them)
          xyzmh_ptmass(ihsoft,1) = hsoft_primary
          print*, 'Current softening length of the primary core is ', xyzmh_ptmass(ihsoft,1),' code units'
          call prompt('Enter softening length for the primary core',xyzmh_ptmass(ihsoft,1),0.)
          if (setup_case == 1) call prompt('Enter softening length for companion',xyzmh_ptmass(ihsoft,2),0.)

       elseif (nptmass == 2) then ! if original star is coreless
          ! Just need to delete both point masses
          nptmass = 0
       endif

       if (setup_case == 1) then
          !shifts gas to the primary point mass created in 'set_binary'
          do i=1,npart
             xyzh(1:3,i) = xyzh(1:3,i) + xyzmh_ptmass(1:3,1)
             vxyzu(1:3,i) = vxyzu(1:3,i) + vxyz_ptmass(1:3,1)
          enddo
       elseif (setup_case == 8) then
          nstar1 = npart ! save npart in star 1
          dumpname = ''
          call prompt('Enter name of second dumpfile',dumpname)
          nstar2 = nstar1
          call prompt('Enter no. of particles in second dumpfile',nstar2)

          ! Move star 1 particles to avoid getting overwritten when reading second dump file.
          if (nstar1 > nstar2) then ! Move ith particle of star 1 to nstar1+i
             do i=1,nstar1
                call copy_particle(i,nstar1+i,.false.)
             enddo
          else ! Move ith particle of star 1 to nstar2+i
             do i=1,nstar1
                call copy_particle(i,nstar2+i,.false.)
             enddo
          endif

          ! read dump file containing star 2
          nptmass1 = nptmass  ! stash nptmass for dump 1, as read_dumps overwrites it
          call read_dump(trim(dumpname),time2,hfact2,idisk1+1,iprint,0,1,ierr)
          nptmass = nptmass1 + nptmass  ! set nptmass to be sum of nptmass in dump 1 and dump 2
          if (ierr /= 0) stop 'error reading second dump file'

          if (nstar1 > nstar2) then ! Move ith particle of star 1 to nstar2+i
             do i=1,nstar1
                call copy_particle(nstar1+i,nstar2+i,.false.)
             enddo
          endif

          npart = nstar1 + nstar2
          npartoftype(igas) = npart

          ! shift star2 to secondary point mass (deleted)
          do i=1,nstar2
             xyzh(1:3,i) = xyzh(1:3,i) + xyzmh_ptmass(1:3,2)
             vxyzu(1:3,i) = vxyzu(1:3,i) + vxyz_ptmass(1:3,2)
          enddo
          ! shift star1 to primary point mass (deleted)
          do i=nstar2+1,npart
             xyzh(1:3,i) = xyzh(1:3,i) + xyzmh_ptmass(1:3,1)
             vxyzu(1:3,i) = vxyzu(1:3,i) + vxyz_ptmass(1:3,1)
          enddo

       endif
       call reset_centreofmass(npart,xyzh,vxyzu,nptmass,xyzmh_ptmass,vxyz_ptmass)

    case(2)

       if (mhd) then
          print "(/,a,/)", 'Automatic insertion of the magnetic field through the setBfield module'
       else
          print "(/,a,/)", 'Code not compiled with MHD=yes, no changes to the dump have been made'
       endif

    case(3)
       densityfile = 'P12_Phantom_Profile.data'
       call prompt('Enter filename of the input stellar profile', densityfile)
       call prompt('Enter mass of the created point mass core', mcut)
       call prompt('Enter softening length of the point mass', hsoft_default)

       call read_mesa(densityfile,den,r,pres,m,enitab,temp,Xfrac,Yfrac,Mstar,ierr,cgsunits=.false.)
       rcut = yinterp(r,m,mcut)

       irhomax = 1
       do i=1,npart
          rhopart = rhoh(xyzh(4,i), massoftype(igas))
          if (rhopart > rhomax) then
             rhomax = rhopart
             irhomax = i
          endif
       enddo

       nptmass = nptmass + 1
       if (nptmass > maxptmass) call fatal('ptmass_create','nptmass > maxptmass')
       n = nptmass
       xyzmh_ptmass(:,n)   = 0.  ! zero all quantities by default
       xyzmh_ptmass(1:3,n) = xyzh(1:3,irhomax)
       xyzmh_ptmass(4,n)   = 0.  ! zero mass
       xyzmh_ptmass(ihsoft,n) = hsoft_default
       vxyz_ptmass(:,n) = 0.     ! zero velocity, get this by accreting

       do i=1,npart
          radi = sqrt((xyzh(1,i)-xyzh(1,irhomax))**2 + &
                   (xyzh(2,i)-xyzh(2,irhomax))**2 + &
                   (xyzh(3,i)-xyzh(3,irhomax))**2)
          if (radi < rcut) then
             xyzmh_ptmass(4,n) = xyzmh_ptmass(4,n) + massoftype(igas)
             npartoftype(igas) = npartoftype(igas) - 1
             call kill_particle(i)
          endif
       enddo

       call shuffle_part(npart)

    case(4)
       mcut = 0.
       call prompt('Enter mass of the created point mass core', mcut)
       call prompt('Enter softening length of the point mass', hsoft_default)

       nptmass = nptmass + 1
       if (nptmass > maxptmass) call fatal('ptmass_create','nptmass > maxptmass')
       n = nptmass
       xyzmh_ptmass(:,n)      = 0.  ! zero all quantities by default
       xyzmh_ptmass(4,n)      = mcut  ! zero mass
       xyzmh_ptmass(ihsoft,n) = hsoft_default
       vxyz_ptmass(:,n)       = 0.

    case(5)

       !takes necessary inputs from user 1
       print*, 'Current mass unit is ', umass,'g):'
       companion_mass_1 = 0.0095
       call prompt('Enter 1st companion mass in code units',companion_mass_1,0.)
       companion_mass_2 = 0.0095
       call prompt('Enter 2nd companion mass in code units',companion_mass_2,0.)

       print*, 'Current length unit is ', udist ,'cm):'
       a1 = 166.5
       call prompt('Enter 1st companion orbit semi-major axis in code units', a1, 0.0)
       a2 = 336.8
       call prompt('Enter 2nd companion orbit semi-major axis in code units', a2, 0.0)

       print*, 'Current length unit is ', udist ,'cm):'
       hacc1 = 0.0
       hacc2 = 0.0
       hacc3 = 0.0
       call prompt('Enter accretion radius for the primary in code units', hacc1, 0.0)
       call prompt('Enter accretion radius for the 1st companion in code units', hacc2, 0.0)
       call prompt('Enter accretion radius for the 2nd companion in code units', hacc3, 0.0)

       !resets to (0,0,0) position and velocity of centre of mass for whole system before creating the binary
       call reset_centreofmass(npart,xyzh,vxyzu,nptmass,xyzmh_ptmass,vxyz_ptmass)

       !removes the dead or accreted particles for a correct total mass computation
       call delete_dead_or_accreted_particles(npart,npartoftype)
       print*,' Got ',npart,npartoftype(igas),' after deleting accreted particles'

       !sets up the binary system orbital parameters
       if (nptmass > 0) then
          mcore = xyzmh_ptmass(4,1)
       else
          mcore = 0.
       endif

       primary_mass = npartoftype(igas) * massoftype(igas) + mcore

       call set_trinary(primary_mass,companion_mass_1,companion_mass_2,&
                        a1,a2,hacc1,hacc2,hacc3,&
                        xyzmh_ptmass,vxyz_ptmass,nptmass)


       if (nptmass > 3) then
          xyzmh_ptmass(1:3,1) = xyzmh_ptmass(1:3,2)
          xyzmh_ptmass(:,2) = xyzmh_ptmass(:,3)
          xyzmh_ptmass(:,3) = xyzmh_ptmass(:,4)

          vxyz_ptmass(:,1) = vxyz_ptmass(:,2)
          vxyz_ptmass(:,2) = vxyz_ptmass(:,3)
          vxyz_ptmass(:,3) = vxyz_ptmass(:,4)
       endif

       xyzmh_ptmass(ihsoft,1) = xyzmh_ptmass(ihsoft,1)
       xyzmh_ptmass(ihsoft,2) = xyzmh_ptmass(ihsoft,1)
       xyzmh_ptmass(ihsoft,3) = xyzmh_ptmass(ihsoft,1)
       call prompt('Enter softening length for primary',xyzmh_ptmass(ihsoft,1),0.)
       call prompt('Enter softening length for secondary',xyzmh_ptmass(ihsoft,2),0.)
       call prompt('Enter softening length for tertiary',xyzmh_ptmass(ihsoft,3),0.)


       !shifts gas to the primary point mass created in 'set_binary'
       do i=1,npart
          !positions
          xyzh(1:3,i) = xyzh(1:3,i) + xyzmh_ptmass(1:3,1)

          !velocities
          vxyzu(1:3,i) = vxyzu(1:3,i) + vxyz_ptmass(1:3,1)
       enddo

       !deletes third point mass
       nptmass = 3

       !resets to (0,0,0) position and velocity of centre of mass for whole system after creating the binary
       call reset_centreofmass(npart,xyzh,vxyzu,nptmass,xyzmh_ptmass,vxyz_ptmass)

    case(6)
       iexternalforce = iext_corotate
       companion_mass = 1.26
       call prompt('Enter companion mass in Msun',companion_mass,0.)
       separation = 865.24
       call prompt('Enter orbital separation in Rsun',separation,0.)

       if (nptmass == 0) then ! Primary core already replaced with potential
          print*,'No sinks in dump. Using primary core properties from input file'
          call prompt('Please write the name of the input file : ',filename)
          call open_db_from_file(db,filename,20,ierr)
          call read_inopt(icompanion_grav,'icompanion_grav',db) ! Must have icompanion_grav = 2
          call read_inopt(primarycore_mass,'primarycore_mass',db)
          call read_inopt(primarycore_hsoft,'primarycore_hsoft',db)
          call close_db(db)
          print*,'Primary core mass is ',primarycore_mass,' Msun'
          print*,'Primary core softening length is ',primarycore_hsoft,' Rsun'
       elseif (nptmass == 1) then
          print*,'One sink found in dump. Assuming to be primary core.'
          print*,'Primary core mass is ',xyzmh_ptmass(4,1),' Msun'
          print*,'Primary core softening length is ',xyzmh_ptmass(ihsoft,1),' Rsun'
          primarycore_mass  = xyzmh_ptmass(4,1)
          primarycore_hsoft = xyzmh_ptmass(ihsoft,1)
          call prompt('Replace primary core with fixed gravitational potential?',iprimary_grav_ans)
          if (iprimary_grav_ans) then
             icompanion_grav = 2
             nptmass = nptmass - 1
          else
             icompanion_grav = 1
          endif
       endif

       ! Centre to new CoM with the companion
       mass_donor = npartoftype(igas)*massoftype(igas) + primarycore_mass
       omega_corotate = sqrt((mass_donor + companion_mass)/separation**3)
       newCoM = companion_mass / (mass_donor + companion_mass) * separation
       companion_xpos = separation - newCoM
       if (icompanion_grav == 1) xyzmh_ptmass(1,1) = xyzmh_ptmass(1,1) - newCoM
       if (icompanion_grav == 2) then
          primarycore_xpos_old = primarycore_xpos
          primarycore_xpos = -newCoM
       endif
       do i = 1,npart
          ! Zero all particle velocities in the corotating frame, implying that the star is
          ! instantaneously spun up to the orbital frequency.
          vxyzu(1,i) = 0.
          vxyzu(2,i) = 0.
          vxyzu(3,i) = 0.

          ! Move star to new primary position
          xyzh(1,i) = xyzh(1,i) - newCoM!primarycore_xpos_old - newCoM
       enddo
       if (icompanion_grav == 1) vxyz_ptmass(1:3,1) = 0.

       ! Calculate softening length, hsoft, of companion gravity. Take hsoft to be 10% of
       ! the companion Roche radius, evaluated with Eggleton (1983)
       mass_ratio = companion_mass / mass_donor
       hsoft = 0.1 * 0.49 * mass_ratio**(2./3.) / (0.6*mass_ratio**(2./3.) + &
               log( 1 + mass_ratio**(1./3.) ) ) * separation
       print*,'Angular velocity of the corotating frame in code units is ',omega_corotate
       print*,'Orbital period is ',2*pi/omega_corotate * utime / 3.15E+07,' years'
       print*,'Softening radius of companion gravity is ',hsoft,' Rsun'

    case(7)
       ! Read information about companion gravity from infile
       call prompt('Please write the name of the input file : ',filename)
       call open_db_from_file(db,filename,20,ierr)
       call read_inopt(icompanion_grav,'icompanion_grav',db)
       call read_inopt(iexternalforce,'iexternalforce',db)
       call read_inopt(omega_corotate,'omega_corotate',db)
       call read_inopt(companion_mass,'companion_mass',db)
       call read_inopt(companion_xpos,'companion_xpos',db)
       if (icompanion_grav == 2) then
          call read_inopt(primarycore_mass,'primarycore_mass',db)
          call read_inopt(primarycore_xpos,'primarycore_xpos',db)
          call read_inopt(primarycore_hsoft,'primarycore_hsoft',db)
       elseif (icompanion_grav == 1) then
          primarycore_mass = xyzmh_ptmass(4,1)
       else
          stop 'ERROR: icompanion_grav not equal to 1 or 2'
       endif
       call close_db(db)

       m1 = npartoftype(igas)*massoftype(igas) + primarycore_mass
       m2 = companion_mass
       a = abs(companion_xpos) + abs(primarycore_xpos)
       print*,' Primary mass from existing file = ',m1,' Msun'
       print*,' Secondary mass from existing file = ',companion_mass,' Msun'
       print*,' Mass of primary core = ',primarycore_mass,' Msun'
       print*,' Softening length of primary core = ',primarycore_hsoft,' Rsun'
       print*,' Orbital separation = ',a,' Rsun'
       e = 0.
       call prompt('Enter eccentricity ',e,0.)
       if (icompanion_grav == 2) hacc1 = xyzmh_ptmass(ihacc,1)
       hacc2 = 0.
       hsoft2 = 0.
       call prompt('Enter accretion radius of secondary in Rsun: ',hacc2,0.)
       call prompt('Enter softening length of secondary in Rsun: ',hsoft2,0.)

       ! Add companion particle
       nptmass = nptmass + 1
       xyzmh_ptmass(1:3,2) = (/ companion_xpos, 0., 0. /)
       xyzmh_ptmass(4,2) = m2
       xyzmh_ptmass(ihsoft,2) = hsoft2
       xyzmh_ptmass(ihacc,2) = hacc2
       vxyz_ptmass(1:3,2) = 0.

       ! Add primary core
       if (icompanion_grav == 2) then
          nptmass = nptmass + 1
          xyzmh_ptmass(1:3,1) = (/ primarycore_xpos, 0., 0. /)
          xyzmh_ptmass(4,1) = primarycore_mass
          xyzmh_ptmass(ihsoft,1) = primarycore_hsoft
          vxyz_ptmass(1:3,1) = 0.
       endif

       call transform_from_corotating_to_inertial_frame(xyzh,vxyzu,npart,nptmass,omega_corotate,xyzmh_ptmass,vxyz_ptmass)
       call reset_centreofmass(npart,xyzh,vxyzu,nptmass,xyzmh_ptmass,vxyz_ptmass)

       ! Set tmax and dtmax
       period = 2.*pi*sqrt(a**3/(m1 + m2))
       print*,' Orbital period = ',period
       tmax = 30.*period
       dtmax = 0.1*period

    case(9)
       ! display sink properties
       if (nptmass > 0) then
          call set_sinkproperties(xyzmh_ptmass)
       else
          stop 'no sink particle!'
       endif
    end select
 endif

 return
end subroutine modify_dump

<<<<<<< HEAD
subroutine set_sinkproperties(xyzmh_ptmass)

 use part,       only:nptmass,ihacc,ihsoft,igas,imacc,ilum,ireff,imacc,ihacc,ihsoft,xyzmh_ptmass_label
 use units,      only:umass,udist,utime,unit_energ
 use physcon,    only:solarm,solarr,solarl
 use prompting,  only:prompt
 use dim,        only:nsinkproperties
 use io,         only:iprint
 integer :: i,j,iselect,ioption
 real    :: fac,var
 real,    intent(inout) :: xyzmh_ptmass(:,:)
 character(len=100)        :: dumpname

 do i = 1,nptmass
    print '("sink properties for #",i2," (in code units)")',i
    do j = 1,nsinkproperties
       write(iprint,"(3x,i2,1x,a,es10.3)")  j,xyzmh_ptmass_label(j),xyzmh_ptmass(j,i)
    enddo
 enddo
 if (nptmass == 1) then
    iselect = 1
 else
    iselect = 1
    call prompt('Select sink particle : ',iselect,1,nptmass)
    if (iselect < 1 .or. iselect > nptmass) stop 'wrong sink particle number'
 endif

 ioption =1
 do while (ioption > 0 .and. ioption < 17)
    call prompt('Select sink property (0 to exit): ',ioption,0,nsinkproperties)
    if (ioption == 0) exit
    var = xyzmh_ptmass(ioption,iselect)
    dumpname = '  o what value for ' // trim(xyzmh_ptmass_label(ioption)) // ' (in solar unit)'
    call prompt(dumpname,var)
    select case (ioption)
    case (ihacc,ihsoft,iReff)
       fac =  solarr / udist
    case (ilum)
       fac =  solarl * utime / unit_energ
    case (imacc,4)
       fac = solarm / umass
    case default
       fac = 1.
    end select
    xyzmh_ptmass(ioption,iselect) = var*fac
 enddo
 print *,'summary'
 do j = 1,nsinkproperties
    write(iprint,"(3x,i2,1x,a,es10.3)")  j,xyzmh_ptmass_label(j),xyzmh_ptmass(j,iselect)
 enddo

end subroutine set_sinkproperties

subroutine cross(a,b,c)

 ! Return the vector cross product of two 3d vectors
 implicit none
 real,intent(in),dimension(3)  :: a,b
 real,intent(out),dimension(3) :: c

 c(1) = a(2)*b(3)-b(2)*a(3)
 c(2) = a(3)*b(1)-b(3)*a(1)
 c(3) = a(1)*b(2)-b(1)*a(2)
=======
>>>>>>> 5b262920

subroutine transform_from_corotating_to_inertial_frame(xyzh,vxyzu,npart,nptmass,omega_corotate,xyzmh_ptmass,vxyz_ptmass)
 use options,     only:iexternalforce
 use vectorutils, only:cross_product3D
 integer, intent(in) :: npart,nptmass
 real, intent(in) :: omega_corotate,xyzh(:,:),xyzmh_ptmass(:,:)
 real, intent(inout) :: vxyzu(:,:),vxyz_ptmass(:,:)
 real, dimension(3) :: omega_vec,omegacrossr
 integer :: i

 iexternalforce = 0
 omega_vec = (/ 0.,0.,omega_corotate /)
 do i=1,npart
    call cross_product3D(omega_vec,xyzh(1:3,i),omegacrossr)
    vxyzu(1,i) = vxyzu(1,i) + omegacrossr(1)
    vxyzu(2,i) = vxyzu(2,i) + omegacrossr(2)
    vxyzu(3,i) = vxyzu(3,i) + omegacrossr(3)
 enddo
 do i=1,nptmass
    call cross_product3D(omega_vec,xyzmh_ptmass(1:3,i),omegacrossr)
    vxyz_ptmass(1,i) = vxyz_ptmass(1,i) + omegacrossr(1)
    vxyz_ptmass(2,i) = vxyz_ptmass(2,i) + omegacrossr(2)
    vxyz_ptmass(3,i) = vxyz_ptmass(3,i) + omegacrossr(3)
 enddo

end subroutine transform_from_corotating_to_inertial_frame

subroutine set_trinary(mprimary,msecondary,mtertiary,semimajoraxis12,semimajoraxis13,&
                      accretion_radius1,accretion_radius2,accretion_radius3,&
                      xyzmh_ptmass,vxyz_ptmass,nptmass)
 real,    intent(in)    :: mprimary,msecondary,mtertiary
 real,    intent(in)    :: semimajoraxis12,semimajoraxis13
 real,    intent(in)    :: accretion_radius1,accretion_radius2,accretion_radius3
 real,    intent(inout) :: xyzmh_ptmass(:,:),vxyz_ptmass(:,:)
 integer, intent(inout) :: nptmass

 integer :: i1,i2,i3
 real    :: m1,m2,m3,mtot,dx12(3),dx13(3),dv12(3),dv13(3)
 real    :: x1(3),x2(3),x3(3),v1(3),v2(3),v3(3)

 i1 = nptmass + 1
 i2 = nptmass + 2
 i3 = nptmass + 3
 nptmass = nptmass + 3

 ! masses
 m1 = mprimary
 m2 = msecondary
 m3 = mtertiary
 mtot = m1 + m2 + m3

!
!--check for stupid parameter choices
!
! if (mprimary <= 0.)      stop 'ERROR: primary mass <= 0'
! if (massratio < 0.)      stop 'ERROR: binary mass ratio < 0'
! if (semimajoraxis <= 0.) stop 'ERROR: semi-major axis <= 0'
! if (eccentricity > 1. .or. eccentricity < 0.) &
!    stop 'ERROR: eccentricity must be between 0 and 1'

 dx12 = (/semimajoraxis12,0.,0./)
 dv12 = (/0.,sqrt((m1+m2)/dx12(1)),0./)

 dx13 = (/semimajoraxis13,0.,0./)
 dv13 = (/0.,sqrt(mtot/dx13(1)),0./)

 ! positions of each star so centre of mass is at zero
 x1 = -(dx12*m2 + dx13*m3)/mtot
 x2 = (dx12*m1 + dx12*m3 - dx13*m3)/mtot
 x3 = (dx13*m1 + dx13*m2 - dx12*m2)/mtot

 ! velocities
 v1 = -(dv12*m2 + dv13*m3)/mtot
 v2 = (dv12*m1 + dv12*m3 - dv13*m3)/mtot
 v3 = (dv13*m1 + dv13*m2 - dv12*m2)/mtot

!
!--positions and accretion radii
!
 xyzmh_ptmass(:,i1:i3) = 0.
 xyzmh_ptmass(1:3,i1) = x1
 xyzmh_ptmass(1:3,i2) = x2
 xyzmh_ptmass(1:3,i3) = x3
 xyzmh_ptmass(4,i1) = m1
 xyzmh_ptmass(4,i2) = m2
 xyzmh_ptmass(4,i3) = m3
 xyzmh_ptmass(5,i1) = accretion_radius1
 xyzmh_ptmass(5,i2) = accretion_radius2
 xyzmh_ptmass(5,i3) = accretion_radius3
 xyzmh_ptmass(6,i1) = 0.0
 xyzmh_ptmass(6,i2) = 0.0
 xyzmh_ptmass(6,i3) = 0.0
!
!--velocities
!
 vxyz_ptmass(:,i1) = v1
 vxyz_ptmass(:,i2) = v2
 vxyz_ptmass(:,i3) = v3

end subroutine set_trinary


end module moddump<|MERGE_RESOLUTION|>--- conflicted
+++ resolved
@@ -52,11 +52,7 @@
  integer                   :: nstar1,nstar2,nptmass1
  real                      :: primary_mass,companion_mass_1,companion_mass_2,mass_ratio,m1,a,hsoft2
  real                      :: mass_donor,separation,newCoM,period,m2,primarycore_xpos_old
-<<<<<<< HEAD
  real                      :: a1,a2,e,omega_vec(3),omegacrossr(3),vr = 0.0,hsoft_default = 3.
-=======
- real                      :: a1,a2,e,vr = 0.0,hsoft_default = 3
->>>>>>> 5b262920
  real                      :: hacc1,hacc2,hacc3,hsoft_primary,mcore,comp_shift=100,sink_dist,vel_shift
  real                      :: mcut,rcut,Mstar,radi,rhopart,rhomax = 0.0
  real                      :: time2,hfact2,Rstar
@@ -94,22 +90,12 @@
 
  elseif (nptmass == 2) then
     print*, 'Two sinks particles are present. Choose option below:'
-
-<<<<<<< HEAD
-    print "(4(/,a))",'1) Switch from corotating frame to normal frame', &
-                     '2) Change the position of the companion', &
-                     '3) Change the velocity of the companion', &
+    print "(4(/,a))",'1) Transform from corotating frame to inertial frame', &
+                     '2) Shift companion position in the co-rotating frame', &
+                     '3) Add velocity to companion', &
                      '4) (Re)set sink properties'
-    call prompt('Select option above : ',two_sink_case)
-    select case(two_sink_case)
-=======
-    print "(3(/,a))",'1) Transform from corotating frame to inertial frame', &
-                     '2) Shift companion position in the co-rotating frame', &
-                     '3) Add velocity to companion'
     call prompt('Select option above : ',ioption)
     select case(ioption)
->>>>>>> 5b262920
-
     case(1)
        call prompt('Please write the name of the input file : ',filename)
        call open_db_from_file(db,filename,20,ierr)
@@ -163,13 +149,9 @@
        call set_sinkproperties(xyzmh_ptmass)
     end select
 
-<<<<<<< HEAD
+ else
     !choose what to do with the star: set a binary or setup a magnetic field
     print "(9(/,a))",'1) Set up a binary system by adding a sink companion', &
-=======
- else
-    print "(8(/,a))",'1) Set up a binary system by adding a sink companion', &
->>>>>>> 5b262920
                      '2) Set up a magnetic field in the star', &
                      '3) Manually cut profile to create sink in core', &
                      '4) Manually create sink in core', &
@@ -186,7 +168,6 @@
     case(1,8)
        ! set binary defaults
        companion_mass_1 = 0.6
-<<<<<<< HEAD
        call prompt('Enter companion mass in code units',companion_mass_1,0.) ! For case 8, eventually want to read mass of star 2 from header instead of prompting it
 
        Rstar = 0.
@@ -195,8 +176,6 @@
        enddo
        print*, 'Current length unit is ', udist ,'cm):'
        print*, 'Domain size ', Rstar ,' code cm):'
-=======
->>>>>>> 5b262920
        a1 = 100.
        e = 0.0
        mcore = 0.
@@ -226,7 +205,6 @@
        call delete_dead_or_accreted_particles(npart,npartoftype)
        print*,' Got ',npart,npartoftype(igas),' after deleting accreted particles'
 
-<<<<<<< HEAD
        !sets up the binary system orbital parameters
        if (nptmass == 1) then
           mcore = xyzmh_ptmass(4,1)
@@ -237,8 +215,6 @@
           stop '[S-moddump_binary]'
        endif
 
-=======
->>>>>>> 5b262920
        primary_mass = npartoftype(igas) * massoftype(igas) + mcore
        print*, 'Current primary mass in code units is ',primary_mass
 
@@ -617,7 +593,6 @@
  return
 end subroutine modify_dump
 
-<<<<<<< HEAD
 subroutine set_sinkproperties(xyzmh_ptmass)
 
  use part,       only:nptmass,ihacc,ihsoft,igas,imacc,ilum,ireff,imacc,ihacc,ihsoft,xyzmh_ptmass_label
@@ -671,19 +646,6 @@
 
 end subroutine set_sinkproperties
 
-subroutine cross(a,b,c)
-
- ! Return the vector cross product of two 3d vectors
- implicit none
- real,intent(in),dimension(3)  :: a,b
- real,intent(out),dimension(3) :: c
-
- c(1) = a(2)*b(3)-b(2)*a(3)
- c(2) = a(3)*b(1)-b(3)*a(1)
- c(3) = a(1)*b(2)-b(1)*a(2)
-=======
->>>>>>> 5b262920
-
 subroutine transform_from_corotating_to_inertial_frame(xyzh,vxyzu,npart,nptmass,omega_corotate,xyzmh_ptmass,vxyz_ptmass)
  use options,     only:iexternalforce
  use vectorutils, only:cross_product3D
