!--------------------------------------------------------------------------!
! The Phantom Smoothed Particle Hydrodynamics code, by Daniel Price et al. !
! Copyright (c) 2007-2022 The Authors (see AUTHORS)                        !
! See LICENCE file for usage and distribution conditions                   !
! http://phantomsph.bitbucket.io/                                          !
!--------------------------------------------------------------------------!
module analysis
!
! Analysis routine for common envelope simulations
!
! :References: None
!
! :Owner: Mike Lau
!
! :Runtime parameters: None
!
! :Dependencies: centreofmass, energies, eos, eos_gasradrec, eos_mesa,
!   extern_corotate, ionization_mod, kernel, mesa_microphysics, part,
!   physcon, prompting, ptmass, setbinary, sortutils, table_utils, units
!

 use part,         only:xyzmh_ptmass,vxyz_ptmass,nptmass,poten,ihsoft,ihacc,&
                        rhoh,nsinkproperties,maxvxyzu,maxptmass,isdead_or_accreted
 use units,        only:print_units,umass,utime,udist,unit_ergg,unit_density,&
                        unit_pressure,unit_velocity,unit_Bfield,unit_energ
 use physcon,      only:gg,pi,c,Rg
 use prompting,    only:prompt
 use centreofmass, only:get_centreofmass, reset_centreofmass
 use energies,     only:compute_energies,ekin,etherm,epot,etot
 use ptmass,       only:get_accel_sink_gas,get_accel_sink_sink
 use kernel,       only:kernel_softening,radkern,wkern,cnormk
 use eos,          only:equationofstate,ieos,init_eos,finish_eos,X_in,Z_in,gmw,get_spsound
 use eos_gasradrec,only:irecomb
 use eos_mesa,     only:get_eos_kappa_mesa,get_eos_pressure_temp_mesa,&
                        get_eos_various_mesa,get_eos_pressure_temp_gamma1_mesa
 use setbinary,    only:Rochelobe_estimate,L1_point
 use sortutils,    only:set_r2func_origin,r2func_origin,indexxfunc
 use table_utils,  only:logspace
 implicit none
 character(len=20), parameter, public :: analysistype = 'common_envelope'
 integer                              :: analysis_to_perform
 integer                              :: dump_number = 0

 real                                 :: omega_corotate=0,init_radius,rho_surface,gamma
 logical, dimension(5)                :: switch = .false.


 public                               :: do_analysis

 private

contains

subroutine do_analysis(dumpfile,num,xyzh,vxyzu,particlemass,npart,time,iunit)
 !general variables
 character(len=*), intent(in)    :: dumpfile
 integer,          intent(in)    :: num,npart,iunit
 real,             intent(inout) :: xyzh(:,:),vxyzu(:,:)
 real,             intent(in)    :: particlemass,time
 integer                         :: unitnum,i,ierr,ncols

 !case 5 variables
 real                         :: rhopart

 !case 7 variables
 character(len=17), allocatable :: columns(:)

 !case 12 variables
 real                         :: etoti, ekini, einti, epoti, phii

 real, dimension(3)           :: com_xyz, com_vxyz
 real, dimension(3)           :: xyz_a, vxyz_a
 real, dimension(6,npart)     :: histogram_data
 real                         :: ang_vel

 real, dimension(npart)      :: pres_1, proint_1, peint_1, temp_1, troint_1, teint_1, entrop_1, abad_1, gamma1_1, gam_1

 !case 16 variables
 real                        :: thermodynamic_quantities(5,npart)
 real, dimension(npart)      :: radius_1, dens_1


 !chose analysis type
 if (dump_number==0) then
<<<<<<< HEAD
    print "(32(a,/))", &
=======
    print "(34(a,/))", &
>>>>>>> 7e50d26a
            ' 1) Sink separation', &
            ' 2) Bound and unbound quantities', &
            ' 3) Energies', &
            ' 4) Profile from centre of mass', &
            ' 5) Roche-lobe utils', &
            ' 6) Star stabilisation suite', &
            ' 7) Simulation units and particle properties', &
            ' 8) Output .divv', &
            ' 9) EoS testing', &
            '11) Profile of newly unbound particles', &
            '12) Sink properties', &
            '13) MESA EoS compute total entropy and other average td quantities', &
            '14) MESA EoS save on file thermodynamical quantities for all particles', &
            '15) Gravitational drag on sinks', &
            '16) CoM of gas around primary core', &
            '17) Miscellaneous', &
            '18) J-E plane', &
            '19) Rotation profile', &
            '20) Energy profile', &
            '21) Recombination statistics', &
            '22) Optical depth profile', &
            '23) Particle tracker', &
            '24) Unbound ion fraction', &
            '25) Optical depth at recombination', &
            '26) Envelope binding energy', &
            '27) Print dumps number matching separation', &
            '28) Companion mass coordinate vs. time', &
            '29) Energy histogram',&
            '30) Analyse disk',&
            '31) Recombination energy vs time',&
<<<<<<< HEAD
            '32) Sound-crossing time profile'
    analysis_to_perform = 1
    call prompt('Choose analysis type ',analysis_to_perform,1,32)
=======
            '32) Sound-crossing time profile',&
            '33) planet_rvm',&
            '34) Print particle velocities',&
            '35) Planet profile'
    analysis_to_perform = 1
    call prompt('Choose analysis type ',analysis_to_perform,1,35)
>>>>>>> 7e50d26a
 endif

 call reset_centreofmass(npart,xyzh,vxyzu,nptmass,xyzmh_ptmass,vxyz_ptmass)
 call adjust_corotating_velocities(npart,particlemass,xyzh,vxyzu,xyzmh_ptmass,vxyz_ptmass,omega_corotate,dump_number)

<<<<<<< HEAD
 if ( ANY((/2,3,4,6,8,9,11,13,14,15,20,21,22,23,24,25,26,29,30,31,32/) == analysis_to_perform) .and. dump_number == 0 ) then
=======
 if ( ANY((/2,3,4,6,8,9,11,13,14,15,20,21,22,23,24,25,26,29,30,31,32,34/) == analysis_to_perform) .and. dump_number == 0 ) then
>>>>>>> 7e50d26a
    ieos = 2
    call prompt('Enter ieos:',ieos)
    select case(ieos)
    case(2,12)
       gamma = 5./3.
       call prompt('Enter gamma:',gamma,0.)
       if (ieos==12) then
          gmw = 0.618212823
          call prompt('Enter mean molecular weight for gas+rad EoS:',gmw,0.)
       endif
    case(10,20)
       gamma = 5./3.
       X_in = 0.69843
       Z_in = 0.01426
       call prompt('Enter hydrogen mass fraction:',X_in,0.)
       call prompt('Enter metallicity:',Z_in,0.)
       irecomb = 0
       if (ieos==20) call prompt('Using gas+rad+rec EoS. Enter irecomb:',irecomb,0)
    case default
       print*, "eos not supported"
       stop
    end select
    call init_eos(ieos,ierr)
 endif

 !analysis
 select case(analysis_to_perform)
 case(1) !sink separation
    call separation_vs_time(time)
 case(2) !bound and unbound quantities
    call bound_mass(time,npart,particlemass,xyzh,vxyzu)
 case(3) !Energies and bound mass
    call calculate_energies(time,npart,particlemass,xyzh,vxyzu)
 case(4) !Profile from COM (can be used for stellar profile)
    call create_profile(time, num, npart, particlemass, xyzh, vxyzu)
 case(5) !Mass within roche lobes
    call roche_lobe_values(time,npart,particlemass,xyzh,vxyzu)
 case(6) !Star stabilisation suite
    call star_stabilisation_suite(time,npart,particlemass,xyzh,vxyzu)
 case(7) !Units
    call print_simulation_parameters(npart,particlemass)
 case(8) !Output .divv
    call output_divv_files(time,dumpfile,npart,particlemass,xyzh,vxyzu)
 case(9) !EoS testing
    call eos_surfaces
 case(11) !New unbound particle profiles in time
    call unbound_profiles(time,num,npart,particlemass,xyzh,vxyzu)
 case(19) ! Rotation profile
    call rotation_profile(time,num,npart,xyzh,vxyzu)
 case(20) ! Energy profile
    call energy_profile(time,npart,particlemass,xyzh,vxyzu)
 case(21) ! Recombination statistics
    call recombination_stats(time,num,npart,particlemass,xyzh,vxyzu)
 case(22) ! Optical depth profile
    call tau_profile(time,num,npart,particlemass,xyzh)
 case(23) ! Particle tracker
    call track_particle(time,particlemass,xyzh,vxyzu)
 case(24) ! Unbound ion fractions
    call unbound_ionfrac(time,npart,particlemass,xyzh,vxyzu)
 case(25) ! Optical depth at recombination
    call recombination_tau(time,npart,particlemass,xyzh,vxyzu)
 case(26) ! Calculate binding energy outside core
    call env_binding_ene(npart,particlemass,xyzh,vxyzu)
 case(27) ! Print dump number corresponding to given set of sink-sink separations
    call print_dump_numbers(dumpfile)
 case(28) ! Companion mass coordinate (spherical mass shells) vs. time
    call m_vs_t(time,npart,particlemass,xyzh)
 case(29) ! Energy histogram
    call energy_hist(time,npart,particlemass,xyzh,vxyzu)
 case(30) ! Analyse disk around companion
    call analyse_disk(num,npart,particlemass,xyzh,vxyzu)
 case(31) ! Recombination energy vs. time
<<<<<<< HEAD
    call erec_vs_t(time,npart,particlemass,xyzh,vxyzu)
 case(32) ! Sound crossing time profile
    call tconv_profile(time,num,npart,particlemass,xyzh,vxyzu)
=======
    call erec_vs_t(time,npart,particlemass,xyzh)
 case(32) ! Sound crossing time profile
    call tconv_profile(time,num,npart,particlemass,xyzh,vxyzu)
 case(33) ! Planet coordinates and mass
    call planet_rvm(time,particlemass,xyzh,vxyzu)
 case(34) ! Print particle velocities
    call velocity_histogram(time,num,npart,particlemass,xyzh,vxyzu)
 case(35) ! Calculate planet profile
    call planet_profile(num,dumpfile,particlemass,xyzh,vxyzu)
>>>>>>> 7e50d26a
 case(12) !sink properties
    call sink_properties(time,npart,particlemass,xyzh,vxyzu)
 case(13) !MESA EoS compute total entropy and other average thermodynamical quantities
    call bound_unbound_thermo(time,npart,particlemass,xyzh,vxyzu)
 case(14) !MESA EoS save on file thermodynamical quantities for all particles
    do i=1,npart

       !particle radius
       radius_1(i) = distance(xyzh(1:3,i)) * udist

       !particles density in code units
       rhopart = rhoh(xyzh(4,i), particlemass)
       dens_1(i) = rhopart * unit_density

       !gets entropy for the current particle
       call get_eos_various_mesa(rhopart*unit_density,vxyzu(4,i) * unit_ergg, &
                                    pres_1(i),proint_1(i),peint_1(i),temp_1(i),troint_1(i), &
                                    teint_1(i),entrop_1(i),abad_1(i),gamma1_1(i),gam_1(i))

       !stores everything in an array
       thermodynamic_quantities(1,i) = radius_1(i)
       thermodynamic_quantities(2,i) = dens_1(i)
       thermodynamic_quantities(3,i) = pres_1(i)
       thermodynamic_quantities(4,i) = temp_1(i)
       thermodynamic_quantities(5,i) = entrop_1(i)

    enddo
    ncols = 5
    allocate(columns(ncols))
    columns = (/'      radius', &
                '     density', &
                '    pressure', &
                ' temperature', &
                '     entropy'/)
    call write_file('td_quantities', 'thermodynamics', columns, thermodynamic_quantities, npart, ncols, num)

    unitnum = unitnum + 1

 case(15) !Gravitational drag on sinks
    call gravitational_drag(time,npart,particlemass,xyzh,vxyzu)

 case(16)
    call get_core_gas_com(time,npart,xyzh,vxyzu)

 case(17)
    ncols = 6
    allocate(columns(ncols))
    columns = (/'           x', &
                '           y', &
                '           z', &
                '           r', &
                'spec. energy', &
                ' omega ratio'/)

    call orbit_com(npart,xyzh,vxyzu,nptmass,xyzmh_ptmass,vxyz_ptmass,com_xyz,com_vxyz)

    ang_vel = 0.

    do i=1,nptmass
       if (xyzmh_ptmass(4,i) > 0.) then
          xyz_a(1:3) = xyzmh_ptmass(1:3,i) - com_xyz(1:3)
          vxyz_a(1:3) = vxyz_ptmass(1:3,i) - com_vxyz(1:3)
          ang_vel = ang_vel + (-xyz_a(2) * vxyz_a(1) + xyz_a(1) * vxyz_a(2)) / dot_product(xyz_a(1:2), xyz_a(1:2))
       endif
    enddo

    ang_vel = ang_vel / 2.

    do i=1,npart
       xyz_a(1:3) = xyzh(1:3,i) - com_xyz(1:3)
       vxyz_a(1:3) = vxyzu(1:3,i) - com_vxyz(1:3)

       call calc_gas_energies(particlemass,poten(i),xyzh(:,i),vxyzu(:,i),xyzmh_ptmass,phii,epoti,ekini,einti,etoti)
       histogram_data(1:3,i) = xyzh(1:3,i)
       histogram_data(4,i) = distance(xyz_a(1:3))
       histogram_data(5,i) = epoti + ekini
       histogram_data(6,i) = (-xyz_a(2) * vxyz_a(1) + xyz_a(1) * vxyz_a(2)) / dot_product(xyz_a(1:2), xyz_a(1:2))
       histogram_data(6,i) = (histogram_data(6,i) - ang_vel) / ang_vel
    enddo

    call write_file('specific_energy_particles', 'histogram', columns, histogram_data, size(histogram_data(1,:)), ncols, num)

 case(18)
    call J_E_plane(num,npart,particlemass,xyzh,vxyzu)
 end select
 !increase dump number counter
 dump_number = dump_number + 1

end subroutine do_analysis

!!!!!!!!!!!!!!!!!!!!!!!!!!!!!!!!!!!!!!!!!!!!!!!!!!!!!!!!!!!!
!!!!!                Analysis  routines                !!!!!
!!!!!!!!!!!!!!!!!!!!!!!!!!!!!!!!!!!!!!!!!!!!!!!!!!!!!!!!!!!!


!----------------------------------------------------------------
!+
!  Separation vs. time
!+
!----------------------------------------------------------------
subroutine separation_vs_time(time)
 real, intent(in)               :: time
 character(len=17), allocatable :: columns(:)
 real                           :: sink_separation(4,nptmass-1)
 integer                        :: i,ncols
 ncols = 4*(nptmass-1)
 allocate(columns(ncols))

 do i=1,(nptmass-1)
    call separation_vector(xyzmh_ptmass(1:3,1),xyzmh_ptmass(1:3,i+1),sink_separation(1:4,i))

    write(columns((i*4)-3), '(A11,I1)') '    x sep. ', i
    write(columns((i*4)-2), '(A11,I1)') '    y sep. ', i
    write(columns((i*4)-1), '(A11,I1)') '    z sep. ', i
    write(columns((i*4)),   '(A11,I1)') '      sep. ', i
 enddo

 call write_time_file('separation_vs_time', columns, time, sink_separation, ncols, dump_number)
 deallocate(columns)
end subroutine separation_vs_time


!----------------------------------------------------------------
!+
!  Output planet position (x,y,z,r) and velocity (vx,vy,vz,|v|) relative to core,
!  instantaneous mass according to different criteria (m1,m2,m3,m4,m5), and
!  max. density
!+
!----------------------------------------------------------------
subroutine planet_rvm(time,particlemass,xyzh,vxyzu)
 use eos, only:entropy
 real, intent(in)               :: time,xyzh(:,:),vxyzu(:,:),particlemass
 character(len=17), allocatable :: columns(:)
 real, dimension(3)             :: planet_com,planet_vel,sep,vel
 real                           :: rhoi,rhoprev,sepi,si,smin,presi
 real, allocatable              :: data_cols(:),Rmasks(:),mass(:)
 integer                        :: i,j,ncols,maxrho_ID,Nmasks,ientropy
 integer, save                  :: nplanet
 integer, allocatable, save     :: planetIDs(:)
 logical                        :: isfulldump

 ncols = 15
 allocate(data_cols(ncols))
 allocate(columns(ncols))
 columns = (/'       x sep', &
             '       y sep', &
             '       z sep', &
             '         sep', &
             '          vx', &
             '          vy', &
             '          vz', &
             '           v', &
             '          m1', &
             '          m2', &
             '          m3', &
             '          m4', &
             '          m5', &
             '      rhomax', &
             '        smin'/)
 
 if (dump_number == 0) call get_planetIDs(nplanet,planetIDs)
 isfulldump = (vxyzu(4,1) > 0.)

 Nmasks = 5  ! number of radius masks for calculating planet mass
 allocate(Rmasks(Nmasks),mass(Nmasks))
 Rmasks = (/0.15, 0.18, 0.21, 0.24, 0.27/)  ! Entries must be in ascending order

 ! Find highest density and lowest entropy in planet
 rhoprev = 0.
 maxrho_ID = 1
 smin = huge(0.)
 ientropy = 1
 ieos = 2
 gamma = 5./3.
 do i = 1,nplanet
    rhoi = rhoh(xyzh(4,planetIDs(i)), particlemass)
    if (rhoi > rhoprev) then
       maxrho_ID = planetIDs(i)
       rhoprev = rhoi
    endif

    if (isfulldump) then
       presi = (gamma-1.)*vxyzu(4,i)
       si = entropy(rhoi*unit_density,presi*unit_pressure,gmw,ientropy)
       smin = min(smin,si)
    endif
 enddo

 planet_com = xyzh(1:3,maxrho_ID)
 sep = planet_com - xyzmh_ptmass(1:3,1)

 if (isfulldump) then
    planet_vel = vxyzu(1:3,maxrho_ID)
    vel = planet_vel - vxyz_ptmass(1:3,1)
 else
    vel = 0.
    smin = 0.
 endif

 ! Sum planet mass according to criterion
 mass = 0.
 do i = 1,nplanet
    sepi = separation(xyzh(1:3,planetIDs(i)), planet_com)
    do j = 1,Nmasks
       if (sepi < Rmasks(j)) then
          mass(j:Nmasks) = mass(j:Nmasks) + 1.
          exit
       endif
    enddo
 enddo
 mass = mass * particlemass

 data_cols = (/ sep(1), sep(2), sep(3), distance(planet_com),&
                vel(1), vel(2), vel(3), distance(vel),&
                mass(1), mass(2), mass(3), mass(4), mass(5), rhoprev, smin/)
 call write_time_file('planet_rvm', columns, time, data_cols, ncols, dump_number)
 deallocate(columns)

end subroutine planet_rvm


!----------------------------------------------------------------
!+
!  Companion mass coordinate (spherical mass shells) vs. time
!+
!----------------------------------------------------------------
subroutine m_vs_t(time,npart,particlemass,xyzh)
 integer, intent(in) :: npart
 real, intent(in)    :: time,particlemass,xyzh(:,:)
 character(len=17)   :: colname
 real                :: sinksinksep,mass(1)
 integer             :: i,k,iorder(npart)

 call set_r2func_origin(xyzmh_ptmass(1,1),xyzmh_ptmass(2,1),xyzmh_ptmass(3,1)) ! Order particles by distance from core
 call indexxfunc(npart,r2func_origin,xyzh,iorder)

 sinksinksep = separation(xyzmh_ptmass(1:3,1), xyzmh_ptmass(1:3,2))
 do i=1,npart
    k = iorder(i)
    if (separation(xyzh(1:3,k), xyzmh_ptmass(1:3,1)) > sinksinksep) exit
 enddo

 mass = i*particlemass + xyzmh_ptmass(4,1)
 write(colname, '(A11)') ' mass coord'
 call write_time_file('            m_vs_t',colname,time,mass,1,dump_number)
end subroutine m_vs_t


!----------------------------------------------------------------
!+
!  Bound mass
!+
!----------------------------------------------------------------
subroutine bound_mass(time,npart,particlemass,xyzh,vxyzu)
 use part, only:eos_vars,itemp
 use ptmass, only:get_accel_sink_gas
 use ionization_mod, only:calc_thermal_energy
 integer, intent(in)            :: npart
 real, intent(in)               :: time,particlemass
 real, intent(inout)            :: xyzh(:,:),vxyzu(:,:)
 real                           :: etoti,ekini,epoti,phii,einti,ethi
 real                           :: E_H2,E_HI,E_HeI,E_HeII,Zfrac
 real, save                     :: Xfrac,Yfrac
 real                           :: rhopart,ponrhoi,spsoundi,dum1,dum2,dum3,tempi
 real, dimension(3)             :: rcrossmv
 real, dimension(28)            :: bound
 integer                        :: i,bound_i,ncols
 integer, parameter             :: ib=1,ibt=9,ibe=17
 character(len=17), allocatable :: columns(:)

 call reset_centreofmass(npart,xyzh,vxyzu,nptmass,xyzmh_ptmass,vxyz_ptmass)
 ncols = 28
 bound = 0.
 allocate(columns(ncols))
 columns = (/'  b num part', & ! Total bound number of particles
             '      b mass', & ! Total bound gas mass
             '   b ang mom', & ! Total bound gas angular momentum wrt CoM of entire system
             '    b tot en', & ! Total bound energy of gas
             ' ub num part', &
             '     ub mass', &
             '  ub ang mom', &
             '   ub tot en', &
             ' bt num part', &
             '     bt mass', &
             '  bt ang mom', &
             '   bt tot en', &
             'ubt num part', &
             '    ubt mass', &
             ' ubt ang mom', &
             '  ubt tot en', &
             ' be num part', &
             '     be mass', &
             '  be ang mom', &
             '   be tot en', &
             'ube num part', &
             '    ube mass', &
             ' ube ang mom', &
             '  ube tot en', &
             '     HeII bm', & ! Bound mass including ionisation energy of HeII
             ' HeII+HeI bm', & ! Bound mass including ionisation energy of HeII
             '    He+HI bm', & ! Bound mass including ionisation energy of HeII, HeI, HI
             ' He+HI+H2 bm'/)  ! Bound mass including ionisation energy of HeII, HeI, HI, H2

 if (dump_number == 0) then
    Xfrac = 0.69843
    Zfrac = 0.01426
    if (ieos /= 10 .and. ieos /= 20) then ! For MESA EoS, just use X_in and Z_in from eos module
       call prompt('Enter hydrogen mass fraction to assume for recombination:',Xfrac,0.,1.)
       call prompt('Enter metallicity to assume for recombination:',Zfrac,0.,1.)
       Yfrac = 1. - Xfrac - Zfrac
    else
       Xfrac = X_in
       Zfrac = Z_in
    endif
 endif

 Yfrac = 1. - Xfrac - Zfrac

 ! Ionisation energies per particle (in code units)
 E_H2   = 0.5*Xfrac*0.0022866 * particlemass
 E_HI   = Xfrac*0.0068808 * particlemass
 E_HeI  = 0.25*Yfrac*0.012442 * particlemass
 E_HeII = 0.25*Yfrac*0.027536 * particlemass

 do i = 1,npart
    if (.not. isdead_or_accreted(xyzh(4,i))) then
       call calc_gas_energies(particlemass,poten(i),xyzh(:,i),vxyzu(:,i),xyzmh_ptmass,phii,epoti,ekini,einti,etoti)
       call get_accel_sink_gas(nptmass,xyzh(1,i),xyzh(2,i),xyzh(3,i),xyzh(4,i),xyzmh_ptmass,dum1,dum2,dum3,phii)
       rhopart = rhoh(xyzh(4,i), particlemass)
       tempi = eos_vars(itemp,i)
       call equationofstate(ieos,ponrhoi,spsoundi,rhopart,xyzh(1,i),xyzh(2,i),xyzh(3,i),tempi,vxyzu(4,i))
       call cross(xyzh(1:3,i), particlemass * vxyzu(1:3,i), rcrossmv) ! Angular momentum w.r.t. CoM
       call calc_thermal_energy(particlemass,ieos,xyzh(:,i),vxyzu(:,i),ponrhoi*rhopart,tempi,gamma,ethi)
       etoti = ekini + epoti + ethi ! Overwrite etoti outputted by calc_gas_energies to use ethi instead of einti
    else
       ! How to get quantities for accreted particles? Set to 0 for now
       etoti   = 0.
       epoti   = 0.
       ekini   = 0.
       einti   = 0.
       ethi    = 0.
       phii    = 0.
       ponrhoi = 0.
       rcrossmv = (/ 0., 0., 0. /)
    endif


    ! Bound criterion
    if ((epoti + ekini < 0.) .or. isdead_or_accreted(xyzh(4,i))) then
       bound_i = ib
    else
       bound_i = ib + 4 ! Unbound
    endif

    bound(bound_i)     = bound(bound_i)     + 1
    bound(bound_i + 1) = bound(bound_i + 1) + particlemass
    bound(bound_i + 2) = bound(bound_i + 2) + distance(rcrossmv)
    bound(bound_i + 3) = bound(bound_i + 3) + etoti

    ! Bound criterion INCLUDING thermal energy
    if ((epoti + ekini + ethi < 0.) .or. isdead_or_accreted(xyzh(4,i))) then
       bound_i = ibt
    else
       bound_i = ibt + 4
    endif

    bound(bound_i)     = bound(bound_i)     + 1
    bound(bound_i + 1) = bound(bound_i + 1) + particlemass
    bound(bound_i + 2) = bound(bound_i + 2) + distance(rcrossmv)
    bound(bound_i + 3) = bound(bound_i + 3) + etoti

    ! Bound criterion using enthalpy
    if ((epoti + ekini + ethi + ponrhoi*particlemass < 0.)  .or. isdead_or_accreted(xyzh(4,i))) then
       bound_i = ibe
    else
       bound_i = ibe + 4
    endif

    bound(bound_i)     = bound(bound_i)     + 1
    bound(bound_i + 1) = bound(bound_i + 1) + particlemass
    bound(bound_i + 2) = bound(bound_i + 2) + distance(rcrossmv)
    bound(bound_i + 3) = bound(bound_i + 3) + etoti

    ! Bound criterion including HeI + HeII ionisation energy
    if ((epoti + ekini + ethi + E_HeII < 0.)  .or. isdead_or_accreted(xyzh(4,i))) then
       bound(25) = bound(25) + particlemass
    endif

    ! Bound criterion including HeI + HeII ionisation energy
    if ((epoti + ekini + ethi + E_HeII + E_HeI < 0.)  .or. isdead_or_accreted(xyzh(4,i))) then
       bound(26) = bound(26) + particlemass
    endif

    ! Bound criterion including HeI + HeII + HI ionisation energy
    if ((epoti + ekini + ethi + E_HeII + E_HeI + E_HI < 0.)  .or. isdead_or_accreted(xyzh(4,i))) then
       bound(27) = bound(27) + particlemass
    endif

    ! Bound criterion including HeI + HeII + HI + H2 ionisation energy
    if ((epoti + ekini + ethi + E_HeII + E_HeI + E_HI + E_H2 < 0.)  .or. isdead_or_accreted(xyzh(4,i))) then
       bound(28) = bound(28) + particlemass
    endif
 enddo

 call write_time_file('boundunbound_vs_time', columns, time, bound, ncols, dump_number)
 deallocate(columns)

end subroutine bound_mass


!----------------------------------------------------------------
!+
!  Calculate energies
!+
!----------------------------------------------------------------
subroutine calculate_energies(time,npart,particlemass,xyzh,vxyzu)
 integer, intent(in)            :: npart
 real, intent(in)               :: time,particlemass
 real, intent(inout)            :: xyzh(:,:),vxyzu(:,:)
 real                           :: etoti,ekini,einti,epoti,phii,phii1,jz,fxi,fyi,fzi
 real                           :: rhopart,ponrhoi,spsoundi,tempi,r_ij,radvel
 real, dimension(3)             :: rcrossmv
 character(len=17), allocatable :: columns(:)
 integer                        :: i, j, ncols
 logical                        :: inearsink
 integer, parameter             :: ie_tot        = 1
 integer, parameter             :: ie_pot        = ie_tot + 1
 integer, parameter             :: ie_kin        = ie_pot + 1
 integer, parameter             :: ie_therm      = ie_kin + 1
 integer, parameter             :: ipot_sink     = ie_therm + 1
 integer, parameter             :: ikin_sink     = ipot_sink + 1
 integer, parameter             :: iorb_sink     = ikin_sink + 1
 integer, parameter             :: iorb_comp     = iorb_sink + 1
 integer, parameter             :: ipot_env      = iorb_comp + 1
 integer, parameter             :: ie_env        = ipot_env + 1
 integer, parameter             :: ikin_bound    = ie_env + 1
 integer, parameter             :: ikin_unbound  = ikin_bound + 1
 integer, parameter             :: imass_bound   = ikin_unbound + 1
 integer, parameter             :: imass_unbound = imass_bound + 1
 integer, parameter             :: ipot_pp       = imass_unbound + 1
 integer, parameter             :: ipot_ps       = ipot_pp + 1
 integer, parameter             :: ijz_tot       = ipot_ps + 1
 integer, parameter             :: ijz_bound     = ijz_tot + 1
 integer, parameter             :: ijz_unbound   = ijz_bound + 1
 integer, parameter             :: ijz_orb       = ijz_unbound + 1
 integer, parameter             :: ie_gas        = ijz_orb + 1
 integer, parameter             :: fallbackmass  = ie_gas + 1
 integer, parameter             :: fallbackmom   = fallbackmass + 1
 real, dimension(fallbackmom)   :: encomp

 ncols = 23
 allocate(columns(ncols))
 columns = (/'total energy',&
             '  pot energy',&
             '  kin energy',&
             'therm energy',&
             '    sink pot',&
             '    sink kin',&
             '    sink orb',&
             '    comp orb',&
             '     env pot',&
             '  env energy',&
             '   bound kin',&
             ' unbound kin',&
             '  bound mass',&
             'unbound mass',&
             '     p-p pot',&
             '     p-s pot',&
             ' tot ang mom',&
             '   b ang mom',&
             '  ub ang mom',&
             ' orb ang mom',&
             '  gas energy',&
             '    fallback',&
             'fallback mom'/)

 encomp(5:) = 0.
 call compute_energies(time)
 ekin = 0.

 do i=1,npart
    encomp(ipot_pp)  = encomp(ipot_pp) + poten(i) ! poten already includes factor of 1/2 to correct for double counting
    encomp(ipot_env) = encomp(ipot_env) + poten(i)

    call cross(xyzh(1:3,i),particlemass * vxyzu(1:3,i),rcrossmv)

    jz = rcrossmv(3)
    encomp(ijz_tot) = encomp(ijz_tot) + jz

    call calc_gas_energies(particlemass,poten(i),xyzh(:,i),vxyzu(:,i),xyzmh_ptmass,phii,epoti,ekini,einti,etoti)

    encomp(ipot_ps) = encomp(ipot_ps) + particlemass * phii

    phii1 = 0.
    call get_accel_sink_gas(1,xyzh(1,i),xyzh(2,i),xyzh(3,i),xyzh(4,i),xyzmh_ptmass,fxi,fyi,fzi,phii1)
    encomp(ipot_env) = encomp(ipot_env) + phii1 * particlemass

    do j=1,nptmass
       if (xyzmh_ptmass(4,j) > 0.) then
          r_ij = separation(xyzmh_ptmass(1:3,j),xyzh(1:3,i))
          if (r_ij < 80.) then
             inearsink = .true.
          endif
       endif
    enddo

    rhopart = rhoh(xyzh(4,i), particlemass)
    call equationofstate(ieos,ponrhoi,spsoundi,rhopart,xyzh(1,i),xyzh(2,i),xyzh(3,i),tempi,vxyzu(4,i))

    if (etoti < 0) then
       encomp(ikin_bound) = encomp(ikin_bound) + ekini
       encomp(imass_bound) = encomp(imass_bound) + particlemass
       encomp(ijz_bound) = encomp(ijz_bound) + jz
       radvel = dot_product(vxyzu(1:3,i),xyzh(1:3,i)) / distance(xyzh(1:3,i))

       if (inearsink .eqv. .false.) then
          if (radvel < 0.) then
             encomp(fallbackmass) = encomp(fallbackmass) + particlemass
             encomp(fallbackmom) = encomp(fallbackmom) + particlemass * radvel
          endif
       endif

    else
       encomp(ikin_unbound) = encomp(ikin_unbound) + ekini
       encomp(imass_unbound) = encomp(imass_unbound) + particlemass
       encomp(ijz_unbound) = encomp(ijz_unbound) + jz
    endif
 enddo

 do i=1,nptmass
    if (xyzmh_ptmass(4,i) > 0.) then
       call cross(xyzmh_ptmass(1:3,i), xyzmh_ptmass(4,i)*vxyz_ptmass(1:3,i), rcrossmv)

       jz = rcrossmv(3)
       encomp(ijz_tot) = jz + encomp(ijz_tot)
       encomp(ijz_orb) = jz + encomp(ijz_orb)
       encomp(ikin_sink) = encomp(ikin_sink) + 0.5 * xyzmh_ptmass(4,i) * distance(vxyz_ptmass(1:3,i))**2
       if (i==2) encomp(iorb_comp) = encomp(iorb_comp) + 0.5 * xyzmh_ptmass(4,i) * distance(vxyz_ptmass(1:3,i))**2
    endif
 enddo

 do i=1,nptmass-1
    if (xyzmh_ptmass(4,i) > 0.) then
       do j=i+1,nptmass
          if (xyzmh_ptmass(4,j) > 0.) then
             r_ij = separation(xyzmh_ptmass(1:3,i),xyzmh_ptmass(1:3,j))
             encomp(ipot_sink) = encomp(ipot_sink) - xyzmh_ptmass(4,i) * xyzmh_ptmass(4,j) / r_ij
             if (i==1 .and. j==2) encomp(iorb_comp) = encomp(iorb_comp) - xyzmh_ptmass(4,i) * xyzmh_ptmass(4,j) / r_ij
          endif
       enddo
    endif
 enddo

 ekin = encomp(ikin_bound) + encomp(ikin_unbound) + encomp(ikin_sink)
 encomp(iorb_sink) = encomp(ipot_sink) + encomp(ikin_sink)
 encomp(ie_env) = encomp(ipot_env) + etherm + encomp(ikin_bound)
 epot = encomp(ipot_pp) + encomp(ipot_ps) + encomp(ipot_sink)
 etot = epot + ekin + etherm
 encomp(ie_gas) = encomp(ikin_bound) + encomp(ikin_unbound) + encomp(ipot_ps)

 encomp(ie_tot) = etot
 encomp(ie_pot) = epot
 encomp(ie_kin) = ekin
 encomp(ie_therm) = etherm

 call write_time_file('energy', columns, time, encomp, ncols, dump_number)
 deallocate(columns)

end subroutine calculate_energies


!!!!! Create profile !!!!!
subroutine create_profile(time, num, npart, particlemass, xyzh, vxyzu)
 integer, intent(in)            :: npart, num
 real, intent(in)               :: time, particlemass
 real, intent(inout)            :: xyzh(:,:),vxyzu(:,:)
 character(len=17), allocatable :: columns(:)
 real, save                     :: profile_vector(3)
 integer                        :: ncols
 character(len=15)              :: name_in
 real, allocatable              :: profile(:,:)

 if (dump_number == 0) then
    profile_vector=(/1.,0.,0./)
    call prompt('Would you like simple profiles?', switch(1), .true.)
    call prompt('Choose profile vector x-component ',profile_vector(1))
    call prompt('Choose profile vector y-component ',profile_vector(2))
    call prompt('Choose profile vector z-component ',profile_vector(3))
 endif

 if (switch(1)) then
    ncols = 8
 else
    ncols = 18
 endif

 if (all(profile_vector <= tiny(profile_vector))) then
    write(*,*)'Using all particles!'
    call stellar_profile(time,ncols,particlemass,npart,xyzh,vxyzu,profile,switch(1))
    write(name_in, "(a)") 'part_profile'
 else
    write(*,*)'Profile_vector is:',profile_vector
    call stellar_profile(time,ncols,particlemass,npart,xyzh,vxyzu,profile,switch(1),profile_vector)
    write(name_in, "(a,i1,i1,i1)") 'ray_profile_',int(profile_vector(1:3))
 endif

 allocate(columns(18))
 columns = (/'      radius',&
             '  mass coord',&
             '     azimuth',&
             '     density',&
             '    velocity',&
             '   rad. vel.',&
             '    vxy tan.',&
             '       omega',& !Simple creates up to here
             ' int. energy',&
             '    pressure',&
             ' sound speed',&
             '        temp',&
             '       kappa',&
             '         mfp',&
             '      energy',&
             '    HII frac',&
             '   HeII frac',&
             '  HeIII frac'/)

 call write_file(name_in, 'profile', columns, profile, size(profile(1,:)), ncols, num)

 deallocate(profile)
 deallocate(columns)
end subroutine create_profile


!!!!! Roche lobe values !!!!!
subroutine roche_lobe_values(time,npart,particlemass,xyzh,vxyzu)
 integer, intent(in)            :: npart
 real, intent(in)               :: time, particlemass
 real, intent(inout)            :: xyzh(:,:),vxyzu(:,:)
 character(len=17), allocatable :: columns(:)
 integer                        :: i, j, nFB, nR1T, ncols
 integer, parameter             :: iRL1   = 1
 integer, parameter             :: iMRL1  = 2
 integer, parameter             :: iBMRL1 = 3
 integer, parameter             :: ijzRL1 = 4
 integer, parameter             :: iRL2   = 5
 integer, parameter             :: iMRL2  = 6
 integer, parameter             :: iBMRL2 = 7
 integer, parameter             :: ijzRL2 = 8
 integer, parameter             :: iR1    = 9
 integer, parameter             :: iR1T   = 10
 integer, parameter             :: iRej   = 11
 integer, parameter             :: iMej   = 12
 integer, parameter             :: iBMej  = 13
 integer, parameter             :: ijzej  = 14
 integer, parameter             :: iBjzej = 15
 integer, parameter             :: iMF    = 16
 integer, parameter             :: ijzMF  = 17
 integer, parameter             :: iDR    = 18
 integer, parameter             :: iFB    = 19
 integer, parameter             :: iFBV   = 20
 integer, parameter             :: iFBJz  = 21
 real, dimension(iFBJz)         :: MRL
 real                           :: etoti, ekini, einti, epoti, phii, jz
 logical, dimension(:), allocatable, save:: transferred
 real, save                     :: m1, m2
 real                           :: sep, sep1, sep2
 real                           :: rhovol, rhomass, rhopart, R1, rad_vel, sepCoO
 real                           :: temp_const, ponrhoi, spsoundi, tempi
 real, dimension(3)             :: rcrossmv, CoO, com_xyz, com_vxyz
 real, dimension(3,npart)       :: xyz_a
 integer                        :: npart_a, mean_rad_num, iorder(npart)

 MRL = 0.
 rhovol = 0.
 rhomass = 0.
 nFB = 0
 nR1T = 0
 temp_const = (unit_pressure / unit_density) * 1.34 / Rg

 if (dump_number == 0) then
    m1 = npart * particlemass + xyzmh_ptmass(4,1)
    m2 = xyzmh_ptmass(4,2)
    allocate(transferred(npart))
    transferred(1:npart) = .false.

    rho_surface = rhoh(xyzh(4,1), particlemass)
    do i=1,npart
       rhopart = rhoh(xyzh(4,i), particlemass)
       if (rhopart < rho_surface) then
          rho_surface = rhopart
       endif
    enddo
 endif

 mean_rad_num = npart / 200
 npart_a = 0

 do i=1,npart
    rhopart = rhoh(xyzh(4,i), particlemass)
    if (rhopart > rho_surface) then
       if (separation(xyzh(1:3,i), xyzmh_ptmass(1:3,1)) < &
              separation(xyzh(1:3,i), xyzmh_ptmass(1:3,2))) then
          rhomass = rhomass + particlemass
          rhovol = rhovol + particlemass / rhopart
          npart_a = npart_a + 1
          xyz_a(1:3,npart_a) = xyzh(1:3,i)
       endif
    endif
 enddo

 call set_r2func_origin(xyzmh_ptmass(1,1),xyzmh_ptmass(2,1),xyzmh_ptmass(3,1))
 call indexxfunc(npart_a,r2func_origin,xyz_a,iorder)

 R1 = 0
 do i=npart_a-mean_rad_num,npart_a
    j = iorder(i)
    R1 = R1 + separation(xyz_a(1:3,j),xyzmh_ptmass(1:3,1))
 enddo

 R1 = R1 / real(mean_rad_num)

 sep = separation(xyzmh_ptmass(1:3,1),xyzmh_ptmass(1:3,2))
 MRL(iRL1) = Rochelobe_estimate(m2,m1,sep)
 MRL(iRL2) = Rochelobe_estimate(m1,m2,sep)

 !R1 = (3. * rhovol/(4. * pi))**(1./3.)
 CoO(1:3) = (xyzmh_ptmass(1:3,1) + xyzmh_ptmass(1:3,2)) / 2.
 MRL(iR1) = R1
 MRL(iRej) = separation(CoO(1:3),xyzmh_ptmass(1:3,1)) + R1

 call orbit_com(npart,xyzh,vxyzu,nptmass,xyzmh_ptmass,vxyz_ptmass,com_xyz,com_vxyz)

 do i=1,npart
    call calc_gas_energies(particlemass,poten(i),xyzh(:,i),vxyzu(:,i),xyzmh_ptmass,phii,epoti,ekini,einti,etoti)

    sep1 = separation(xyzmh_ptmass(1:3,1),xyzh(1:3,i))
    sep2 = separation(xyzmh_ptmass(1:3,2),xyzh(1:3,i))
    sepCoO = separation(CoO(1:3),xyzh(1:3,i))

    call cross(xyzh(1:3,i) - com_xyz(1:3),particlemass * vxyzu(1:3,i),rcrossmv)
    jz = rcrossmv(3)

    if (sep1 < MRL(iRL1)) then
       MRL(iMRL1) = MRL(iMRL1) + particlemass
       MRL(ijzRL1) = MRL(ijzRL1) + jz
       if (etoti < 0) then
          MRL(iBMRL1) = MRL(iBMRL1) + particlemass
       endif
    endif

    if (sep2 < MRL(iRL2)) then
       MRL(iMRL2) = MRL(iMRL2) + particlemass
       MRL(ijzRL2) = MRL(ijzRL2) + jz

       if (transferred(i) .eqv. .false.) then
          MRL(iMF) = MRL(iMF) + particlemass
          MRL(ijzMF) = MRL(ijzMF) + jz
          transferred(i) = .true.
       endif

       if (etoti < 0) then
          MRL(iBMRL2) = MRL(iBMRL2) + particlemass
       endif
    endif

    if ((sep1 - xyzh(4,i) < R1) .and. (sep1 + xyzh(4,i) > R1)) then !!!!FIX THIS
       call equationofstate(ieos,ponrhoi,spsoundi,rhopart,xyzh(1,i),xyzh(2,i),xyzh(3,i),tempi,vxyzu(4,i))
       MRL(iR1T) = MRL(iR1T) + ponrhoi * temp_const
       nR1T = nR1T + 1
    endif

    if (sepCoO > MRL(iRej)) then
       rad_vel = dot_product(vxyzu(1:3,i),xyzh(1:3,i)) / distance(xyzh(1:3,i))

       MRL(iMej) = MRL(iMej) + particlemass
       MRL(ijzej) = MRL(ijzej) + jz

       if (etoti < 0) then
          MRL(iBMej) = MRL(iBMej) + particlemass
          MRL(iBjzej) = MRL(iBjzej) + jz
       endif

       if (rad_vel < 0) then
          MRL(iFB) = MRL(iFB) + particlemass
          MRL(iFBV) = MRL(iFBV) + rad_vel
          MRL(iFBJz) = MRL(iFBJz) + jz
          nFB = nFB + 1
       endif
    endif
 enddo

 MRL(iR1T) = MRL(iR1T) / real(nR1T)
 MRL(iFBV) = MRL(iFBV) / real(nFB)

 MRL(iMRL1) = MRL(iMRL1) + xyzmh_ptmass(4,1)
 MRL(iMRL2) = MRL(iMRL2) + xyzmh_ptmass(4,2)

 MRL(iDR) = (R1 - MRL(iRL1)) / R1

 call cross(xyzmh_ptmass(1:3,1) - com_xyz(1:3),xyzmh_ptmass(4,1) * vxyz_ptmass(1:3,1),rcrossmv)
 MRL(ijzRL1) = MRL(ijzRL1) + rcrossmv(3)

 call cross(xyzmh_ptmass(1:3,2) - com_xyz(1:3),xyzmh_ptmass(4,2) * vxyz_ptmass(1:3,2),rcrossmv)
 MRL(ijzRL2) = MRL(ijzRL2) + rcrossmv(3)

 m1 = rhomass + xyzmh_ptmass(4,1)
 m2 = MRL(iMRL2)

 ncols = 21
 allocate(columns(ncols))
 columns = (/'         RL1',&
             ' Mass in RL1',&
             '  B Mass RL1',&
             '   jz in RL1',&
             '         RL2',&
             ' Mass in RL2',&
             '  B Mass RL2',&
             '   jz in RL2',&
             '          R1',&
             '     R1 temp',&
             '    R_ejecta',&
             'Mass ejected',&
             'B Mass eject',&
             '  jz ejected',&
             '  B jz eject',&
             '   Mass flow',&
             'Mass flow jz',&
             '   R1-RL1/R1',&
             '    Fallback',&
             'Fallback vel',&
             ' Fallback Jz'/)

 call write_time_file('roche_lobes', columns, time, MRL, ncols, dump_number)
 deallocate(columns)
end subroutine roche_lobe_values


!----------------------------------------------------------------
!+
!  Star stabilisation
!+
!----------------------------------------------------------------
subroutine star_stabilisation_suite(time,npart,particlemass,xyzh,vxyzu)
 use part,   only:fxyzu
 use eos,    only:equationofstate
 integer, intent(in)            :: npart
 real, intent(in)               :: time, particlemass
 real, intent(inout)            :: xyzh(:,:),vxyzu(:,:)
 character(len=17), allocatable :: columns(:)
 integer                        :: i,j,k,ncols,mean_rad_num,iorder(npart),npart_a,iorder_a(npart)
 real, allocatable              :: star_stability(:)
 real                           :: total_mass,rhovol,totvol,rhopart,virialpart,virialfluid
 real                           :: phii,ponrhoi,spsoundi,tempi,epoti,ekini,einti,etoti,totekin,totepot,virialintegral,gamma
 integer, parameter             :: ivoleqrad    = 1
 integer, parameter             :: idensrad     = 2
 integer, parameter             :: imassout     = 3
 integer, parameter             :: imassfracout = 4
 integer, parameter             :: ipartrad     = 5
 integer, parameter             :: ipart2hrad   = 6
 integer, parameter             :: ipdensrad    = 7
 integer, parameter             :: ip2hdensrad  = 8
 integer, parameter             :: ivirialpart  = 9
 integer, parameter             :: ivirialfluid = 10

 ncols = 10
 allocate(columns(ncols),star_stability(ncols))
 columns = (/'vol. eq. rad',&
             ' density rad',&
             'mass outside',&
             'frac outside',&
             '    part rad',&
             ' part 2h rad',&
             '  p dens rad',&
             'p2h dens rad',&
             'part. virial',& ! Residual of virial theorem for self-gravitating particles
             'fluid virial'/) ! Residual of virial theorem for fluid

 ! Get order of particles by distance from sink particle core
 call set_r2func_origin(xyzmh_ptmass(1,1),xyzmh_ptmass(2,1),xyzmh_ptmass(3,1))
 call indexxfunc(npart,r2func_origin,xyzh,iorder)

 ! Get density of outermost particle in initial star dump
 if (dump_number == 0) then
    rho_surface = rhoh(xyzh(4,iorder(npart)), particlemass)
 endif

 npart_a = 0
 totvol = 0.
 rhovol = 0.
 virialpart = 0.
 totekin = 0.
 totepot = 0.
 virialintegral= 0.
 do i = 1,npart
    rhopart = rhoh(xyzh(4,i), particlemass)
    totvol = totvol + particlemass / rhopart ! Sum "volume" of all particles
    virialpart = virialpart + particlemass * ( dot_product(fxyzu(1:3,i),xyzh(1:3,i)) + dot_product(vxyzu(1:3,i),vxyzu(1:3,i)) )
    call calc_gas_energies(particlemass,poten(i),xyzh(:,i),vxyzu(:,i),xyzmh_ptmass,phii,epoti,ekini,einti,etoti)
    totekin = totekin + ekini
    totepot = totepot + 0.5*epoti ! Factor of 1/2 to correct for double counting
    if (rhopart > rho_surface) then
       ! Sum "volume" of particles within "surface" of initial star dump
       rhovol = rhovol + particlemass / rhopart
       npart_a = npart_a + 1 ! Count number of particles within "surface" of initial star dump
    endif
    ! Calculate residual of Virial theorem for fluid
    if (ieos == 2) then
       call equationofstate(ieos,ponrhoi,spsoundi,rhopart,xyzh(1,i),xyzh(2,i),xyzh(3,i),tempi,gamma_local=gamma)
    else
       call equationofstate(ieos,ponrhoi,spsoundi,rhopart,xyzh(1,i),xyzh(2,i),xyzh(3,i),tempi,vxyzu(4,i))
    endif
    virialintegral = virialintegral + 3. * ponrhoi * particlemass
 enddo
 virialpart = virialpart / (abs(totepot) + 2.*abs(totekin)) ! Normalisation for the virial
 virialfluid = (virialintegral + totepot) / (abs(virialintegral) + abs(totepot))

 ! Sort particles within "surface" by radius
 call indexxfunc(npart_a,r2func_origin,xyzh,iorder_a)

 mean_rad_num = npart / 200 ! 0.5 percent of particles
 star_stability = 0.
 ! Loop over the outermost npart/200 particles that are within the "surface"
 do i = npart_a - mean_rad_num,npart_a
    j = iorder(i)
    k = iorder_a(i)
    star_stability(ipartrad)    = star_stability(ipartrad)    + separation(xyzh(1:3,j),xyzmh_ptmass(1:3,1))
    star_stability(ipart2hrad)  = star_stability(ipart2hrad)  + separation(xyzh(1:3,j),xyzmh_ptmass(1:3,1)) + xyzh(4,j)
    star_stability(ipdensrad)   = star_stability(ipdensrad)   + separation(xyzh(1:3,k),xyzmh_ptmass(1:3,1))
    star_stability(ip2hdensrad) = star_stability(ip2hdensrad) + separation(xyzh(1:3,k),xyzmh_ptmass(1:3,1)) + xyzh(4,j)
 enddo

 star_stability(ipartrad)    = star_stability(ipartrad)    / real(mean_rad_num)
 star_stability(ipart2hrad)  = star_stability(ipart2hrad)  / real(mean_rad_num)
 star_stability(ipdensrad)   = star_stability(ipdensrad)   / real(mean_rad_num)
 star_stability(ip2hdensrad) = star_stability(ip2hdensrad) / real(mean_rad_num)
 star_stability(ivoleqrad)   = (3. * totvol/(4. * pi))**(1./3.)
 star_stability(idensrad)    = (3. * rhovol/(4. * pi))**(1./3.)
 star_stability(ivirialpart) = virialpart
 star_stability(ivirialfluid)= virialfluid

 if (dump_number == 0) then
    init_radius = star_stability(ivoleqrad)
 endif

 star_stability(imassout) = 0.
 total_mass = xyzmh_ptmass(4,1)
 do i = 1,npart
    if (separation(xyzmh_ptmass(1:3,1),xyzh(1:3,i)) > init_radius) then
       star_stability(imassout) = star_stability(imassout) + particlemass
    endif
    total_mass = total_mass + particlemass
 enddo

 star_stability(imassfracout) = star_stability(imassout) / total_mass
 call write_time_file('star_stability', columns, time, star_stability, ncols, dump_number)
 deallocate(columns)

end subroutine star_stabilisation_suite


!----------------------------------------------------------------
!+
!  Print simulation parameters
!+
!----------------------------------------------------------------
subroutine print_simulation_parameters(npart,particlemass)
 integer, intent(in)            :: npart
 real, intent(in)               :: particlemass
 integer                        :: i

 write(*,"(/,3(a,es10.3,1x),a)") '     Mass: ',umass,    'g       Length: ',udist,  'cm     Time: ',utime,'s'
 write(*,"(3(a,es10.3,1x),a)") '  Density: ',unit_density, 'g/cm^3  Energy: ',unit_energ,'erg    En/m: ',unit_ergg,'erg/g'
 write(*,"(3(a,es10.3,1x),a)") ' Velocity: ',unit_velocity,'cm/s    Bfield: ',unit_Bfield,'G  Pressure: ',&
                                     unit_pressure,'g/cm s^2'
 write(*,"(2(a,es10.3,1x),/)")   '        G: ', gg*umass*utime**2/udist**3,'             c: ',c*utime/udist

 do i=1,nptmass
    if (xyzmh_ptmass(4,i) > 0.) then
       write(*,'(A,I2,A,ES10.3,A,ES10.3)') 'Point mass ',i,': M = ',xyzmh_ptmass(4,i),' and h_soft = ',xyzmh_ptmass(ihsoft,i)
    endif
 enddo
 write(*,"(A,ES10.3)")  'Sink-sink separation: ', separation(xyzmh_ptmass(1:3,1), xyzmh_ptmass(1:3,2))

 write(*,'(A,I7,A,ES10.3)') 'Gas particles : ',npart,' particles, each of mass ',particlemass

end subroutine print_simulation_parameters


!----------------------------------------------------------------
!+
!  Write quantities (up to four) to divv file
!+
!----------------------------------------------------------------
subroutine output_divv_files(time,dumpfile,npart,particlemass,xyzh,vxyzu)
 use part,              only:eos_vars,itemp
 use eos,               only:entropy
 use eos_mesa,          only:get_eos_kappa_mesa
 use mesa_microphysics, only:getvalue_mesa
 use sortutils, only:set_r2func_origin,r2func_origin,indexxfunc
 use ionization_mod, only:calc_thermal_energy
 integer, intent(in)          :: npart
 character(len=*), intent(in) :: dumpfile
 real, intent(in)             :: time,particlemass
 real, intent(inout)          :: xyzh(:,:),vxyzu(:,:)
 integer                      :: i,k,Nquantities,ierr
 integer, save                :: ans,quantities_to_calculate(4)
 integer, allocatable         :: iorder(:)
 real                         :: ekini,einti,epoti,ethi,phii,rhopart,ponrhoi,spsoundi,tempi,&
                                 omega_orb,kappai,kappat,kappar,pgas,mu,entropyi,&
                                 dum1,dum2,dum3,dum4,dum5
 real, allocatable, save      :: init_entropy(:)
 real                         :: quant(4,npart)
 real, dimension(3)           :: com_xyz,com_vxyz,xyz_a,vxyz_a

 Nquantities = 12
 if (dump_number == 0) then
    print "(12(a,/))",&
           '1) Total energy (kin + pot + therm)', &
           '2) Mach number', &
           '3) Opacity from MESA tables', &
           '4) Gas omega w.r.t. effective CoM', &
           '5) Fractional difference between gas and orbital omega', &
           '6) MESA EoS specific entropy', &
           '7) Fractional entropy gain', &
           '8) Specific recombination energy', &
           '9) Total energy (kin + pot)', &
           '10) Mass coordinate', &
           '11) Gas omega w.r.t. CoM', &
           '12) Gas omega w.r.t. sink 1'
    ans = 1
    call prompt('Choose first quantity to compute ',ans,1,Nquantities)
    quantities_to_calculate(1) = ans
    ans = 2
    call prompt('Choose second quantity to compute ',ans,1,Nquantities)
    quantities_to_calculate(2) = ans
    ans = 4
    call prompt('Choose third quantity to compute ',ans,1,Nquantities)
    quantities_to_calculate(3) = ans
    ans = 5
    call prompt('Choose fourth quantity to compute ',ans,1,Nquantities)
    quantities_to_calculate(4) = ans
 endif

 ! Calculations performed outside loop over particles
 call compute_energies(time)
 com_xyz = 0.
 com_vxyz = 0.
 omega_orb = 0.
 do k=1,4
    select case (quantities_to_calculate(k))
    case(1,2,3,6,8,9) ! Nothing to do
    case(4,5,11,12) ! Fractional difference between gas and orbital omega
       if (quantities_to_calculate(k) == 4 .or. quantities_to_calculate(k) == 5) then
          com_xyz  = (xyzmh_ptmass(1:3,1)*xyzmh_ptmass(4,1) + xyzmh_ptmass(1:3,2)*xyzmh_ptmass(4,2)) &
                     / (xyzmh_ptmass(4,1) + xyzmh_ptmass(4,2))
          com_vxyz = (vxyz_ptmass(1:3,1)*xyzmh_ptmass(4,1)  + vxyz_ptmass(1:3,2)*xyzmh_ptmass(4,2))  &
                     / (xyzmh_ptmass(4,1) + xyzmh_ptmass(4,2))
       elseif (quantities_to_calculate(k) == 12) then
          com_xyz = xyzmh_ptmass(1:3,i)
          com_vxyz = vxyz_ptmass(1:3,i)
       endif
       do i=1,nptmass
          xyz_a(1:3) = xyzmh_ptmass(1:3,i) - com_xyz(1:3)
          vxyz_a(1:3) = vxyz_ptmass(1:3,i) - com_vxyz(1:3)
          omega_orb = omega_orb + 0.5 * (-xyz_a(2) * vxyz_a(1) + xyz_a(1) * vxyz_a(2)) / dot_product(xyz_a(1:2), xyz_a(1:2))
       enddo
    case(7)
       if (dump_number==0) allocate(init_entropy(npart))
    case(10)
       call set_r2func_origin(0.,0.,0.)
       allocate(iorder(npart))
       call indexxfunc(npart,r2func_origin,xyzh,iorder)
    case default
       print*,"Error: Requested quantity is invalid."
       stop
    end select
 enddo

 ! Calculations performed in loop over particles
 do i=1,npart
    do k=1,4
       select case (quantities_to_calculate(k))
       case(1,9) ! Total energy (kin + pot + therm)
          rhopart = rhoh(xyzh(4,i), particlemass)
          call equationofstate(ieos,ponrhoi,spsoundi,rhopart,xyzh(1,i),xyzh(2,i),xyzh(3,i),tempi,vxyzu(4,i))
          call calc_gas_energies(particlemass,poten(i),xyzh(:,i),vxyzu(:,i),xyzmh_ptmass,phii,epoti,ekini,einti,dum1)
          if (quantities_to_calculate(k)==1) then
             call calc_thermal_energy(particlemass,ieos,xyzh(:,i),vxyzu(:,i),ponrhoi*rhopart,eos_vars(itemp,i),gamma,ethi)
             quant(k,i) = (ekini + epoti + ethi) / particlemass ! Specific energy
          elseif (quantities_to_calculate(k)==9) then
             quant(k,i) = (ekini + epoti) / particlemass ! Specific energy
          endif
          print*,quant(k,i)
          read*

       case(2) ! Mach number
          rhopart = rhoh(xyzh(4,i), particlemass)
          call equationofstate(ieos,ponrhoi,spsoundi,rhopart,xyzh(1,i),xyzh(2,i),xyzh(3,i),tempi,vxyzu(4,i))
          quant(k,i) = distance(vxyzu(1:3,i)) / spsoundi

       case(3) ! Opacity from MESA tables
          rhopart = rhoh(xyzh(4,i), particlemass)
          call ionisation_fraction(rhopart*unit_density,eos_vars(itemp,i),X_in,1.-X_in-Z_in,dum1,dum2,dum3,dum4,dum5)
          if (ieos == 10) then
             call get_eos_kappa_mesa(rhopart*unit_density,eos_vars(itemp,i),kappai,kappat,kappar)
             quant(k,i) = kappai
          else
             quant(k,i) = 0.
          endif

       case(4,11,12) ! Gas omega w.r.t. effective CoM
          xyz_a  = xyzh(1:3,i)  - com_xyz(1:3)
          vxyz_a = vxyzu(1:3,i) - com_vxyz(1:3)
          quant(k,i) = (-xyz_a(2) * vxyz_a(1) + xyz_a(1) * vxyz_a(2)) / dot_product(xyz_a(1:2), xyz_a(1:2))

       case(5) ! Fractional difference between gas and orbital omega
          xyz_a  = xyzh(1:3,i)  - com_xyz(1:3)
          vxyz_a = vxyzu(1:3,i) - com_vxyz(1:3)
          quant(k,i) = (-xyz_a(2) * vxyz_a(1) + xyz_a(1) * vxyz_a(2)) / dot_product(xyz_a(1:2), xyz_a(1:2))
          quant(k,i) = (quant(k,i) - omega_orb) / omega_orb

       case(6,7) ! Calculate MESA EoS entropy
          entropyi = 0.
          if (ieos==10) then
             rhopart = rhoh(xyzh(4,i), particlemass)
             call equationofstate(ieos,ponrhoi,spsoundi,rhopart,xyzh(1,i),xyzh(2,i),xyzh(3,i),tempi,vxyzu(4,i))
             call getvalue_mesa(rhopart*unit_density,vxyzu(4,i)*unit_ergg,3,pgas,ierr) ! Get gas pressure
             mu = rhopart*unit_density * Rg * eos_vars(itemp,i) / pgas
             entropyi = entropy(rhopart*unit_density,ponrhoi*rhopart*unit_pressure,mu,3,vxyzu(4,i)*unit_ergg,ierr)
          else
             print*,"Error: Calculaing MESA EoS entropy but not using MESA EoS"
          endif

          if (quantities_to_calculate(k) == 7) then
             if (dump_number == 0) then
                init_entropy(i) = entropyi ! Store initial entropy on each particle
             endif
             quant(k,i) = entropyi/init_entropy(i) - 1.
          elseif (quantities_to_calculate(k) == 6) then
             quant(k,i) = entropyi
          endif

       case(8) ! Specific recombination energy
          rhopart = rhoh(xyzh(4,i), particlemass)
          call equationofstate(ieos,ponrhoi,spsoundi,rhopart,xyzh(1,i),xyzh(2,i),xyzh(3,i),tempi,vxyzu(4,i))
          call calc_thermal_energy(particlemass,ieos,xyzh(:,i),vxyzu(:,i),ponrhoi*rhopart,eos_vars(itemp,i),gamma,ethi)
          quant(k,i) = vxyzu(4,i) - ethi / particlemass ! Specific energy

       case(10) ! Mass coordinate
          quant(k,iorder(i)) = real(i,kind=kind(time)) * particlemass

       case default
          print*,"Error: Requested quantity is invalid."
          stop
       end select
    enddo
 enddo

 open(26,file=trim(dumpfile)//".divv",status='replace',form='unformatted')
 do k=1,4
    write(26) (quant(k,i),i=1,npart)
 enddo
 close(26)

end subroutine output_divv_files



!!!!! EoS surfaces !!!!!
subroutine eos_surfaces
 integer :: i, j, ierr
 real    :: rho_array(1000) = (/ (10**(i/10000.), i=-180000,-30150,150) /)
 real    :: eni_array(1000) = (/ (10**(i/10000.), i=120000,149970,30) /)
 real    :: temp_array(400) = (/ (10**(i/1000.), i=3000,6990,10) /)
 real    :: kappa_array(1000,400)
 real    :: gam1_array(1000,1000)
 real    :: pres_array(1000,1000)
 real    :: dum(1000,1000)
 real    :: kappat, kappar


 do i=1,size(rho_array)
    do j=1,size(eni_array)
       if (j < size(temp_array) + 1) then
          call get_eos_kappa_mesa(rho_array(i),temp_array(j),kappa_array(i,j),kappat,kappar)
       endif
       call get_eos_pressure_temp_gamma1_mesa(rho_array(i),eni_array(j),pres_array(i,j),dum(i,j),gam1_array(i,j),ierr)
       !call get_eos_pressure_temp_mesa(rho_array(i),eni_array(j),pres_array(i,j),temp)
       !pres_array(i,j) = eni_array(j)*rho_array(i)*0.66667 / pres_array(i,j)
    enddo
 enddo

 open(unit=1000, file='mesa_eos_pressure.out', status='replace')

 !Write data to file
 do i=1,1000
    write(1000,"(1000(3x,es18.11e2,1x))") pres_array(i,:)
 enddo

 close(unit=1000)

 open(unit=1002, file='mesa_eos_gamma.out', status='replace')

 !Write data to file
 do i=1,1000
    write(1002,"(1000(3x,es18.11e2,1x))") gam1_array(i,:)
 enddo

 close(unit=1002)

 open(unit=1001, file='mesa_eos_kappa.out', status='replace')

 !Write data to file
 do i=1,1000
    write(1001,"(400(3x,es18.11e2,1x))") kappa_array(i,:)
 enddo

 close(unit=1001)

end subroutine eos_surfaces


!----------------------------------------------------------------
!+
!  Particle tracker: Paint the life of a particle
!+
!----------------------------------------------------------------
subroutine track_particle(time,particlemass,xyzh,vxyzu)
 use part, only:eos_vars,itemp
 use eos,  only:entropy
 use mesa_microphysics, only:getvalue_mesa
 use ionization_mod, only:calc_thermal_energy
 real, intent(in)        :: time,particlemass
 real, intent(inout)     :: xyzh(:,:),vxyzu(:,:)
 integer, parameter      :: nparttotrack=10,ncols=17
 real                    :: r,v,rhopart,ponrhoi,Si,spsoundi,tempi,machi,xh0,xh1,xhe0,xhe1,xhe2,&
                            ekini,einti,epoti,ethi,etoti,dum,phii,pgas,mu
 real, dimension(ncols)  :: datatable
 character(len=17)       :: filenames(nparttotrack),columns(ncols)
 integer                 :: i,k,partID(nparttotrack),ientropy,ierr

 partID = (/ 1,2,3,4,5,6,7,8,9,10 /)
 columns = (/ '      r',&
              '      v',&
              '    rho',&
              '   temp',&
              'entropy',&
              'spsound',&
              '   mach',&
              '   ekin',&
              '   epot',&
              '    eth',&
              '   eint',&
              '   etot',&
              '    xHI',&
              '   xHII',&
              '   xHeI',&
              '  xHeII',&
              ' xHeIII' /)

 call compute_energies(time)

 do i=1,nparttotrack
    write (filenames(i),"(a1,i7.7)") "p", partID(i)
 enddo

 do k=1,nparttotrack
    i = partID(k)
    r = separation(xyzh(1:3,i),xyzmh_ptmass(1:3,1))
    v = separation(vxyzu(1:3,i),vxyz_ptmass(1:3,1))
    rhopart = rhoh(xyzh(4,i), particlemass)
    call equationofstate(ieos,ponrhoi,spsoundi,rhopart,xyzh(1,i),xyzh(2,i),xyzh(3,i),tempi,vxyzu(4,i))
    machi = v / spsoundi
    select case(ieos)
    case(2)
       ientropy = 1
    case(10,12)
       ientropy = 2
    case default
       ientropy = -1
    end select
    if (ieos==10) then
       call getvalue_mesa(rhopart*unit_density,vxyzu(4,i)*unit_ergg,3,pgas,ierr) ! Get gas pressure
       mu = rhopart*unit_density * Rg * eos_vars(itemp,i) / pgas
    else
       mu = gmw
    endif
    ! MESA ENTROPY
    Si = 0.
    if (ieos==10) then
       Si = entropy(rhopart*unit_density,ponrhoi*rhopart*unit_pressure,mu,3,vxyzu(4,i)*unit_ergg,ierr)
    endif
    ! MESA ENTROPY
    !  Si = entropy(rhopart*unit_density,ponrhoi*rhopart*unit_pressure,mu,ientropy,vxyzu(4,i)*unit_ergg,ierr)
    call calc_gas_energies(particlemass,poten(i),xyzh(:,i),vxyzu(:,i),xyzmh_ptmass,phii,epoti,ekini,einti,dum)
    call calc_thermal_energy(particlemass,ieos,xyzh(:,i),vxyzu(:,i),ponrhoi*rhopart,eos_vars(itemp,i),gamma,ethi)
    etoti = ekini + epoti + ethi
    call ionisation_fraction(rhopart*unit_density,eos_vars(itemp,i),X_in,1.-X_in-Z_in,xh0,xh1,xhe0,xhe1,xhe2)

    ! Write file
    datatable = (/ r,v,rhopart,eos_vars(itemp,i),Si,spsoundi,machi,ekini,epoti,ethi,einti,etoti,xh0,xh1,xhe0,xhe1,xhe2 /)
    call write_time_file(trim(adjustl(filenames(k))),columns,time,datatable,ncols,dump_number)
 enddo

end subroutine track_particle


!----------------------------------------------------------------
!+
!  Optical depth profile
!+
!----------------------------------------------------------------
subroutine tau_profile(time,num,npart,particlemass,xyzh)
 use part, only:eos_vars,itemp
 integer, intent(in)    :: npart,num
 real, intent(in)       :: time,particlemass
 real, intent(inout)    :: xyzh(:,:)
 integer                :: nbins
 real, dimension(npart) :: rad_part,kappa_part,rho_part
 real, allocatable      :: kappa_hist(:),rho_hist(:),tau_r(:),sepbins(:)
 real                   :: maxloga,minloga,kappa,kappat,kappar
 character(len=17)      :: filename
 character(len=40)      :: data_formatter
 integer                :: i,unitnum

 call compute_energies(time)
 nbins      = 500
 rad_part   = 0.
 kappa_part = 0.
 rho_part   = 0.
 minloga    = 0.5
 maxloga    = 4.3

 allocate(rho_hist(nbins),kappa_hist(nbins),sepbins(nbins),tau_r(nbins))
 filename = '      grid_tau.ev'

 do i=1,npart
    rho_part(i) = rhoh(xyzh(4,i), particlemass)
    rad_part(i) = separation(xyzh(1:3,i),xyzmh_ptmass(1:3,1))
    call get_eos_kappa_mesa(rho_part(i)*unit_density,eos_vars(itemp,i),kappa,kappat,kappar)
    kappa_part(i) = kappa ! In cgs units?
 enddo

 call histogram_setup(rad_part(1:npart),kappa_part,kappa_hist,npart,maxloga,minloga,nbins,.true.,.true.)
 call histogram_setup(rad_part(1:npart),rho_part,rho_hist,npart,maxloga,minloga,nbins,.true.,.true.)


 ! Integrate optical depth inwards
 sepbins = (/ (10**(minloga + (i-1) * (maxloga-minloga)/real(nbins)), i=1,nbins) /) ! Create log-uniform bins
 ! Convert to cgs units (kappa has already been outputted in cgs)
 rho_hist = rho_hist * unit_density
 sepbins = sepbins * udist ! udist should be Rsun in cm

 tau_r(nbins) = 0.
 do i=nbins,2,-1
    tau_r(i-1) = tau_r(i) + kappa_hist(i) * rho_hist(i) * (sepbins(i+1) - sepbins(i))
 enddo

 ! Write data row
 write(data_formatter, "(a,I5,a)") "(", nbins+1, "(3x,es18.10e3,1x))"
 if (num == 0) then
    unitnum = 1000
    open(unit=unitnum, file=trim(adjustl(filename)), status='replace')
    write(unitnum, "(a)") '# Optical depth profile'
    close(unit=unitnum)
 endif
 unitnum=1002
 open(unit=unitnum, file=trim(adjustl(filename)), position='append')
 write(unitnum,data_formatter) time,tau_r
 close(unit=unitnum)
end subroutine tau_profile


!----------------------------------------------------------------
!+
!  Sound crossing time profile
!+
!----------------------------------------------------------------
subroutine tconv_profile(time,num,npart,particlemass,xyzh,vxyzu)
<<<<<<< HEAD
 use part,  only:eos_vars,itemp
=======
 use part,  only:itemp
>>>>>>> 7e50d26a
 use eos,   only:get_spsound
 use units, only:unit_velocity
 integer, intent(in)    :: npart,num
 real, intent(in)       :: time,particlemass
 real, intent(inout)    :: xyzh(:,:),vxyzu(:,:)
 integer                :: nbins
 real, dimension(npart) :: rad_part,cs_part
 real, allocatable      :: cs_hist(:),tconv(:),sepbins(:)
 real                   :: maxloga,minloga,rhoi
 character(len=17)      :: filename
 character(len=40)      :: data_formatter
 integer                :: i,unitnum
 
 call compute_energies(time)
 nbins      = 500
 rad_part   = 0.
 cs_part   = 0.
 minloga    = 0.5
 maxloga    = 4.3
 
 allocate(cs_hist(nbins),sepbins(nbins),tconv(nbins))
 filename = '    grid_tconv.ev'
 
 do i=1,npart
    rhoi = rhoh(xyzh(4,i), particlemass)
    rad_part(i) = separation(xyzh(1:3,i),xyzmh_ptmass(1:3,1))
    cs_part(i) = get_spsound(eos_type=ieos,xyzi=xyzh(:,i),rhoi=rhoi,vxyzui=vxyzu(:,i),gammai=gamma,mui=gmw,Xi=X_in,Zi=Z_in)
 enddo
 
 call histogram_setup(rad_part(1:npart),cs_part,cs_hist,npart,maxloga,minloga,nbins,.true.,.true.)

 ! Integrate sound-crossing time from surface inwards
 sepbins = (/ (10**(minloga + (i-1) * (maxloga-minloga)/real(nbins)), i=1,nbins) /) ! Create log-uniform bins
 ! Convert to cgs units
 cs_hist = cs_hist * unit_velocity
 sepbins = sepbins * udist ! udist should be Rsun in cm
 
 tconv(nbins) = 0.
 do i=nbins,2,-1
    if (cs_hist(i) < tiny(1.)) then
       tconv(i-1) = tconv(i)
    else
       tconv(i-1) = tconv(i) + (sepbins(i+1) - sepbins(i)) / cs_hist(i)
    endif
 enddo
 
 ! Write data row
 write(data_formatter, "(a,I5,a)") "(", nbins+1, "(3x,es18.10e3,1x))"
 if (num == 0) then
    unitnum = 1000
    open(unit=unitnum, file=trim(adjustl(filename)), status='replace')
    write(unitnum, "(a)") '# Sound crossing time profile'
    close(unit=unitnum)
 endif
 unitnum=1002
 open(unit=unitnum, file=trim(adjustl(filename)), position='append')
 write(unitnum,data_formatter) time,tconv
 close(unit=unitnum)

end subroutine tconv_profile


!----------------------------------------------------------------
!+
!  Histogram of optical depth at hydrogen recombination
!+
!----------------------------------------------------------------
subroutine recombination_tau(time,npart,particlemass,xyzh,vxyzu)
 use part, only:eos_vars,itemp
 use ionization_mod, only:calc_thermal_energy
 integer, intent(in)    :: npart
 real,    intent(in)    :: time,particlemass
 real,    intent(inout) :: xyzh(:,:),vxyzu(:,:)
 integer                :: nbins,recombined_pid(npart)
 real, dimension(npart) :: rad_part,kappa_part,rho_part
 real, allocatable, save:: tau_recombined(:)
 real, allocatable      :: kappa_hist(:),rho_hist(:),tau_r(:),sepbins(:),sepbins_cm(:)
 logical, allocatable, save :: prev_recombined(:)
 real                   :: maxloga,minloga,kappa,kappat,kappar,xh0,xh1,xhe0,xhe1,xhe2,&
                           ponrhoi,spsoundi,tempi,etoti,ekini,einti,epoti,ethi,phii,dum
 real, parameter        :: recomb_th=0.9
 integer                :: i,j,nrecombined,bin_ind

 call compute_energies(time)
 rad_part   = 0.
 kappa_part = 0.
 rho_part   = 0.
 nbins      = 300 ! Number of radial bins
 minloga    = 0.5
 maxloga    = 4.3
 allocate(rho_hist(nbins),kappa_hist(nbins),sepbins(nbins),sepbins_cm(nbins),tau_r(nbins))
 if (dump_number == 0) then
    allocate(tau_recombined(npart),prev_recombined(npart))
    tau_recombined = -1. ! Store tau of newly-recombined particles. -ve data means particle never recombined]
    prev_recombined = .false. ! All hydrogen is ionised at the start
 endif

 j=0
 do i=1,npart
    rho_part(i) = rhoh(xyzh(4,i), particlemass)
    rad_part(i) = separation(xyzh(1:3,i),xyzmh_ptmass(1:3,1))
    call equationofstate(ieos,ponrhoi,spsoundi,rho_part(i),xyzh(1,i),xyzh(2,i),xyzh(3,i),tempi,vxyzu(4,i))
    call get_eos_kappa_mesa(rho_part(i)*unit_density,eos_vars(itemp,i),kappa,kappat,kappar)
    kappa_part(i) = kappa ! In cgs units
    call ionisation_fraction(rho_part(i)*unit_density,eos_vars(itemp,i),X_in,1.-X_in-Z_in,xh0,xh1,xhe0,xhe1,xhe2)
    call calc_gas_energies(particlemass,poten(i),xyzh(:,i),vxyzu(:,i),xyzmh_ptmass,phii,epoti,ekini,einti,dum) ! Calculate total energy
    call calc_thermal_energy(particlemass,ieos,xyzh(:,i),vxyzu(:,i),ponrhoi*rho_part(i),eos_vars(itemp,i),gamma,ethi)
    etoti = ekini + epoti + ethi
    if ((xh0 > recomb_th) .and. (.not. prev_recombined(i)) .and. (etoti < 0.)) then ! Recombination event and particle is still bound
       j=j+1
       recombined_pid(j) = i
       prev_recombined(i) = .true.
    else
       prev_recombined(i) = .false.
    endif
 enddo
 nrecombined = j

 call histogram_setup(rad_part(1:npart),kappa_part,kappa_hist,npart,maxloga,minloga,nbins,.true.,.true.)
 call histogram_setup(rad_part(1:npart),rho_part,rho_hist,npart,maxloga,minloga,nbins,.true.,.true.)

 ! Integrate optical depth inwards
 sepbins = (/ (10.**(minloga + (i-1) * (maxloga-minloga)/real(nbins)), i=1,nbins) /) ! Create log-uniform bins

 ! Convert to cgs units (kappa has already been outputted in cgs)
 rho_hist = rho_hist * unit_density
 sepbins_cm = sepbins * udist ! udist should be Rsun in g

 ! Integrate bins in tau(r)
 tau_r(nbins) = 0.
 do i=nbins,2,-1
    tau_r(i-1) = tau_r(i) + kappa_hist(i) * rho_hist(i) * (sepbins_cm(i+1) - sepbins_cm(i))
 enddo

 ! Integrate optical depth for each newly recombined particle
 do j=1,nrecombined
    i = recombined_pid(j)
    bin_ind = 1 + nint( nbins * ( log10(rad_part(i))-minloga ) / (maxloga-minloga) )   ! Find radial bin of recombined particle
    tau_recombined(i) = tau_r(bin_ind)
 enddo
 ! Trick write_time_file into writing my data table
 if (dump_number == 320) then
    do i=1,npart
       call write_time_file("recombination_tau",(/'          tau'/),-1.,tau_recombined(i),1,i-1) ! Set num = i-1 so that header will be written for particle 1 and particle 1 only
    enddo
 endif

end subroutine recombination_tau


!----------------------------------------------------------------
!+
!  Energy histogram
!+
!----------------------------------------------------------------
subroutine energy_hist(time,npart,particlemass,xyzh,vxyzu)
 use part, only:eos_vars,itemp
 use ionization_mod, only:calc_thermal_energy
 integer, intent(in)            :: npart
 real, intent(in)               :: time,particlemass
 real, intent(inout)            :: xyzh(:,:),vxyzu(:,:)
 character(len=17), allocatable :: filename(:)
 character(len=40)              :: data_formatter
 integer                        :: nbins,nhists,i,unitnum
 real, allocatable              :: hist(:),coord(:,:),Emin(:),Emax(:)
 real                           :: rhopart,ponrhoi,spsoundi,tempi,phii,epoti,ekini,einti,ethi,dum,quant(npart)
 logical                        :: ilogbins

 nhists = 3
 nbins = 500
 allocate(filename(nhists),coord(npart,nhists),hist(nbins),Emin(nhists),Emax(nhists))
 Emin = (/ -0.0446, 0., 0. /)
 Emax = (/ 0.0315, 0.0105, 0.0105 /)
 ilogbins = .false.
 filename = (/ '       hist_kp.ev', &
               '     hist_erec.ev', &
               '      hist_eth.ev' /)
 quant = (/ (1., i=1,npart) /)
 do i=1,npart
    rhopart = rhoh(xyzh(4,i), particlemass)
    call equationofstate(ieos,ponrhoi,spsoundi,rhopart,xyzh(1,i),xyzh(2,i),xyzh(3,i),tempi,vxyzu(4,i))
    call calc_gas_energies(particlemass,poten(i),xyzh(:,i),vxyzu(:,i),xyzmh_ptmass,phii,epoti,ekini,einti,dum)
    if (ieos==10 .or. ieos==20) then
       call calc_thermal_energy(particlemass,ieos,xyzh(:,i),vxyzu(:,i),ponrhoi*rhopart,eos_vars(itemp,i),gamma,ethi)
    else
       ethi = einti
    endif
    coord(i,1) = (ekini + epoti)/particlemass
    coord(i,2) = vxyzu(4,i) - ethi/particlemass
    coord(i,3) = ethi/particlemass
 enddo

 write(data_formatter, "(a,I5,a)") "(", nbins+1, "(3x,es18.10e3,1x))"
 do i=1,nhists
    call histogram_setup(coord(:,i),quant,hist,npart,Emax(i),Emin(i),nbins,.false.,ilogbins)
    if (dump_number == 0) then
       unitnum = 1000
       open(unit=unitnum, file=trim(adjustl(filename(i))), status='replace')
       close(unit=unitnum)
    endif
    unitnum=1001+i
    open(unit=unitnum, file=trim(adjustl(filename(i))), status='old', position='append')
    write(unitnum,data_formatter) time,hist
    close(unit=unitnum)
 enddo

end subroutine energy_hist


!----------------------------------------------------------------
!+
!  Energy profile
!+
!----------------------------------------------------------------
subroutine energy_profile(time,npart,particlemass,xyzh,vxyzu)
 use part,              only:eos_vars,itemp
 use eos,               only:entropy
 use mesa_microphysics, only:getvalue_mesa
 use ionization_mod,    only:calc_thermal_energy
 integer, intent(in)    :: npart
 real, intent(in)       :: time,particlemass
 real, intent(inout)    :: xyzh(:,:),vxyzu(:,:)
 integer                :: nbins
 real, dimension(npart) :: coord
 real, allocatable      :: hist(:),quant(:,:)
 real                   :: ekini,einti,epoti,ethi,phii,pgas,mu,dum,rhopart,ponrhoi,spsoundi,tempi,&
                           maxcoord,mincoord,xh0,xh1,xhe0,xhe1,xhe2
 character(len=17), allocatable :: filename(:),headerline(:)
 character(len=40)      :: data_formatter
 integer                :: i,k,unitnum,ierr,iorder(npart),ientropy,nvars
 integer, save          :: iquantity
 logical                :: ilogbins
 logical, save          :: use_mass_coord

 if (dump_number==0) then
    iquantity = 1
    use_mass_coord = .false.
    print "(4(/,a))",'1. Energy',&
                     '2. Entropy',&
                     '3. Bernoulli energy',&
                     '4. Ion fractions'
    call prompt("Select quantity to calculate",iquantity,1,4)
    call prompt("Bin in mass coordinates instead of radius?",use_mass_coord)
 endif

 nbins = 500
 allocate(hist(nbins))
 if (use_mass_coord) then
    mincoord  = 3.8405  ! Min. mass coordinate
    maxcoord  = 12.0 ! Max. mass coordinate
    ilogbins = .false.
 else
    mincoord  = 0.5  ! Min. log(r)
    maxcoord  = 4.3  ! Max. log(r)
    ilogbins = .true.
 endif

 call compute_energies(time)

 ! Allocate arrays for single variable outputs
 if ( (iquantity==1) .or. (iquantity==2) .or. (iquantity==3) ) then
    nvars = 1
    allocate(filename(nvars),headerline(nvars),quant(npart,nvars))
 endif

 coord = 0.
 quant = 0.
 select case (iquantity)
 case(1) ! Energy
    filename = '     grid_Etot.ev'
    headerline = '# Energy profile '
 case(2) ! Entropy
    filename = '  grid_entropy.ev'
    headerline = '# Entropy profile'
    select case(ieos)
    case(2)
       ientropy = 1
    case(12)
       ientropy = 2
    case(10,20)
       ientropy = 3
    case default
       ientropy = -1
    end select
 case(3) ! Bernoulli energy (per unit mass)
    filename = 'grid_bernoulli.ev'
    headerline = '# Bernoulli prof.'
 case(4) ! Ion fraction profiles
    nvars = 5
    allocate(filename(nvars),headerline(nvars),quant(npart,nvars))
    filename = (/ '       grid_HI.ev', &
                  '      grid_HII.ev', &
                  '      grid_HeI.ev', &
                  '     grid_HeII.ev', &
                  '    grid_HeIII.ev' /)
    headerline = (/ '             # HI', &
                    '            # HII', &
                    '            # HeI', &
                    '           # HeII', &
                    '          # HeIII' /)
 end select

 if (use_mass_coord) then
    call set_r2func_origin(xyzmh_ptmass(1,1),xyzmh_ptmass(2,1),xyzmh_ptmass(3,1)) ! Order particles by distance from core
    call indexxfunc(npart,r2func_origin,xyzh,iorder)
 else
    iorder = (/(i, i=1,npart, 1)/) ! Have iorder(k) be same as k
 endif

 do k=1,npart
    i = iorder(k) ! Loop from innermost to outermost particle
    if (use_mass_coord) then
       coord(i) = real(k-1) ! Number of particles interior to particle k
    else
       coord(i) = separation(xyzh(1:3,i),xyzmh_ptmass(1:3,1))
    endif

    rhopart = rhoh(xyzh(4,i), particlemass)
    call equationofstate(ieos,ponrhoi,spsoundi,rhopart,xyzh(1,i),xyzh(2,i),xyzh(3,i),tempi,vxyzu(4,i))
    select case (iquantity)
    case(1) ! Energy
       call calc_gas_energies(particlemass,poten(i),xyzh(:,i),vxyzu(:,i),xyzmh_ptmass,phii,epoti,ekini,einti,dum)
       call calc_thermal_energy(particlemass,ieos,xyzh(:,i),vxyzu(:,i),ponrhoi*rhopart,eos_vars(itemp,i),gamma,ethi)
       quant(i,1) = ekini + epoti + ethi
    case(2) ! Entropy
       if ((ieos==10) .and. (ientropy==2)) then
          call getvalue_mesa(rhopart*unit_density,vxyzu(4,i)*unit_ergg,3,pgas,ierr) ! Get gas pressure
          mu = rhopart*unit_density * Rg * eos_vars(itemp,i) / pgas
       else
          mu = gmw
       endif
       if ((ieos==10) .and. (ientropy==3)) then
          quant(i,1) = entropy(rhopart*unit_density,ponrhoi*rhopart*unit_pressure,mu,ientropy,vxyzu(4,i)*unit_ergg,ierr)
       else
          quant(i,1) = entropy(rhopart*unit_density,ponrhoi*rhopart*unit_pressure,mu,ientropy,ierr=ierr)
       endif
    case(3) ! Bernoulli energy (per unit mass)
       call calc_gas_energies(particlemass,poten(i),xyzh(:,i),vxyzu(:,i),xyzmh_ptmass,phii,epoti,ekini,einti,dum)
       quant(i,1) = 0.5*dot_product(vxyzu(1:3,i),vxyzu(1:3,i)) + ponrhoi + vxyzu(4,i) + epoti/particlemass ! 1/2 v^2 + P/rho + phi
    case(4) ! Ion fraction
       call ionisation_fraction(rhopart*unit_density,eos_vars(itemp,i),X_in,1.-X_in-Z_in,xh0,xh1,xhe0,xhe1,xhe2)
       quant(i,1) = xh0
       quant(i,2) = xh1
       quant(i,3) = xhe0
       quant(i,4) = xhe1
       quant(i,5) = xhe2
    end select
 enddo

 if (use_mass_coord) coord = coord * particlemass + xyzmh_ptmass(4,1)

 write(data_formatter, "(a,I5,a)") "(", nbins+1, "(3x,es18.10e3,1x))"
 do i=1,nvars
    call histogram_setup(coord,quant(:,i),hist,npart,maxcoord,mincoord,nbins,.true.,ilogbins)
    if (dump_number == 0) then
       unitnum = 1000
       open(unit=unitnum, file=trim(adjustl(filename(i))), status='replace')
       write(unitnum, "(a)") trim(headerline(i))
       close(unit=unitnum)
    endif
    unitnum=1001+i
    open(unit=unitnum, file=trim(adjustl(filename(i))), status='old', position='append')
    write(unitnum,data_formatter) time,hist
    close(unit=unitnum)
 enddo
end subroutine energy_profile


!----------------------------------------------------------------
!+
!  Rotation profiles
!+
!----------------------------------------------------------------
subroutine rotation_profile(time,num,npart,xyzh,vxyzu)
 integer, intent(in)          :: npart,num
 real, intent(in)             :: time
 real, intent(inout)          :: xyzh(:,:),vxyzu(:,:)
 integer                      :: nbins
 real, dimension(npart)       :: rad_part
 real, allocatable            :: hist_var(:),dist_part(:,:)
 real                         :: minloga,maxloga,sep_vector(3),vel_vector(3),J_vector(3),xyz_origin(3),vxyz_origin(3),omega
 character(len=17), allocatable :: grid_file(:)
 character(len=40)            :: data_formatter
 integer                      :: i,unitnum,nfiles,iradius

 nbins = 500
 rad_part = 0.
 minloga = 0.5
 maxloga = 4.3
 iradius = 1 ! 1: Bin by cylindrical radius; 2: Bin by spherical radius; 3: Bin by cylindrical radius from CM

 nfiles = 2
 allocate(hist_var(nbins),grid_file(nfiles),dist_part(nfiles,npart))
 dist_part = 0.
 grid_file = (/ '    grid_omega.ev', &
                '       grid_Jz.ev' /)

 select case (iradius)
 case(1,2) ! Take donor core as origin
    xyz_origin = xyzmh_ptmass(1:3,1)
    vxyz_origin = vxyz_ptmass(1:3,1)
 case(3) ! Take sink CM as origin
    xyz_origin = (xyzmh_ptmass(1:3,1)*xyzmh_ptmass(4,1) + xyzmh_ptmass(1:3,2)*xyzmh_ptmass(4,2)) / (xyzmh_ptmass(4,1) + &
                  xyzmh_ptmass(4,2))
    vxyz_origin = (vxyz_ptmass(1:3,1)*xyzmh_ptmass(4,1) + vxyz_ptmass(1:3,2)*xyzmh_ptmass(4,2)) / (xyzmh_ptmass(4,1) + &
                  xyzmh_ptmass(4,2))
 end select

 do i=1,npart
    select case (iradius)
    case(1,3) ! Bin by cylindrical radius
       rad_part(i) = sqrt( dot_product(xyzh(1:2,i) - xyz_origin(1:2), xyzh(1:2,i) - xyz_origin(1:2)) )
    case(2) ! Bin by spherical radius
       rad_part(i) = separation(xyzh(1:3,i),xyz_origin)
    end select

    call get_gas_omega(xyz_origin,vxyz_origin,xyzh(1:3,i),vxyzu(1:3,i),omega)
    dist_part(1,i) = omega

    sep_vector = xyzh(1:3,i) - xyz_origin(1:3)
    vel_vector = vxyzu(1:3,i) - vxyz_origin(1:3)
    call cross(vel_vector, sep_vector, J_vector)
    dist_part(2,i) = dot_product(J_vector, (/0.,0.,1./))
 enddo

 do i=1,nfiles
    call histogram_setup(rad_part(1:npart),dist_part(i,1:npart),hist_var,npart,maxloga,minloga,nbins,.true.,.true.)
    write(data_formatter, "(a,I5,a)") "(", nbins+1, "(3x,es18.10e3,1x))"
    if (num == 0) then
       unitnum = 1000
       open(unit=unitnum, file=trim(adjustl(grid_file(i))), status='replace')
       write(unitnum, "(a)") '# z-component of angular velocity'
       close(unit=unitnum)
    endif
    unitnum=1001+i
    open(unit=unitnum, file=trim(adjustl(grid_file(i))), position='append')
    write(unitnum,data_formatter) time,hist_var(:)
    close(unit=unitnum)
 enddo

end subroutine rotation_profile


!----------------------------------------------------------------
!+
!  Velocity distribution
!+
!----------------------------------------------------------------
subroutine velocity_histogram(time,num,npart,particlemass,xyzh,vxyzu)
 use part,           only:eos_vars,itemp
 use ionization_mod, only:calc_thermal_energy
 real, intent(in)    :: time,particlemass
 integer, intent(in) :: npart,num
 real, intent(inout) :: xyzh(:,:),vxyzu(:,:)
 character(len=40)   :: data_formatter
 character(len=40)   :: file_name1,file_name2
 integer             :: i,iu1,iu2,ncols
 real                :: ponrhoi,rhopart,spsoundi,phii,epoti,ekini,einti,tempi,ethi,dum
 real, dimension(npart) :: vbound,vunbound,vr

 do i = 1,npart
    rhopart = rhoh(xyzh(4,i), particlemass)
    call equationofstate(ieos,ponrhoi,spsoundi,rhopart,xyzh(1,i),xyzh(2,i),xyzh(3,i),tempi,vxyzu(4,i))
    call calc_gas_energies(particlemass,poten(i),xyzh(:,i),vxyzu(:,i),xyzmh_ptmass,phii,epoti,ekini,einti,dum)
    call calc_thermal_energy(particlemass,ieos,xyzh(:,i),vxyzu(:,i),ponrhoi*rhopart,eos_vars(itemp,i),gamma,ethi)
    vr(i) = dot_product(xyzh(1:3,i),vxyzu(1:3,i)) / sqrt(dot_product(xyzh(1:3,i),xyzh(1:3,i)))

    if (ekini+epoti > 0.) then
       vbound(i) = -1.e15
       vunbound(i) = vr(i)
    else
       vbound(i) = vr(i)
       vunbound(i) = -1.e15
    endif
 enddo

 ncols = npart
 write(data_formatter, "(a,I6.6,a)") "(", ncols+1, "(2x,es18.11e2))"
 file_name1 = "vel_bound.ev"
 file_name2 = "vel_unbound.ev"
 
 if (dump_number == 0) then
    open(newunit=iu1, file=file_name1, status='replace')
    open(newunit=iu2, file=file_name2, status='replace')
 else
    open(newunit=iu1, file=file_name1, position='append')
    open(newunit=iu2, file=file_name2, position='append')
 endif
 
 write(iu1,data_formatter) time,vbound
 write(iu2,data_formatter) time,vunbound
 close(unit=iu1)
 close(unit=iu2)
  
end subroutine velocity_histogram


!----------------------------------------------------------------
!+
!  Planet profile
!+
!----------------------------------------------------------------
subroutine planet_profile(num,dumpfile,particlemass,xyzh,vxyzu)
 character(len=*), intent(in) :: dumpfile
 integer, intent(in)        :: num
 real, intent(in)           :: particlemass
 real, intent(inout)        :: xyzh(:,:),vxyzu(:,:)
 character(len=40)          :: file_name
 integer                    :: i,maxrho_ID,iu
 integer, save              :: nplanet
 integer, allocatable, save :: planetIDs(:)
 real                       :: rhoprev
 real, dimension(3)         :: planet_com,planet_vcom,vnorm,ri,Rvec
 real, allocatable          :: R(:),z(:),rho(:)

 call get_planetIDs(nplanet,planetIDs)
 allocate(R(nplanet),z(nplanet),rho(nplanet))

 ! Find highest density in planet
 rhoprev = 0.
 maxrho_ID = planetIDs(1)
 do i = 1,nplanet
    rho(i) = rhoh(xyzh(4,planetIDs(i)), particlemass)
    if (rho(i) > rhoprev) then
       maxrho_ID = planetIDs(i)
       rhoprev = rho(i)
    endif
 enddo
 planet_com = xyzh(1:3,maxrho_ID)
 planet_vcom = vxyzu(1:3,maxrho_ID)
 vnorm = planet_vcom / sqrt(dot_product(planet_vcom,planet_vcom))

 ! Write to file
 file_name = trim(dumpfile)//".dist"
 open(newunit=iu, file=file_name, status='replace')

 ! Record R and z cylindrical coordinates w.r.t. planet_com
 do i = 1,nplanet
    ri = xyzh(1:3,planetIDs(i)) - planet_com ! Particle position w.r.t. planet_com
    z(i) = dot_product(ri, vnorm)
    Rvec = ri - z(i)*vnorm
    R(i) = sqrt(dot_product(Rvec,Rvec))
    write(iu,"(es13.6,2x,es13.6,2x,es13.6)") R(i),z(i),rho(i)
 enddo

 close(unit=iu)

end subroutine planet_profile

!----------------------------------------------------------------
!+
!  Unbound profiles
!+
!----------------------------------------------------------------
subroutine unbound_profiles(time,num,npart,particlemass,xyzh,vxyzu)
 use ionization_mod, only:calc_thermal_energy
 integer, intent(in)                          :: npart,num
 real,    intent(in)                          :: time,particlemass
 real,    intent(inout)                       :: xyzh(:,:),vxyzu(:,:)
 integer, dimension(4)                        :: npart_hist
 real,    dimension(5,npart)                  :: dist_part,rad_part
 real,    dimension(:), allocatable           :: hist_var
 real                                         :: etoti,ekini,einti,epoti,ethi,phii,dum,rhopart,ponrhoi,spsoundi,tempi
 real                                         :: maxloga,minloga
 character(len=18), dimension(4)              :: grid_file
 character(len=40)                            :: data_formatter
 logical, allocatable, save                   :: prev_unbound(:,:),prev_bound(:,:)
 integer                                      :: i,unitnum,nbins

 call compute_energies(time)
 npart_hist = 0     ! Stores number of particles fulfilling each of the four bound/unbound criterion
 nbins      = 500
 rad_part   = 0.    ! (4,npart_hist)-array storing separations of particles
 dist_part  = 0.
 minloga    = 0.5
 maxloga    = 4.3

 allocate(hist_var(nbins))
 grid_file = (/ 'grid_unbound_th.ev', &
                'grid_unbound_kp.ev', &
                ' grid_bound_kpt.ev', &
                '  grid_bound_kp.ev' /)

 if (dump_number == 0) then
    allocate(prev_bound(2,npart))
    allocate(prev_unbound(2,npart))
    prev_bound   = .false.
    prev_unbound = .false.
 endif


 do i=1,npart
    if (.not. isdead_or_accreted(xyzh(4,i))) then
       rhopart = rhoh(xyzh(4,i), particlemass)
       call equationofstate(ieos,ponrhoi,spsoundi,rhopart,xyzh(1,i),xyzh(2,i),xyzh(3,i),tempi,vxyzu(4,i))
       call calc_gas_energies(particlemass,poten(i),xyzh(:,i),vxyzu(:,i),xyzmh_ptmass,phii,epoti,ekini,einti,dum)
       call calc_thermal_energy(particlemass,ieos,xyzh(:,i),vxyzu(:,i),ponrhoi*rhopart,tempi,gamma,ethi)
       etoti = ekini + epoti + ethi

       ! Ekin + Epot + Eth > 0
       if ((etoti > 0.) .and. (.not. prev_unbound(1,i))) then
          npart_hist(1) = npart_hist(1) + 1 ! Keeps track of number of particles that have become newly unbound in this dump
          rad_part(1,npart_hist(1)) = separation(xyzh(1:3,i),xyzmh_ptmass(1:3,1))
          dist_part(1,npart_hist(1)) = 1. ! Array of ones with size of npart_hist(1)?
          prev_unbound(1,i) = .true.
       elseif (etoti < 0.) then
          prev_unbound(1,i) = .false.
       endif

       ! Ekin + Epot > 0
       if ((ekini + epoti > 0.) .and. (.not. prev_unbound(2,i))) then
          npart_hist(2) = npart_hist(2) + 1
          rad_part(2,npart_hist(2)) = separation(xyzh(1:3,i),xyzmh_ptmass(1:3,1))
          dist_part(2,npart_hist(2)) = 1.
          prev_unbound(2,i) = .true.
       elseif (ekini + epoti < 0.) then
          prev_unbound(2,i) = .false.
       endif

       ! Ekin + Epot + Eth < 0
       if ((etoti < 0.) .and. (.not. prev_bound(1,i))) then
          npart_hist(3) = npart_hist(3) + 1
          rad_part(3,npart_hist(3)) = separation(xyzh(1:3,i),xyzmh_ptmass(1:3,1))
          dist_part(3,npart_hist(3)) = 1.
          prev_bound(1,i) = .true.
       elseif (etoti > 0.) then
          prev_bound(1,i) = .false.
       endif

       ! Ekin + Epot < 0
       if ((ekini + epoti < 0.) .and. (.not. prev_bound(2,i))) then
          npart_hist(4) = npart_hist(4) + 1
          rad_part(4,npart_hist(4)) = separation(xyzh(1:3,i),xyzmh_ptmass(1:3,1))
          dist_part(4,npart_hist(4)) = 1.
          prev_bound(2,i) = .true.
       elseif (ekini + epoti > 0.) then
          prev_bound(2,i) = .false.
       endif
    endif
 enddo

 do i=1,4
    call histogram_setup(rad_part(i,1:npart_hist(i)),dist_part(i,1:npart_hist(i)),hist_var,npart_hist(i),maxloga,minloga,nbins,&
                        .false.,.true.)

    write(data_formatter, "(a,I5,a)") "(", nbins+1, "(3x,es18.10e3,1x))" ! Time column plus nbins columns

    if (num == 0) then ! Write header line
       unitnum = 1000
       open(unit=unitnum, file=trim(adjustl(grid_file(i))), status='replace')
       write(unitnum, "(a)") '# Newly bound/unbound particles'
       close(unit=unitnum)
    endif

    unitnum=1001+i

    open(unit=unitnum, file=trim(adjustl(grid_file(i))), position='append')

    write(unitnum,"()")
    write(unitnum,data_formatter) time,hist_var(:)

    close(unit=unitnum)
 enddo
end subroutine unbound_profiles


!----------------------------------------------------------------
!+
!  Unbound ion fractions: Look at distribution of ion fraction when given particle is unbound
!+
!----------------------------------------------------------------
subroutine unbound_ionfrac(time,npart,particlemass,xyzh,vxyzu)
 use ionization_mod, only:calc_thermal_energy,get_xion
 integer, intent(in)       :: npart
 real,    intent(in)       :: time,particlemass
 real,    intent(inout)    :: xyzh(:,:),vxyzu(:,:)
 character(len=17)         :: columns(5)
 integer                   :: i
 real                      :: etoti,ekini,einti,epoti,ethi,phii,dum,rhopart,xion(1:4),&
                              ponrhoi,spsoundi,tempi,xh0,xh1,xhe0,xhe1,xhe2
 logical, allocatable, save :: prev_unbound(:),prev_bound(:)
 real, allocatable, save :: ionfrac(:,:)

 columns = (/'        xion1', &
             '        xion2', &
             '        xion3', &
             '        xion4', &
             '      1-xion3' /)

 if (dump_number == 0) then
    allocate(prev_unbound(npart),prev_bound(npart))
    prev_bound   = .false.
    prev_unbound = .false.
    allocate(ionfrac(npart,5))
    ionfrac = -1. ! Initialise ion states to -1
 endif

 call compute_energies(time)
 do i=1,npart
    rhopart = rhoh(xyzh(4,i), particlemass)
    call equationofstate(ieos,ponrhoi,spsoundi,rhopart,xyzh(1,i),xyzh(2,i),xyzh(3,i),tempi,vxyzu(4,i))
    call calc_gas_energies(particlemass,poten(i),xyzh(:,i),vxyzu(:,i),xyzmh_ptmass,phii,epoti,ekini,einti,dum)
    call calc_thermal_energy(particlemass,ieos,xyzh(:,i),vxyzu(:,i),ponrhoi*rhopart,tempi,gamma,ethi)
    etoti = ekini + epoti + ethi

    if ((etoti > 0.) .and. (.not. prev_unbound(i))) then
       if (ieos == 10) then  ! MESA EoS
          call ionisation_fraction(rhopart*unit_density,tempi,X_in,1.-X_in-Z_in,xh0,xh1,xhe0,xhe1,xhe2)
       elseif (ieos == 20) then  ! Gas + radiation + recombination EoS
          call get_xion(log10(rhopart*unit_density),tempi,X_in,1.-X_in-Z_in,xion)
          xh0 = xion(1)  ! H2 ionisation fraction
          xh1 = xion(2)  ! H ionisation fraction
          xhe1 = xion(3) ! He ionisation to He+ fraction
          xhe2 = xion(4) ! He+ ionisation to He++ fraction
          xhe0 = 1.-xion(3)
       else  ! Not supported
          print*,"Error, insensible to use unbound_ionfrac when not using MESA EoS (ieos=10) or gas+rad+rec EoS (ieos=20)"
          stop
       endif
       ionfrac(i,1) = xh0
       ionfrac(i,2) = xh1
       ionfrac(i,3) = xhe1
       ionfrac(i,4) = xhe2
       ionfrac(i,5) = xhe0
       prev_unbound(i) = .true.
    elseif (etoti < 0.) then
       prev_unbound(i) = .false.
    endif
 enddo

 ! Trick write_time_file into writing my data table
 print*,'Dump number is ',dump_number
 if (dump_number == 258) then
    do i=1,npart
       call write_time_file("unbound_ionfrac",columns,-1.,ionfrac(i,1:5),5,i-1) ! Set num = i-1 so that header will be written for particle 1 and particle 1 only
    enddo
 endif

end subroutine unbound_ionfrac

!----------------------------------------------------------------
!+
!  Recombination statistics
!+
!----------------------------------------------------------------
subroutine recombination_stats(time,num,npart,particlemass,xyzh,vxyzu)
 use part, only:eos_vars,itemp
 use ionization_mod, only:calc_thermal_energy
 integer, intent(in)       :: npart,num
 real,    intent(in)       :: time,particlemass
 real,    intent(inout)    :: xyzh(:,:),vxyzu(:,:)
 real                      :: etoti,ekini,einti,epoti,ethi,phii,dum,rhopart,&
                              ponrhoi,spsoundi,tempi,pressure,temperature,xh0,xh1,xhe0,xhe1,xhe2
 character(len=40)         :: data_formatter,logical_format
 logical, dimension(npart) :: isbound
 integer, dimension(npart) :: H_state,He_state
 integer                   :: i
 real, parameter           :: recomb_th=0.05

 call compute_energies(time)
 do i=1,npart
    ! Calculate total energy
    rhopart = rhoh(xyzh(4,i), particlemass)
    call equationofstate(ieos,ponrhoi,spsoundi,rhopart,xyzh(1,i),xyzh(2,i),xyzh(3,i),tempi,vxyzu(4,i))
    call calc_gas_energies(particlemass,poten(i),xyzh(:,i),vxyzu(:,i),xyzmh_ptmass,phii,epoti,ekini,einti,dum)
    call calc_thermal_energy(particlemass,ieos,xyzh(:,i),vxyzu(:,i),ponrhoi*rhopart,eos_vars(itemp,i),gamma,ethi)
    etoti = ekini + epoti + ethi

    call get_eos_pressure_temp_mesa(rhopart*unit_density,vxyzu(4,i)*unit_ergg,pressure,temperature) ! This should depend on ieos
    call ionisation_fraction(rhopart*unit_density,temperature,X_in,1.-X_in-Z_in,xh0,xh1,xhe0,xhe1,xhe2)

    ! Is unbound?
    if (etoti > 0.) then
       isbound(i) = .false.
    else
       isbound(i) = .true.
    endif

    ! H ionisation state
    if (xh0 > recomb_th) then
       H_state(i) = 1
    elseif (xh1 > recomb_th) then
       H_state(i) = 2
    else
       H_state(i) = 0 ! This should not happen
    endif

    ! H ionisation state
    if (xhe0 > recomb_th) then
       He_state(i) = 1
    elseif (xhe1 > recomb_th) then
       He_state(i) = 2
    elseif (xhe2 > recomb_th) then
       He_state(i) = 3
    else
       He_state(i) = 0 ! This should not happen
    endif
 enddo

 write(data_formatter, "(a,I5,a)") "(es18.10e3,", npart, "(1x,i1))" ! Time column plus npart columns
 write(logical_format, "(a,I5,a)") "(es18.10e3,", npart, "(1x,L))" ! Time column plus npart columns

 if (num == 0) then ! Write header line
    open(unit=1000, file="H_state.ev", status='replace')
    write(1000, "(a)") '# Ion fraction statistics'
    close(unit=1000)
    open(unit=1001, file="He_state.ev", status='replace')
    write(1001, "(a)") '# Ion fraction statistics'
    close(unit=1001)
    open(unit=1002, file="isbound.ev", status='replace')
    write(1002, "(a)") '# Ion fraction statistics'
    close(unit=1002)
 endif

 open(unit=1000, file="H_state.ev", position='append')
 write(1000,data_formatter) time,H_state(:)
 close(unit=1000)

 open(unit=1000, file="He_state.ev", position='append')
 write(1000,data_formatter) time,He_state(:)
 close(unit=1000)

 open(unit=1000, file="isbound.ev", position='append')
 write(1000,logical_format) time,isbound(:)
 close(unit=1000)

end subroutine recombination_stats



!----------------------------------------------------------------
!+
!  Sink properties
!+
!----------------------------------------------------------------
subroutine sink_properties(time,npart,particlemass,xyzh,vxyzu)
 integer, intent(in)          :: npart
 real, intent(in)             :: time, particlemass
 real, intent(inout)          :: xyzh(:,:),vxyzu(:,:)
 character(len=17), allocatable :: columns(:)
 character(len=17)            :: filename
 real                         :: sinkcomp(35)
 real                         :: ang_mom(3)
 real                         :: phitot, dtsinksink, fonrmax
 real                         :: fxi, fyi, fzi, phii
 real, dimension(4,maxptmass) :: fssxyz_ptmass
 real, dimension(4,maxptmass) :: fxyz_ptmass
 real, dimension(3)           :: com_xyz,com_vxyz
 integer                      :: i,ncols,merge_n,merge_ij(nptmass)

 ncols = 31
 allocate(columns(ncols))
 columns = (/'            x', &
             '            y', &
             '            z', &
             '            r', &
             '           vx', &
             '           vy', &
             '           vz', &
             '          |v|', &
             '           px', &
             '           py', &
             '           pz', &
             '          |p|', &
             '         fssx', &
             '         fssy', &
             '         fssz', &
             '        |fss|', &
             '          fsx', &
             '          fsy', &
             '          fsz', &
             '         |fs|', &
             '    ang mom x', &
             '    ang mom y', &
             '    ang mom z', &
             '    |ang mom|', &
             '       kin en', &
             '       CoM x ', &
             '       CoM y ', &
             '       CoM z ', &
             '       CoM vx', &
             '       CoM vy', &
             '       CoM vz' /)

 fxyz_ptmass = 0.
 call get_accel_sink_sink(nptmass,xyzmh_ptmass,fxyz_ptmass,phitot,dtsinksink,0,0.,merge_ij,merge_n)
 fssxyz_ptmass = fxyz_ptmass
 do i=1,npart
    call get_accel_sink_gas(nptmass,xyzh(1,i),xyzh(2,i),xyzh(3,i),xyzh(4,i),xyzmh_ptmass,&
                            fxi,fyi,fzi,phii,particlemass,fxyz_ptmass,fonrmax)
 enddo

 ! Determine position and velocity of the CoM
 call orbit_com(npart,xyzh,vxyzu,nptmass,xyzmh_ptmass,vxyz_ptmass,com_xyz,com_vxyz)

 do i=1,nptmass
    sinkcomp = 0.
    write (filename, "(A16,I0)") "sink_properties_", i

    ! position xyz
    sinkcomp(1:3)   = xyzmh_ptmass(1:3,i)
    ! position modulus
    sinkcomp(4)     = distance(xyzmh_ptmass(1:3,i))
    ! velocity xyz
    sinkcomp(5:7)   = vxyz_ptmass(1:3,i)
    ! velocity modulus
    sinkcomp(8)     = distance(vxyz_ptmass(1:3,i))
    ! momentum xyz
    sinkcomp(9:11)  = xyzmh_ptmass(4,i)*vxyz_ptmass(1:3,i)
    ! momentum modulus
    sinkcomp(12)    = xyzmh_ptmass(4,i)*sinkcomp(8)
    ! force xyz
    sinkcomp(13:15) = fssxyz_ptmass(1:3,i)
    ! force modulus
    sinkcomp(16)    = distance(fssxyz_ptmass(1:3,i))
    ! tot force xyz
    sinkcomp(17:19) = fxyz_ptmass(1:3,i)
    ! tot force modulus
    sinkcomp(20)    = distance(fxyz_ptmass(1:3,i))
    ! angular momentum xyz
    call cross(xyzmh_ptmass(1:3,i), xyzmh_ptmass(4,i)*vxyz_ptmass(1:3,i), ang_mom)
    sinkcomp(21:23) = ang_mom
    ! angular momentum modulus
    sinkcomp(24)    = distance(ang_mom(1:3))
    ! kinetic energy
    sinkcomp(25)    = 0.5*xyzmh_ptmass(4,i)*sinkcomp(8)**2
    ! CoM position
    sinkcomp(26:28) = com_xyz(1:3)
    ! CoM velocity
    sinkcomp(29:31) = com_vxyz(1:3)

    call write_time_file(filename, columns, time, sinkcomp, ncols, dump_number)
 enddo
 deallocate(columns)

end subroutine sink_properties



subroutine env_binding_ene(npart,particlemass,xyzh,vxyzu)
 use part, only:eos_vars,itemp
 use ionization_mod, only:calc_thermal_energy
 integer, intent(in)    :: npart
 real, intent(in)       :: particlemass
 real, intent(inout)    :: xyzh(:,:),vxyzu(:,:)
 integer                :: i
 real                   :: ethi,phii,rhoi,ponrhoi,spsoundi,tempi,dum1,dum2,dum3
 real                   :: bind_g,bind_th,bind_int,eth_tot,eint_tot

 bind_g = 0.
 bind_th = 0.
 bind_int = 0.
 eint_tot = 0.
 eth_tot = 0.
 do i=1,npart
    ! Gas-gas potential
    bind_g = bind_g + poten(i) ! Double counting factor of 1/2 already included in poten

    ! Sink-sink potential
    phii = 0.
    call get_accel_sink_gas(1,xyzh(1,i),xyzh(2,i),xyzh(3,i),xyzh(4,i),xyzmh_ptmass(:,1),dum1,dum2,dum3,phii) ! Include only core particle; no companion
    bind_g = bind_g + particlemass * phii

    rhoi = rhoh(xyzh(4,i), particlemass)
    call equationofstate(ieos,ponrhoi,spsoundi,rhoi,xyzh(1,i),xyzh(2,i),xyzh(3,i),tempi,vxyzu(4,i))
    call calc_thermal_energy(particlemass,ieos,xyzh(:,i),vxyzu(:,i),ponrhoi*rhoi,eos_vars(itemp,i),gamma,ethi)

    eth_tot = eth_tot + ethi
    eint_tot = eint_tot + particlemass * vxyzu(4,i)
 enddo
 bind_th  = bind_g + eth_tot
 bind_int = bind_g + eint_tot

 print*,bind_g*unit_energ, bind_th*unit_energ, bind_int*unit_energ

end subroutine env_binding_ene


subroutine bound_unbound_thermo(time,npart,particlemass,xyzh,vxyzu)
 integer, intent(in)          :: npart
 real, intent(in)             :: time, particlemass
 real, intent(inout)          :: xyzh(:,:),vxyzu(:,:)
 character(len=17), allocatable :: columns(:)
 integer                      :: i, ncols
 real, dimension(8)           :: entropy_array
 real                         :: etoti, ekini, einti, epoti, phii, rhopart
 real, dimension(npart)       :: pres_1, proint_1, peint_1, temp_1, troint_1, teint_1, entrop_1, abad_1, gamma1_1, gam_1
 integer, parameter           :: ient_b   = 1
 integer, parameter           :: ient_ub  = 2
 integer, parameter           :: itemp_b  = 3
 integer, parameter           :: itemp_ub = 4
 integer, parameter           :: ipres_b  = 5
 integer, parameter           :: ipres_ub = 6
 integer, parameter           :: idens_b  = 7
 integer, parameter           :: idens_ub = 8

 !zeroes the entropy variable and others
 entropy_array = 0.

 !setup
 if (dump_number == 0) then
    call prompt('Would you like to use thermal energy in the computation of the bound/unbound status?', switch(1),.false.)
 endif

 call compute_energies(time)

 do i=1,npart
    call calc_gas_energies(particlemass,poten(i),xyzh(:,i),vxyzu(:,i),xyzmh_ptmass,phii,epoti,ekini,einti,etoti)

    rhopart = rhoh(xyzh(4,i), particlemass)

    !gets entropy for the current particle
    call get_eos_various_mesa(rhopart*unit_density,vxyzu(4,i) * unit_ergg, &
                                    pres_1(i),proint_1(i),peint_1(i),temp_1(i),troint_1(i), &
                                    teint_1(i),entrop_1(i),abad_1(i),gamma1_1(i),gam_1(i))

    !sums entropy and other quantities for bound particles and unbound particles

    if (.not. switch(1)) then
       etoti = etoti - einti
    endif

    if (etoti < 0.0) then !bound
       entropy_array(ient_b)  = entropy_array(ient_b) + entrop_1(i)
       entropy_array(itemp_b) = entropy_array(itemp_b) + temp_1(i)
       entropy_array(ipres_b) = entropy_array(ipres_b) + pres_1(i)
       entropy_array(idens_b) = entropy_array(idens_b) + rhopart*unit_density

    else !unbound
       entropy_array(ient_ub)  = entropy_array(ient_ub) + entrop_1(i)
       entropy_array(itemp_ub) = entropy_array(itemp_ub) + temp_1(i)
       entropy_array(ipres_ub) = entropy_array(ipres_ub) + pres_1(i)
       entropy_array(idens_ub) = entropy_array(idens_ub) + rhopart*unit_density

    endif

 enddo

 !average
 entropy_array(itemp_b)  = entropy_array(itemp_b) / npart
 entropy_array(itemp_ub) = entropy_array(itemp_ub) / npart
 entropy_array(ipres_b)  = entropy_array(ipres_b) / npart
 entropy_array(ipres_ub) = entropy_array(ipres_ub) / npart
 entropy_array(idens_b)  = entropy_array(idens_b) / npart
 entropy_array(idens_ub) = entropy_array(idens_ub) / npart

 !writes on file
 ncols = 8
 allocate(columns(ncols))
 columns = (/'       b entr',&
                '     unb entr',&
                '   avg b temp',&
                ' avg unb temp',&
                '   avg b pres',&
                ' avg unb pres',&
                '   avg b dens',&
                ' avg unb dens'/)
 call write_time_file('entropy_vs_time', columns, time, entropy_array, ncols, dump_number)
 deallocate(columns)
end subroutine bound_unbound_thermo


!----------------------------------------------------------------
!+
!  Gravitational drag
!+
!----------------------------------------------------------------
subroutine gravitational_drag(time,npart,particlemass,xyzh,vxyzu)
 use prompting, only:prompt
 integer, intent(in)                   :: npart
 real,    intent(in)                   :: time,particlemass
 real,    intent(inout)                :: xyzh(:,:),vxyzu(:,:)
 character(len=17), allocatable        :: columns(:)
 character(len=17)                     :: filename
 integer                               :: i,j,k,iorder(npart),ncols,sizeRcut,vol_npart,merge_ij(nptmass),merge_n
 real, dimension(:), allocatable, save :: ang_mom_old,time_old
 real, dimension(:,:), allocatable     :: drag_force
 real, dimension(4,maxptmass)          :: fxyz_ptmass,fxyz_ptmass_sinksink
 real, dimension(3)                    :: avg_vel,avg_vel_par,avg_vel_perp,&
                                          com_xyz,com_vxyz,unit_vel,unit_vel_perp,&
                                          pos_wrt_CM,vel_wrt_CM,ang_mom,com_vec,&
                                          unit_sep,unit_sep_perp,vel_contrast_vec,Fgrav
 real                                  :: drag_perp,drag_par,drag_perp_proj,&
                                          vel_contrast,mdot,sep,Jdot,R2,&
                                          rho_avg,cs,racc,fonrmax,fxi,fyi,fzi,&
                                          phii,phitot,dtsinksink,interior_mass,sinksinksep,&
                                          volume,vol_mass,vKep,omega,maxsep,cos_psi,mass_coregas,&
                                          com_sink_sep,Fgrav_mag
 real, dimension(:), allocatable       :: Rcut
 real, dimension(4,maxptmass,5)        :: force_cut_vec
 logical, save                         :: iacc,icentreonCM
 integer, save                         :: iavgopt

 ! OPTIONS
 if (dump_number == 0) then
    print*,'Options for averaging gas properties:'
    print "(6(/,a))",'1. Average over sphere centred on the companion (not recommended)',&
                     '2. Average over sphere centred on opposite side of orbit',&
                     '3. Average over annulus',&
                     '4. Average over annulus but excluding sphere centred on the companion',&
                     '5. Average over sphere twice as far on the opposite side of the orbit',&
                     '6. Average over sphere half as far on the opposite side of the orbit'
    iavgopt = 2
    call prompt('Select option above : ',iavgopt,1,6)
    icentreonCM = .false.
    select case (iavgopt)
    case(2,5,6)
       call prompt('Centre averaging sphere on the CM (otherwise, centre on primary core)?: ',icentreonCM)
    case(3,4)
       call prompt('Centre annulus on the CM (otherwise, centre on primary core)?: ',icentreonCM)
    end select

    write(*,"(a,i2)") 'Using ieos = ',ieos
    if ( xyzmh_ptmass(ihacc,2) > 0 ) then
       write(*,"(a,f13.7,a)") 'Companion has accretion radius = ', xyzmh_ptmass(ihacc,2), '(code units)'
       write(*,"(a)") 'Will analyse accretion'
       iacc = .true.
    else
       iacc = .false.
    endif
 endif

 ncols = 31
 allocate(columns(ncols))
 allocate(drag_force(ncols,nptmass))
 columns = (/'   drag_perp', & ! 1  Component of net force (excluding sink-sink) perpendicular to sink separation (projection on (r2-r1) x z)
             '    drag_par', & ! 2  Component of net force (excluding sink-sink) projected along sink separation, -(r2-r1)
             'drag_perp_pr', & ! 3  'drag_perp' projected along the -v direction
             '     F_dot_v', & ! 4  Dot product of 'drag_perp_pr' and sink velocity (<0 means energy dissipation)
             ' drag_torque', & ! 5  torque / r of sink
             '     cos_psi', & ! 6  Cosine of angle between (r2-r1) x z and -v
             '       Fgrav', & ! 7  Magnitude of gravitational force from core and gas around it inferred from net force minus drag
             'mass_coregas', & ! 8  Mass of core+gas inferred from net force minus drag
             '    drag_BHL', & ! 9  Bondi-Hoyle-Lyttleton drag force
             '    mdot_BHL', & ! 10 Bond-Hoyle-Lyttleton mass accretion rate
             '       v_con', & ! 11 Magnitude of average background gas velocity minus sink velocity, positive when vsink dot vgas < 0
             '   v_con_par', & ! 12 Projection of velocity contrast on -vsink
             '       v_Kep', & ! 13 Keplerian velocity of companion, sqrt(M(<r) / |r2-r1|)
             ' mass_inside', & ! 14 Mass interior to current companion radius
             '  donor_spin', & ! 15 Spin angular velocity of gas near donor along z-direction
             ' sound_speed', & ! 16 Averaged sound speed
             ' rho_at_sink', & ! 17 Averaged gas density
             '        Racc', & ! 18 Bondi-Hoyle-Lyttleton accretion radius
             'com_sink_sep', & ! 19 Separation between companion and CoM calculated via gas+core gravity
             'orbitcom_sep', & ! 20 Separation between companion and CoM calculated with orbit_com subroutine
             ' sinksinksep', & ! 21 Sink-sink separation
             '   par_cut_1', & ! 22 Same as 'par. drag', but limited to particles within some radius from the sink
             '  perp_cut_1', & ! 23 Same as 'perp. drag', but limited to particles within some radius from the sink
             '   par_cut_2', & ! 24
             '  perp_cut_2', & ! 25
             '   par_cut_3', & ! 26
             '  perp_cut_3', & ! 27
             '   par_cut_4', & ! 28
             '  perp_cut_4', & ! 29
             '   par_cut_5', & ! 30
             '  perp_cut_5' /) ! 31

 drag_force = 0.

 do i = 1,2
    ! Note: The analysis below is performed for both the companion (i=2) and the donor core (i=1). We
    !       comment on the case of the companion only for clarity.

    ! Initialise output
    rho_avg          = 0.
    mdot             = 0.
    avg_vel          = 0.
    avg_vel_par      = 0.
    avg_vel_perp     = 0.
    vel_contrast     = 0.
    vel_contrast_vec = 0.
    racc             = 0.
    cs               = 0.

    ! Calculate unit vectors
    call unit_vector(vxyz_ptmass(1:3,i), unit_vel)
    call cross(unit_vel, (/0.,0.,1./), unit_vel_perp)                               ! Direction perpendicular to sink velocity (pointing away from the CoM)
    call unit_vector( xyzmh_ptmass(1:3,i) - xyzmh_ptmass(1:3,3-i) , unit_sep)       ! Unit vector of r2-r1
    call cross((/0.,0.,1./), unit_sep, unit_sep_perp)                               ! z x (r2-r1)

    ! Calculate orbit CoM by calculating the CoM of the stellar cores plus with the inclusion
    ! of a number of particles around the primary.
    call orbit_com(npart,xyzh,vxyzu,nptmass,xyzmh_ptmass,vxyz_ptmass,com_xyz,com_vxyz)
    ! Calculate z-angular momentum of the sink about the orbital CoM in first dump that is analysed
    if (dump_number == 0) then
       if (i == 1) then ! Ensures only allocated once throughout the analysis
          allocate(ang_mom_old(nptmass))
          allocate(time_old(nptmass))
       endif
       pos_wrt_CM = xyzmh_ptmass(1:3,i) - com_xyz(1:3)
       vel_wrt_CM = vxyz_ptmass(1:3,i) - com_vxyz(1:3)
       call cross(pos_wrt_CM, xyzmh_ptmass(4,i) * vel_wrt_CM, ang_mom)
       ang_mom_old(i) = ang_mom(3)
       time_old = -50. ! Denotes time difference between (full) dumps, s.t. time - time_old is time in current dump
       ! This should actually be -dtmax in the infile
    endif


    ! Calculate volume averages
    call average_in_vol(xyzh,vxyzu,npart,particlemass,com_xyz,com_vxyz,i,icentreonCM,iavgopt,avg_vel,cs,omega,volume,vol_mass,&
                     vol_npart)
    if (vol_npart > 0.) then
       rho_avg           = vol_mass / volume
       avg_vel_par(1:3)  = dot_product(avg_vel, unit_vel) * unit_vel
       avg_vel_perp(1:3) = avg_vel(1:3) - avg_vel_par(1:3)
       vel_contrast_vec  = avg_vel - vxyz_ptmass(1:3,i)
       vel_contrast      = sign( distance(vel_contrast_vec), -dot_product(vxyz_ptmass(1:3,i), avg_vel) )
       racc              = 2. * xyzmh_ptmass(4,i) / (vel_contrast**2 + cs**2) ! Accretion radius
       mdot              = 4.*pi * xyzmh_ptmass(4,i)**2 * rho_avg / (cs**2 + vel_contrast**2)**1.5 ! BHL mass accretion rate
    endif


    ! Sum acceleration (fxyz_ptmass) on companion due to gravity of gas particles
    force_cut_vec = 0.
    fxyz_ptmass = 0.
    call get_accel_sink_sink(nptmass,xyzmh_ptmass,fxyz_ptmass,phitot,dtsinksink,0,0.,merge_ij,merge_n)

    sizeRcut = 5
    if (i == 1) allocate(Rcut(sizeRcut))
    call logspace(Rcut,0.4,2.5)
    !Rcut = Rcut * racc ! Bin by fraction of accretion radius
    Rcut = Rcut * separation( xyzmh_ptmass(1:3,1), xyzmh_ptmass(1:3,2) ) ! Bin by fraction of sink-sink separation

    do j = 1,npart
       if (.not. isdead_or_accreted(xyzh(4,j))) then
          ! Get total gravitational force from gas
          call get_accel_sink_gas(nptmass,xyzh(1,j),xyzh(2,j),xyzh(3,j),xyzh(4,j),xyzmh_ptmass,&
                                  fxi,fyi,fzi,phii,particlemass,fxyz_ptmass,fonrmax)
          ! Get force from gas within distance cutoff
          do k = 1,sizeRcut
             if ( separation(xyzh(1:3,j), xyzmh_ptmass(1:4,i)) < Rcut(k) ) then
                call get_accel_sink_gas(nptmass,xyzh(1,j),xyzh(2,j),xyzh(3,j),xyzh(4,j),xyzmh_ptmass,&
                                        fxi,fyi,fzi,phii,particlemass,force_cut_vec(1:4,:,k),fonrmax)
             endif
          enddo
       endif
    enddo

    ! Calculate angular momentum of companion wrt orbit CoM
    pos_wrt_CM = xyzmh_ptmass(1:3,i) - com_xyz(1:3)
    vel_wrt_CM = vxyz_ptmass(1:3,i) - com_vxyz(1:3)
    call cross(pos_wrt_CM, xyzmh_ptmass(4,i) * vel_wrt_CM, ang_mom)
    Jdot = (ang_mom(3) - ang_mom_old(i)) / (time - time_old(i)) ! Average change in angular momentum
    R2 = distance(xyzmh_ptmass(1:3,i) - com_xyz(1:3))
    ang_mom_old(i) = ang_mom(3) ! Set ang_mom_old for next dump
    time_old(i) = time

    ! Calculate mass interior to companion
    call set_r2func_origin(xyzmh_ptmass(1,3-i),xyzmh_ptmass(2,3-i),xyzmh_ptmass(3,3-i)) ! Order particles by distance from donor core
    call indexxfunc(npart,r2func_origin,xyzh,iorder)
    sinksinksep = separation(xyzmh_ptmass(1:3,1), xyzmh_ptmass(1:3,2))
    interior_mass = xyzmh_ptmass(4,3-i) ! Include mass of donor core
    select case(iavgopt)
    case(5)       ! Calculate mass interior to R/2
       maxsep = 2.*sinksinksep
    case(6)       ! Calculate mass interior to 2*R
       maxsep = 0.5*sinksinksep
    case default  ! Calculate mass interior to R
       maxsep = sinksinksep
    end select
    do j = 1,npart
       k = iorder(j)
       sep = separation(xyzmh_ptmass(1:3,3-i), xyzh(1:3,k))
       if (sep > maxsep) exit
       interior_mass = interior_mass + particlemass
    enddo
    vKep = sqrt(interior_mass / sinksinksep)

    ! Calculate perpendicular force projected along -v
    cos_psi        = cos_vector_angle(-unit_sep_perp, -vxyz_ptmass(1:3,i))                ! Theta is angle between (r2-r1) x z and -v
    drag_par       = - dot_product(fxyz_ptmass(1:3,i),unit_sep) * xyzmh_ptmass(4,i)       ! Total force projected along -(r2-r1)
    drag_perp      = dot_product(fxyz_ptmass(1:3,i),-unit_sep_perp) * xyzmh_ptmass(4,i)   ! Total force projected along -(r2-r1) x z
    drag_perp_proj = drag_perp / cos_psi                                                  ! Perpendicular force projected along -v

    ! Calculate core + gas mass based on projected gravitational force
    Fgrav = fxyz_ptmass(1:3,i) * xyzmh_ptmass(4,i) - drag_perp_proj * (-unit_vel)                               ! Ftot,gas + Fsinksink = Fdrag + Fgrav
    call get_accel_sink_sink(nptmass,xyzmh_ptmass,fxyz_ptmass_sinksink,phitot,dtsinksink,0,0.,merge_ij,merge_n)
    Fgrav = Fgrav + fxyz_ptmass_sinksink(1:3,i) * xyzmh_ptmass(4,i)
    Fgrav_mag = distance(Fgrav)
    mass_coregas = Fgrav_mag * sinksinksep**2 / xyzmh_ptmass(4,i)

    ! Calculate CoM inferred from core + gas mass
    com_vec = (mass_coregas * xyzmh_ptmass(1:3,3-i) + xyzmh_ptmass(4,i) * xyzmh_ptmass(1:3,i)) / (mass_coregas + xyzmh_ptmass(4,i))
    com_sink_sep = separation(com_vec, xyzmh_ptmass(1:3,i))

    drag_force(1,i)  = drag_perp
    drag_force(2,i)  = drag_par
    drag_force(3,i)  = drag_perp_proj
    drag_force(4,i)  = drag_perp_proj * (-distance(vxyz_ptmass(1:3,i)))
    drag_force(5,i)  = Jdot / R2
    drag_force(6,i)  = cos_psi
    drag_force(7,i)  = Fgrav_mag
    drag_force(8,i)  = mass_coregas
    drag_force(9,i)  = mdot * vel_contrast ! BHL drag force
    drag_force(10,i) = mdot
    drag_force(11,i) = vel_contrast
    drag_force(12,i) = dot_product(vel_contrast_vec, -unit_vel)
    drag_force(13,i) = vKep
    drag_force(14,i) = interior_mass
    drag_force(15,i) = omega
    drag_force(16,i) = cs
    drag_force(17,i) = rho_avg
    drag_force(18,i) = racc
    drag_force(19,i) = com_sink_sep
    drag_force(20,i) = separation(com_xyz(1:3),xyzmh_ptmass(1:3,i))
    drag_force(21,i) = sinksinksep
    drag_force(22,i) = - dot_product(force_cut_vec(1:3,i,1),unit_sep)      * xyzmh_ptmass(4,i)
    drag_force(23,i) = - dot_product(force_cut_vec(1:3,i,1),unit_sep_perp) * xyzmh_ptmass(4,i)
    drag_force(24,i) = - dot_product(force_cut_vec(1:3,i,2),unit_sep)      * xyzmh_ptmass(4,i)
    drag_force(25,i) = - dot_product(force_cut_vec(1:3,i,2),unit_sep_perp) * xyzmh_ptmass(4,i)
    drag_force(26,i) = - dot_product(force_cut_vec(1:3,i,3),unit_sep)      * xyzmh_ptmass(4,i)
    drag_force(27,i) = - dot_product(force_cut_vec(1:3,i,3),unit_sep_perp) * xyzmh_ptmass(4,i)
    drag_force(28,i) = - dot_product(force_cut_vec(1:3,i,4),unit_sep)      * xyzmh_ptmass(4,i)
    drag_force(29,i) = - dot_product(force_cut_vec(1:3,i,4),unit_sep_perp) * xyzmh_ptmass(4,i)
    drag_force(30,i) = - dot_product(force_cut_vec(1:3,i,5),unit_sep)      * xyzmh_ptmass(4,i)
    drag_force(31,i) = - dot_product(force_cut_vec(1:3,i,5),unit_sep_perp) * xyzmh_ptmass(4,i)

    ! Write to output
    write (filename, "(A16,I0)") "sink_drag_", i
    call write_time_file(trim(adjustl(filename)), columns, time, drag_force(:,i), ncols, dump_number)
 enddo
 deallocate(columns)

end subroutine gravitational_drag


subroutine J_E_plane(num,npart,particlemass,xyzh,vxyzu)
 integer, intent(in) :: npart,num
 real,    intent(in) :: particlemass,xyzh(:,:),vxyzu(:,:)
 character(len=17), allocatable :: columns(:)
 integer :: ncols,i
 real :: com_xyz(3),com_vxyz(3),dum1,dum2,dum3,dum4,etoti,angmom_com(3),angmom_core(3)
 real, allocatable :: data(:,:)

 ncols = 7
 allocate(columns(ncols),data(ncols,npart))
 columns = (/'          E',&
             '      Jxcom',&
             '      Jycom',&
             '      Jzcom',&
             '     Jxcore',&
             '     Jycore',&
             '     Jzcore'/)

 call get_centreofmass(com_xyz,com_vxyz,npart,xyzh,vxyzu,nptmass,xyzmh_ptmass,vxyz_ptmass)

 do i=1,npart
    call calc_gas_energies(particlemass,poten(i),xyzh(:,i),vxyzu(:,i),xyzmh_ptmass,dum1,dum2,dum3,dum4,etoti)
    data(1,i) = etoti
    call cross(xyzh(1:3,i)-xyzmh_ptmass(1:3,1), vxyzu(1:3,i)-vxyz_ptmass(1:3,1), angmom_core)
    data(5:7,i) = angmom_core
    call cross(xyzh(1:3,i)-com_xyz(1:3), vxyz_ptmass(1:3,i)-com_vxyz(1:3), angmom_com)
    data(2:4,i) = angmom_com
 enddo

 data(1,:) = data(1,:) / particlemass ! specific energy

 call write_file('JEplane','JEplane',columns,data,size(data(1,:)),ncols,num)
 deallocate(columns)

end subroutine J_E_plane


subroutine get_core_gas_com(time,npart,xyzh,vxyzu)
 use sortutils, only:set_r2func_origin,r2func_origin,indexxfunc
 integer, intent(in)                   :: npart
 real,    intent(in)                   :: time
 real,    intent(inout)                :: xyzh(:,:),vxyzu(:,:)
 real                                  :: sep,maxsep,core_gas_com(3),core_gas_vcom(3),xyz_gas(4,npart),vxyz_gas(3,npart)
 real, allocatable                     :: mytable(:)
 character(len=17), allocatable        :: columns(:)
 character(len=17)                     :: filename
 integer, save                         :: ngas
 integer, allocatable, save            :: iorder(:)
 integer                               :: ncols,j,k

 ncols = 12
 allocate(columns(ncols))
 allocate(mytable(ncols))
 mytable = 0.
 columns = (/'   gas_com_x', &
             '   gas_com_y', &
             '   gas_com_z', &
             '  gas_com_vx', &
             '  gas_com_vy', &
             '  gas_com_vz', &
             '      core_x', &
             '      core_y', &
             '      core_z', &
             '     core_vx', &
             '     core_vy', &
             '     core_vz' /)


 ! Record particles that are closest to primary core
 if (dump_number == 0) then
    allocate(iorder(npart))
    maxsep = 10. ! 10 Rsun
    ngas = 0
    call set_r2func_origin(xyzmh_ptmass(1,1),xyzmh_ptmass(2,1),xyzmh_ptmass(3,1)) ! Order particles by distance from donor core
    call indexxfunc(npart,r2func_origin,xyzh,iorder)

    do j=1,npart
       k = iorder(j)
       if (j < 10) print*,k
       sep = separation(xyzmh_ptmass(1:3,1), xyzh(1:3,k))
       if (sep > maxsep) exit
       ngas = ngas + 1
    enddo
 endif

 print*,'ngas=',ngas

 do j=1,ngas
    k = iorder(j)
    xyz_gas(1:4,j)  = xyzh(1:4,k)
    vxyz_gas(1:3,j) = vxyzu(1:3,k)
 enddo

 call get_centreofmass(core_gas_com,core_gas_vcom,ngas,xyz_gas,vxyz_gas) ! Do not include sinks

 mytable(1:3)   = core_gas_com(1:3)
 mytable(4:6)   = core_gas_vcom(1:3)
 mytable(7:9)   = xyzmh_ptmass(1:3,1)
 mytable(10:12) = vxyz_ptmass(1:3,1)

 write (filename, "(A16,I0)") "core_gas_com"
 call write_time_file(trim(adjustl(filename)),columns,time,mytable,ncols,dump_number)
end subroutine get_core_gas_com


!----------------------------------------------------------------
!+
!  Print dump numbers corresponding to given sink-sink separations
!+
!----------------------------------------------------------------
subroutine print_dump_numbers(dumpfile)
 character(len=*), intent(in) :: dumpfile
 character(len=50), allocatable, save :: dumpfiles(:)
 integer :: nseps
 integer, save :: i
 real, allocatable :: sinksinksep(:)
 real :: sep

 nseps = 2
 allocate(sinksinksep(nseps))
 if (dump_number == 0) then
    allocate(dumpfiles(nseps))
    i=1
 endif
 sinksinksep = (/ 938., 67. /)

 sep = separation(xyzmh_ptmass(1:3,1),xyzmh_ptmass(1:3,2))
 if ( sep < sinksinksep(i) ) then
    dumpfiles(i) = trim(dumpfile)
    i=i+1
 endif
 if (i==nseps+1) then
    print "(5(a,/))",'../',dumpfiles
    stop
 endif

end subroutine print_dump_numbers


!----------------------------------------------------------------
!+
!  Analyse disk
!+
!----------------------------------------------------------------
subroutine analyse_disk(num,npart,particlemass,xyzh,vxyzu)
 use part, only:eos_vars,itemp
 use extern_corotate, only:get_companion_force
 use ionization_mod, only:calc_thermal_energy
 integer, intent(in)             :: num,npart
 real, intent(in)                :: particlemass
 real, intent(inout)             :: xyzh(:,:),vxyzu(:,:)
 character(len=17), allocatable  :: columns(:)
 real, allocatable               :: data(:,:)
 real                            :: diskz,diskR2,diskR1,R,omegai,phii,rhopart,ponrhoi,spsoundi,tempi,&
                                    epoti,ekini,ethi,Ji(3),vrel2,fxi,fyi,fzi
 integer                         :: ncols,i

 ncols = 9
 allocate(columns(ncols),data(ncols,npart))
 data = -1.
 columns = (/'          R',&  ! cylindrical radius w.r.t companion
             '          E',&  ! specific energy (kin+pot only) w.r.t. companion
             '      Omega',&  ! angular momentum w.r.t. companion
             '         Jx',&  ! specific angular momentum components
             '         Jy',&
             '         Jz',&
             '       ekin',&
             '       epot',&  ! gravitational potential energy due to companion only
             '     etherm'/)

 ! Set disk dimensions
 diskz  = 50.  ! disk half-thickness
 diskR1 = 5.   ! disk inner radius
 diskR2 = 150.  ! disk outer radius

 do i=1,npart
    ! Skip if particle is not within the defined disk
    if (abs(xyzh(3,i) - xyzmh_ptmass(3,2)) > diskz) cycle
    R = sqrt( (xyzh(1,i) - xyzmh_ptmass(1,2))**2 + (xyzh(2,i) - xyzmh_ptmass(2,2))**2 )
    if ( (R > diskR2) .or. (R < diskR1) ) cycle

    vrel2 = (vxyzu(1,i) - vxyz_ptmass(1,2))**2 + (vxyzu(2,i) - vxyz_ptmass(2,2))**2 + (vxyzu(3,i) - vxyz_ptmass(3,2))**2
    ekini = 0.5*particlemass*vrel2

    ! Calculate gravitational potential due to companion only
    phii = 0.
    call get_companion_force(xyzh(1:3,i),fxi,fyi,fzi,phii)
    epoti = phii*particlemass

    ! Calculate thermal energy
    rhopart = rhoh(xyzh(4,i), particlemass)
    call equationofstate(ieos,ponrhoi,spsoundi,rhopart,xyzh(1,i),xyzh(2,i),xyzh(3,i),tempi,vxyzu(4,i))
    call calc_thermal_energy(particlemass,ieos,xyzh(:,i),vxyzu(:,i),ponrhoi*rhopart,eos_vars(itemp,i),gamma,ethi)

    call get_gas_omega(xyzmh_ptmass(1:3,2),vxyz_ptmass(1:3,2),xyzh(1:3,i),vxyzu(1:3,i),omegai)
    call cross(xyzh(1:3,i)-xyzmh_ptmass(1:3,2), vxyzu(1:3,i)-vxyz_ptmass(1:3,2), Ji)

    data(1,i) = R
    data(2,i) = (ekini+epoti) / particlemass
    data(3,i) = omegai
    data(4:6,i) = Ji
    data(7,i) = ekini
    data(8,i) = epoti
    data(9,i) = ethi
 enddo
 call write_file('companion_disk','companion_disk',columns,data,npart,ncols,num)
 deallocate(columns)

end subroutine analyse_disk


!----------------------------------------------------------------
!+
!  Recombination energy vs. time
!+
!----------------------------------------------------------------
<<<<<<< HEAD
subroutine erec_vs_t(time,npart,particlemass,xyzh,vxyzu)
 use ionization_mod, only:get_erec_components
 integer, intent(in) :: npart
 real, intent(in)    :: time,particlemass
 real, intent(inout) :: xyzh(:,:),vxyzu(:,:)
 character(len=17)   :: filename,columns(4)
 integer             :: ncols,i
=======
subroutine erec_vs_t(time,npart,particlemass,xyzh)
 use ionization_mod, only:get_erec_components
 integer, intent(in) :: npart
 real, intent(in)    :: time,particlemass
 real, intent(inout) :: xyzh(:,:)
 character(len=17)   :: filename,columns(4)
 integer             :: i
>>>>>>> 7e50d26a
 real                :: ereci(4),erec(4),tempi,rhoi

 columns = (/'          H2', &
             '          HI', &
             '         HeI', &
             '        HeII'/)

 erec = 0.
 do i = 1,npart
    rhoi = rhoh(xyzh(4,i), particlemass)
    call get_erec_components( log10(rhoi*unit_density), tempi, X_in, 1.-X_in-Z_in, ereci)
    erec = erec + ereci
 enddo

 write (filename, "(A16,I0)") "erec_vs_t"
 call write_time_file(trim(adjustl(filename)),columns,time,erec,4,dump_number)

end subroutine erec_vs_t

!!!!!!!!!!!!!!!!!!!!!!!!!!!!!!!!!!!!!!!!!!!!!!!!!!!!!!!!!!!!
!!!!!        Routines used in analysis routines        !!!!!
!!!!!!!!!!!!!!!!!!!!!!!!!!!!!!!!!!!!!!!!!!!!!!!!!!!!!!!!!!!!

!----------------------------------------------------------------
!+
!  Calculate the angular velocity of an envelope gas particle
!  relative to a reference point
!+
!----------------------------------------------------------------
subroutine get_gas_omega(xyz_centre,vxyz_centre,xyzi,vxyzi,omega)
 real, intent(in)  :: xyz_centre(3),vxyz_centre(3),xyzi(3),vxyzi(3)
 real, intent(out) :: omega
 real              :: vphi,Rmag,R(3),phi_unitvec(3),R_unitvec(3)

 ! xyz_centre: Position vector of reference point
 ! vxyz_centre: Velocity vector of reference point
 ! R: Cylindrical radius vector
 R(1:2) = xyzi(1:2) - xyz_centre(1:2) ! Separation in x-y plane
 R(3) = 0.
 Rmag = sqrt(dot_product(R,R))
 R_unitvec = R / Rmag
 call cross((/0.,0.,1./), R_unitvec, phi_unitvec) ! phi = z x R
 vphi = dot_product(vxyzi - vxyz_centre, phi_unitvec)
 omega = vphi / Rmag
end subroutine get_gas_omega


!----------------------------------------------------------------
!+
!  Calculate kinetic, gravitational potential (gas-gas and sink-gas),
!  and internal energy of a gas particle.
!+
!----------------------------------------------------------------
subroutine calc_gas_energies(particlemass,poten,xyzh,vxyzu,xyzmh_ptmass,phii,epoti,ekini,einti,etoti)
 ! Warning: Do not sum epoti or etoti as it is to obtain a total energy; this would not give the correct
 !          total energy due to complications related to double-counting.
 use ptmass, only:get_accel_sink_gas
 use part,   only:nptmass
 real, intent(in)                       :: particlemass
 real(4), intent(in)                    :: poten
 real, dimension(4), intent(in)         :: xyzh,vxyzu
 real, dimension(5,nptmass), intent(in) :: xyzmh_ptmass
 real, intent(out)                      :: phii,epoti,ekini,einti,etoti
 real                                   :: fxi,fyi,fzi

 phii = 0.0

 call get_accel_sink_gas(nptmass,xyzh(1),xyzh(2),xyzh(3),xyzh(4),xyzmh_ptmass,fxi,fyi,fzi,phii)

 epoti = 2.*poten + particlemass * phii ! For individual particles, need to multiply 2 to poten to get \sum_j G*mi*mj/r
 ekini = particlemass * 0.5 * dot_product(vxyzu(1:3),vxyzu(1:3))
 einti = particlemass * vxyzu(4)
 etoti = epoti + ekini + einti
end subroutine calc_gas_energies


subroutine adjust_corotating_velocities(npart,particlemass,xyzh,vxyzu,xyzmh_ptmass,vxyz_ptmass,omega_c,dump_number)
 real, dimension(:,:), intent(in)    :: xyzmh_ptmass,xyzh
 real, dimension(:,:), intent(inout) :: vxyzu,vxyz_ptmass
 real, intent(inout) :: omega_c
 real, intent(in)    :: particlemass
 integer, intent(in) :: npart, dump_number

 logical             :: switch
 real                :: sep, mtot
 real, dimension(3)  :: omega_vec, omegacrossr
 integer             :: i

 if (dump_number == 0) then
    call prompt('Was this in a corotating frame?',switch,.false.)

    if (switch) then
       sep = separation(xyzmh_ptmass(1:3,1), xyzmh_ptmass(1:3,2))
       mtot = sum(xyzmh_ptmass(4,:)) + npart*particlemass
       omega_c = sqrt(mtot / sep**3)
    else
       omega_c = -1
    endif
 endif

 if (omega_c > 0.) then
    omega_vec = (/ 0.,0.,omega_c /)

    do i=1,npart
       call cross(omega_vec,xyzh(1:3,i),omegacrossr)
       vxyzu(1:3,i) = vxyzu(1:3,i) + omegacrossr(1:3)
    enddo

    do i=1,nptmass
       call cross(omega_vec,xyzmh_ptmass(1:3,i),omegacrossr)
       vxyz_ptmass(1:3,i) = vxyz_ptmass(1:3,i) + omegacrossr(1:3)
    enddo
 endif
end subroutine adjust_corotating_velocities


! returns a profile from the centre of mass
! profile can either use all particles or can find particles within 2h of a given ray
! if simple flag is set to true, it will only produce a limited subset
subroutine stellar_profile(time,ncols,particlemass,npart,xyzh,vxyzu,profile,simple,ray)
 use eos,          only:ieos,equationofstate,X_in, Z_in
 use eos_mesa,     only:get_eos_kappa_mesa,get_eos_pressure_temp_mesa
 use physcon,      only:kboltz,mass_proton_cgs
 use centreofmass, only:get_centreofmass
 use energies,     only:compute_energies
 use part,         only:xyzmh_ptmass,rhoh,ihsoft,poten
 use units,        only:udist,unit_ergg,unit_density,unit_pressure,unit_velocity,unit_energ
 use kernel,       only:kernel_softening,radkern
 use ptmass,       only:get_accel_sink_gas

 real,    intent(in)    :: time
 integer, intent(in)    :: ncols
 real,    intent(in)    :: particlemass
 integer, intent(in)    :: npart
 real,    intent(in)    :: xyzh(:,:)
 real,    intent(inout) :: vxyzu(:,:)
 real, intent(out), allocatable :: profile(:,:)
 logical, intent(in)    :: simple
 real, intent(in), optional :: ray(3)
 integer           :: i,iprofile
 real              :: proj(3),orth(3),proj_mag,orth_dist,orth_ratio
 real              :: rhopart,ponrhoi,spsoundi,tempi
 real              :: temp,kappa,kappat,kappar,pres
 real              :: ekini,epoti,einti,etoti,phii
 real              :: xh0, xh1, xhe0, xhe1, xhe2
 real              :: temp_profile(ncols,npart)
 logical           :: criteria

 call compute_energies(time)

 iprofile = 0

 do i=1,npart
    if (xyzh(4,i)  >=  0) then

       if (present(ray)) then
          proj_mag = dot_product(xyzh(1:3,i),ray(1:3))
          proj = proj_mag * ray
          orth(1:3) = xyzh(1:3,i) - proj(1:3)
          orth_dist = separation(orth,(/0.,0.,0./))
          orth_ratio = orth_dist / xyzh(4,i)
          if (orth_ratio < radkern .and. proj_mag > 0.) then
             criteria = .true.
          else
             criteria = .false.
          endif
       else
          criteria = .true.
       endif

       if (criteria) then

          iprofile = iprofile + 1

          rhopart = rhoh(xyzh(4,i), particlemass)

          temp_profile(1,iprofile)  = distance(xyzh(1:3,i)) * udist
          temp_profile(3,iprofile)  = atan2(xyzh(2,i),xyzh(1,i))
          temp_profile(4,iprofile)  = rhopart * unit_density
          temp_profile(5,iprofile)  = distance(vxyzu(1:3,i)) * unit_velocity
          temp_profile(6,iprofile)  = dot_product(vxyzu(1:3,i),xyzh(1:3,i)) / distance(xyzh(1:3,i)) * unit_velocity
          temp_profile(7,iprofile)  = sqrt(distance(vxyzu(1:2,i))**2 - (dot_product(vxyzu(1:2,i),xyzh(1:2,i)) &
                                      / distance(xyzh(1:2,i)))**2) * unit_velocity
          temp_profile(8,iprofile)  = temp_profile(7,iprofile) / (distance(xyzh(1:2,i)) * udist)
          if (simple .eqv. .false.) then
             call equationofstate(ieos,ponrhoi,spsoundi,rhopart,xyzh(1,i),xyzh(2,i),xyzh(3,i),tempi,vxyzu(4,i))

             if (ieos == 10) then
                call get_eos_pressure_temp_mesa(rhopart*unit_density,vxyzu(4,i) * unit_ergg,pres,temp)
                call get_eos_kappa_mesa(rhopart*unit_density,temp,kappa,kappat,kappar)
             else
                temp = (ponrhoi * (unit_pressure/unit_density) * 2.381 * mass_proton_cgs) / kboltz
                kappa = 1.
             endif

             call calc_gas_energies(particlemass,poten(i),xyzh(:,i),vxyzu(:,i),xyzmh_ptmass,phii,epoti,ekini,einti,etoti)

             call ionisation_fraction(rhopart*unit_density,temp,X_in,1.-X_in-Z_in,xh0,xh1,xhe0,xhe1,xhe2)

             temp_profile(9,iprofile)  = vxyzu(4,i) * unit_ergg
             temp_profile(10,iprofile) = ponrhoi * rhopart * unit_pressure
             temp_profile(11,iprofile) = spsoundi * unit_velocity
             temp_profile(12,iprofile) = temp
             temp_profile(13,iprofile) = kappa
             temp_profile(14,iprofile) = 1. / (kappa * rhopart * unit_density)
             temp_profile(15,iprofile) = etoti * unit_energ
             temp_profile(16,iprofile) = xh1
             temp_profile(17,iprofile) = xhe1
             temp_profile(18,iprofile) = xhe2
          endif
       endif
    endif
 enddo

 allocate(profile(ncols,iprofile))
 profile(1:ncols,1:iprofile) = temp_profile(1:ncols,1:iprofile)

 call quicksort(profile, 1, iprofile, ncols, 1)

 do i=1,iprofile
    if (i==1) profile(2,i) = particlemass
    if (i > 1) profile(2,i) = profile(2,i-1) + particlemass
 enddo

 print*, "Profile completed"

end subroutine stellar_profile

!----------------------------------------------------------------
!+
!  Calculate mass interior to companion
!+
!----------------------------------------------------------------
subroutine get_interior_mass(xyzh,vxyzu,donor_xyzm,companion_xyzm,particlemass,npart,iavgopt,interior_mass,com_xyz,com_vxyz)
 real, intent(in) :: xyzh(:,:),vxyzu(:,:),donor_xyzm(4),companion_xyzm(4),particlemass
 real, intent(out) :: interior_mass,com_xyz(3),com_vxyz(3)
 integer, intent(in) :: npart,iavgopt
 real :: sinksinksep,maxsep,sep,xyz_int(3,npart),vxyz_int(3,npart)
 integer :: j,k,iorder(npart),npart_int

 ! Calculate mass interior to companion
 call set_r2func_origin(donor_xyzm(1),donor_xyzm(2),donor_xyzm(3)) ! Order particles by distance from donor core
 call indexxfunc(npart,r2func_origin,xyzh,iorder)
 sinksinksep = separation(donor_xyzm(1:3), companion_xyzm(1:3))
 interior_mass = donor_xyzm(4) ! Include mass of donor core
 select case(iavgopt)
 case(5)       ! Calculate mass interior to R/2
    maxsep = 2.*sinksinksep
 case(6)       ! Calculate mass interior to 2*R
    maxsep = 0.5*sinksinksep
 case default  ! Calculate mass interior to R
    maxsep = sinksinksep
 end select
 npart_int = 0
 do j = 1,npart
    k = iorder(j)
    sep = separation(donor_xyzm(1:3), xyzh(1:3,k))
    if (sep > maxsep) exit
    npart_int = npart_int + 1
    xyz_int(1:3,npart_int) = xyzh(1:3,k)
    vxyz_int(1:3,npart_int) = vxyzu(1:3,k)
 enddo
 interior_mass = npart_int * particlemass

 call get_centreofmass(com_xyz,com_vxyz,npart_int,xyz_int,vxyz_int,nptmass,xyzmh_ptmass,vxyz_ptmass)

end subroutine get_interior_mass

!----------------------------------------------------------------
!+
!  Get CoM position and velocity of the two point masses plus
!  gas particles radius = 2*sep from the donor, where sep is the
!  distance between the donor and the CoM of just the point masses.
!+
!----------------------------------------------------------------
subroutine orbit_com(npart,xyzh,vxyzu,nptmass,xyzmh_ptmass,vxyz_ptmass,com_xyz,com_vxyz)
 integer, intent(in)             :: npart,nptmass
 real, intent(in)                :: xyzh(:,:),vxyzu(:,:),xyzmh_ptmass(:,:),vxyz_ptmass(:,:)
 real, intent(out), dimension(3) :: com_xyz,com_vxyz
 real, dimension(4,npart)        :: xyz_a
 real, dimension(3,npart)        :: vxyz_a
 integer                         :: iorder(npart),npart_a
 real                            :: sep
 integer                         :: i,j,k

 ! Get order of particles by distance from CoM of point masses
 com_xyz(1) = sum(xyzmh_ptmass(1,:)*xyzmh_ptmass(4,:))/nptmass
 com_xyz(2) = sum(xyzmh_ptmass(2,:)*xyzmh_ptmass(4,:))/nptmass
 com_xyz(3) = sum(xyzmh_ptmass(3,:)*xyzmh_ptmass(4,:))/nptmass
 call set_r2func_origin(com_xyz(1),com_xyz(2),com_xyz(3))
 call indexxfunc(npart,r2func_origin,xyzh,iorder)
 ! Displacement of donor core from the CoM of point masses
 sep = separation(xyzmh_ptmass(1:3,1),com_xyz(1:3))

 ! Calculate CoM of orbit, including only gas particles within radius = 2*sep from donor core
 ! The point is that by including some gas particles around the donor core, we get a more accurate
 ! position of the CoM about which the stellar cores orbit
 i = 1
 k = 1
 do while (i < npart+1)
    j = iorder(i) ! Loop from particles closest to farthest from CoM
    if (isdead_or_accreted(xyzh(4,j))) then
       i = i + 1
    else
       if (separation(xyzh(1:3,j),com_xyz(1:3)) > 2.*sep) exit
       xyz_a(1:4,k)  = xyzh(1:4,j)
       vxyz_a(1:3,k) = vxyzu(1:3,j)
       i = i + 1
       k = k + 1
    endif
 enddo
 npart_a = k - 1
 call get_centreofmass(com_xyz,com_vxyz,npart_a,xyz_a,vxyz_a,nptmass,xyzmh_ptmass,vxyz_ptmass)

end subroutine orbit_com

subroutine average_in_vol(xyzh,vxyzu,npart,particlemass,com_xyz,com_vxyz,isink,icentreonCM,iavgopt,vel,cs,omega,volume,vol_mass,&
                          vol_npart)
 real,    intent(in) :: xyzh(:,:),vxyzu(:,:),com_xyz(:),com_vxyz(:),particlemass
 logical, intent(in) :: icentreonCM
 real,    intent(out) :: vel(:),cs,omega,volume,vol_mass
 integer, intent(out) :: vol_npart
 integer, intent(in) :: npart,isink,iavgopt
 real :: orbit_centre(3),orbit_centre_vel(3),sphere_centre(3),Rarray(size(xyzh(1,:))),zarray(size(xyzh(1,:))),vxyzu_copy(4)
 real :: Rsphere,sep,omega_out,Rsinksink,dR,dz
 integer :: i,j,k,iorder(size(xyzh(1,:)))

 i = isink
 if (icentreonCM) then   ! Centre on orbit CoM
    orbit_centre     = com_xyz
    orbit_centre_vel = com_vxyz
 else                     ! Centre on primary core
    orbit_centre     = xyzmh_ptmass(1:3,3-i)
    orbit_centre_vel = vxyz_ptmass(1:3,3-i)
 endif

 Rsphere = 0.2 * separation(orbit_centre, xyzmh_ptmass(1:3,i))
 Rsinksink = separation(xyzmh_ptmass(1:2,i), xyzmh_ptmass(1:2,3-i))                          ! [(x2-x1)^2 + (y2-y1)^2]^0.5
 dR = 0.2*Rsinksink
 dz = 0.2*Rsinksink
 vol_npart = 0
 vol_mass = 0.
 omega = 0.

 ! If averaging over a sphere, get order of particles from closest to farthest from sphere centre
 if ((iavgopt == 1) .or. (iavgopt == 2) .or. (iavgopt == 5) .or. (iavgopt == 6)) then
    select case (iavgopt)
    case(1) ! Use companion position
       sphere_centre = xyzmh_ptmass(1:3,i)
    case(2) ! Use companion position on the opposite side of orbit
       sphere_centre = 2.*orbit_centre - xyzmh_ptmass(1:3,i) ! Just r1 - (r2 - r1)
    case(5) ! Averaging twice as far on opposite side of orbit
       sphere_centre = 2.*(orbit_centre - xyzmh_ptmass(1:3,i)) ! Just r1 - 2(r2 - r1)
    case(6) ! Averaging half as far on opposite side of orbit
       sphere_centre = 1.5*orbit_centre - 0.5*xyzmh_ptmass(1:3,i) ! Just r1 - 0.5*(r2 - r1)
    end select
    call set_r2func_origin(sphere_centre(1),sphere_centre(2),sphere_centre(3))
    call indexxfunc(npart,r2func_origin,xyzh,iorder)

    ! Sum velocities, cs, and densities of all particles within averaging sphere
    do j = 1,npart
       k = iorder(j) ! Only use particles within the averaging sphere
       if (.not. isdead_or_accreted(xyzh(4,k))) then
          sep = separation(xyzh(1:3,k), sphere_centre)
          if (sep > Rsphere) exit
          vel(1:3) = vel(1:3) + vxyzu(1:3,k)
          vxyzu_copy = vxyzu(:,k)
          cs       = cs + get_spsound(ieos,xyzh(1:3,k),rhoh(xyzh(4,k),particlemass),vxyzu_copy)
          call get_gas_omega(orbit_centre,orbit_centre_vel,xyzh(1:3,k),vxyzu(1:3,k),omega_out)
          omega    = omega + omega_out
       endif
    enddo
    vol_npart = j-1 ! Number of (unaccreted) particles in the sphere
    vol_mass  = vol_npart * particlemass
    if ((iavgopt == 2) .or. (iavgopt == 5) .or. (iavgopt == 6)) vel = -vel ! To-do: get rid of this line

    ! Averaging in annulus
 elseif ((iavgopt == 3) .or. (iavgopt == 4)) then
    Rarray = sqrt( (xyzh(1,:) - xyzmh_ptmass(1,3-i))**2 + (xyzh(2,:) - xyzmh_ptmass(2,3-i))**2) ! [(x-x1)^2 + (y-y1)^2]^0.5
    zarray = xyzh(3,:) - xyzmh_ptmass(3,3-i)
    if (iavgopt == 4) Rsphere = 0.2*separation(xyzmh_ptmass(1:3,3-i),xyzmh_ptmass(1:3,i))
    do k = 1,npart
       if ( (iavgopt == 4) .and. (separation(xyzh(1:3,k), xyzmh_ptmass(1:3,i)) < Rsphere) ) cycle
       if ( (abs(Rarray(k) - Rsinksink) < 0.5*dR) .and.&
              (abs(zarray(k) - xyzmh_ptmass(3,3-i)) < 0.5*dz) ) then
          vel   = vel + vxyzu(1:3,k)
          vxyzu_copy = vxyzu(:,k)
          cs    = cs + get_spsound(ieos,xyzh(1:3,k),rhoh(xyzh(4,k),particlemass),vxyzu_copy)
          call get_gas_omega(orbit_centre,orbit_centre_vel,xyzh(1:3,k),vxyzu(1:3,k),omega_out)
          omega = omega + omega_out
          vol_npart = vol_npart + 1
       endif
    enddo
    vol_mass = vol_npart * particlemass
 endif

 ! Calculate averaging volume based on averaging option
 select case (iavgopt)
 case (1,2,5,6) ! Spheres
    volume = 4./3.*pi*Rsphere**3
 case(3) ! Annulus
    volume  = 2.*pi * Rsinksink * dR * dz
 case(4) ! Annulus with sphere subtracted
    volume  = 2.*pi * Rsinksink * dR * dz
    volume  = volume - 0.4*dR*dz*Rsinksink
 case default
    volume = 0.
    print*,'Unknown averaging option'
    stop
 end select

 ! Calculate volume averages
 if (vol_npart > 0) then
    vel(1:3) = vel(1:3) / float(vol_npart)
    omega  = omega / float(vol_npart)
    cs     = cs / float(vol_npart)
 endif

end subroutine average_in_vol


!----------------------------------------------------------------
!+
!  Solves three Saha equations simultaneously to return ion
!  fractions of hydrogen and helium. Assumes inputs in cgs units
!+
!----------------------------------------------------------------
subroutine ionisation_fraction(dens,temp,X,Y,xh0,xh1,xhe0,xhe1,xhe2)
 use physcon, only:twopi,kboltz,eV,planckh,mass_electron_cgs,mass_proton_cgs
 real, intent(in)     :: dens,temp,X,Y
 real, intent(out)    :: xh0,xh1,xhe0,xhe1,xhe2
 real                 :: n,nh,nhe
 real                 :: A,B,C,const
 real                 :: xh1g,xhe1g,xhe2g
 real                 :: f,g,h
 real, parameter      :: chih0=13.598,chihe0=24.587,chihe1=54.418
 real, dimension(3,3) :: M,M_inv
 real, dimension(3)   :: dx
 integer              :: i

 nh = X * dens / mass_proton_cgs
 nhe = Y * dens / (4. * mass_proton_cgs)
 n = nh + nhe

 const = (sqrt(twopi * mass_electron_cgs * kboltz) / planckh)**3 / n

 A = 1. * const * temp**(1.5) * exp(-chih0 * eV / (kboltz * temp))
 B = 4. * const * temp**(1.5) * exp(-chihe0 * eV / (kboltz * temp))
 C = 1. * const * temp**(1.5) * exp(-chihe1 * eV / (kboltz * temp))

 xh1g = 0.4
 xhe1g = 0.3
 xhe2g = 0.2

 do i=1,50
    f = xh1g * (xh1g + xhe1g + 2*xhe2g) - A * ((nh/n) - xh1g)
    g = xhe1g * (xh1g + xhe1g + 2*xhe2g) - B * ((nhe/n) - xhe1g - xhe2g)
    h = xhe2g * (xh1g + xhe1g + 2*xhe2g) - C * xhe1g

    M(1,:) = (/ 2*xh1g + xhe1g + 2*xhe2g + A, xh1g, 2*xh1g /)
    M(2,:) = (/ xhe1g, xh1g + 2*xhe1g + 2*xhe2g + B, 2*xhe1g + B /)
    M(3,:) = (/ xhe2g, xhe2g - C, xh1g + xhe1g + 4*xhe2g /)

    call minv(M, M_inv)

    dx = matmul(M_inv, (/ -f, -g, -h/))

    xh1g = xh1g + dx(1)
    xhe1g = xhe1g + dx(2)
    xhe2g = xhe2g + dx(3)
 enddo

 xh1 = xh1g * n / nh
 xhe1 = xhe1g * n / nhe
 xhe2 = xhe2g * n / nhe
 xh0 = ((nh/n) - xh1g) * n / nh
 xhe0 = ((nhe/n) - xhe1g - xhe2g) * n / nhe

end subroutine ionisation_fraction


!----------------------------------------------------------------
!+
!  Returns hist, the radial or mass-coordinate profile of a
!  quantity.
!
!  Inputs:
!   coord: Array of radius or mass-coordinate of each particle
!   quant: Array containing quantity for each particle to be binned
!   bin_min: Lower bin edge for coord
!   bin_max: Upper bin edge for coord
!   nbins: Number of bins for coord
!   logbins: If true, produce log-uniform bins
!   normalise_by_bincount: If true, normalises histogram by bin
!            count, thus averaging the quantity
!+
!----------------------------------------------------------------
subroutine histogram_setup(coord,quant,hist,npart,bin_max,bin_min,nbins,normalise_by_bincount,logbins)
 integer, intent(in)    :: npart,nbins
 real, intent(in)       :: coord(npart),quant(npart),bin_max, bin_min
 logical, intent(in)    :: normalise_by_bincount,logbins
 real, intent(out)      :: hist(nbins)
 integer                :: i,j,bincount(nbins)
 real                   :: bins(nbins)

 if (logbins) then ! Create log-uniform bins
    bins = (/ (10**(bin_min + (i-1) * (bin_max-bin_min)/real(nbins)), i=1,nbins) /)
 else ! Create linear bins
    bins = (/ (bin_min + (i-1) * (bin_max-bin_min)/real(nbins), i=1,nbins) /)
 endif

 hist = 0.
 bincount = 0

 do j=1,npart
    do i=1,nbins-1
       if (coord(j) >= bins(i) .and. coord(j) < bins(i+1)) then
          bincount(i) = bincount(i) + 1
          hist(i) = hist(i) + quant(j)
          exit ! Move onto next particle
       endif
    enddo
 enddo

 if (normalise_by_bincount) then
    do i=1,nbins
       if (bincount(i) > 0) then
          hist(i) = hist(i) / real(bincount(i))
       endif
    enddo
 endif

end subroutine histogram_setup

subroutine write_file(name_in, dir_in, cols, data_in, npart, ncols, num)
 !outputs a file from a single dump
 character(len=*), intent(in) :: name_in, dir_in
 integer, intent(in)          :: npart, ncols, num
 character(len=*), dimension(ncols), intent(in) :: cols
 character(len=20), dimension(ncols) :: columns
 character(len=40)             :: data_formatter, column_formatter
 character(len(name_in)+9)    :: file_name

 real, dimension(ncols,npart), intent(in) :: data_in
 integer                      :: i, unitnum

 unitnum = 1000 + num
 if (dump_number == 0) then
    call system('mkdir ' // dir_in )
 endif

 write(file_name, "(2a,i5.5,a)") trim(name_in), "_", num, ".ev"

 open(unit=unitnum, file='./'//dir_in//'/'//file_name, status='replace')

 write(column_formatter, "(a,I2.2,a)") "('#',2x,", ncols, "('[',a15,']',3x))"
 write(data_formatter, "(a,I2.2,a)") "(", ncols, "(2x,es19.11e3))"

 do i=1,ncols
    write(columns(i), "(I2.2,a)") i, cols(i)
 enddo

 !set column headings
 write(unitnum, column_formatter) columns(:)

 !Write data to file
 do i=1,npart
    write(unitnum,data_formatter) data_in(:ncols,i)
 enddo

 close(unit=unitnum)
end subroutine write_file


subroutine write_time_file(name_in, cols, time, data_in, ncols, num)
 !outputs a file over a series of dumps
 character(len=*), intent(in) :: name_in
 integer, intent(in)          :: ncols, num
 character(len=*), dimension(ncols), intent(in) :: cols
 character(len=20), dimension(ncols) :: columns
 character(len=40)             :: data_formatter, column_formatter
 character(len(name_in)+9)    :: file_name
 real, intent(in)             :: time
 real, dimension(ncols), intent(in) :: data_in
 integer                      :: i, unitnum

 write(column_formatter, "(a,I2.2,a)") "('#',2x,", ncols+1, "('[',a15,']',3x))"
 write(data_formatter, "(a,I2.2,a)") "(", ncols+1, "(2x,es18.11e2))"
 write(file_name,"(2a,i3.3,a)") name_in, '.ev'

 if (num == 0) then
    unitnum = 1000

    open(unit=unitnum, file=file_name, status='replace')
    do i=1,ncols
       write(columns(i), "(I2,a)") i+1, cols(i)
    enddo

    !set column headings
    write(unitnum, column_formatter) '1         time', columns(:)
    close(unit=unitnum)
 endif

 unitnum=1001+num

 open(unit=unitnum, file=file_name, position='append')

 write(unitnum,data_formatter) time, data_in(:ncols)

 close(unit=unitnum)

end subroutine write_time_file


subroutine cross(a,b,c)
 ! Returns vector product, c = a x b
 real,intent(in),dimension(3)  :: a,b
 real,intent(out),dimension(3) :: c

 c(1) = a(2)*b(3)-b(2)*a(3)
 c(2) = a(3)*b(1)-b(3)*a(1)
 c(3) = a(1)*b(2)-b(1)*a(2)

end subroutine cross

real function distance(a)
 ! Return norm of a vector of arbitrary dimension
 real, intent(in), dimension(:) :: a

 distance = sqrt(dot_product(a,a))
end function distance

subroutine unit_vector(a,b)
 real, intent(in), dimension(3)  :: a
 real, intent(out), dimension(3) :: b

 b(1:3) = a(1:3) / distance(a(1:3))
end subroutine unit_vector

real function cos_vector_angle(a,b)
 real, intent(in), dimension(3) :: a,b
 if (distance(a) == 0 .or. distance(b) == 0) then
    cos_vector_angle = 1.
 else
    cos_vector_angle = dot_product(a,b) / (distance(a) * distance(b))
 endif
end function cos_vector_angle

subroutine separation_vector(a,b,c)
 !return difference between two vectors
 real, intent(in), dimension(3) :: a,b
 real, intent(out), dimension(4) :: c

 c(1) = a(1) - b(1)
 c(2) = a(2) - b(2)
 c(3) = a(3) - b(3)
 c(4) = distance(c(1:3))
end subroutine separation_vector

real function separation(a,b)
 !return the distance between two vectors
 real, intent(in), dimension(:) :: a,b

 separation = distance(a - b)
end function separation

!Sorting routines
recursive subroutine quicksort(a, first, last, ncols, sortcol)
 integer, intent(in)                                :: first, last, ncols, sortcol
 real, dimension(ncols,last-first+1), intent(inout) :: a
 real                                               :: x
 integer                                            :: i, j, k

 x = a(sortcol, (first+last) / 2 )
 i = first
 j = last
 do
    do while (a(sortcol, i) < x)
       i=i+1
    enddo

    do while (x < a(sortcol, j))
       j=j-1
    enddo

    if (i >= j) exit

    do k=1,ncols
       call swap(a(k,i),a(k,j))
    enddo

    i=i+1
    j=j-1
 enddo
 if (first < i-1) call quicksort(a, first, i-1, ncols, sortcol)
 if (j+1 < last)  call quicksort(a, j+1, last, ncols, sortcol)
end subroutine quicksort

subroutine swap(a,b)
 real, intent(inout) :: a,b
 real                :: c

 c = a
 a = b
 b = c

end subroutine swap

subroutine minv (M, M_inv)

 implicit none

 real, dimension(3,3), intent(in)  :: M
 real, dimension(3,3), intent(out) :: M_inv

 real :: det
 real, dimension(3,3) :: cofactor


 det =   M(1,1)*M(2,2)*M(3,3)  &
       - M(1,1)*M(2,3)*M(3,2)  &
       - M(1,2)*M(2,1)*M(3,3)  &
       + M(1,2)*M(2,3)*M(3,1)  &
       + M(1,3)*M(2,1)*M(3,2)  &
       - M(1,3)*M(2,2)*M(3,1)

 cofactor(1,1) = +(M(2,2)*M(3,3)-M(2,3)*M(3,2))
 cofactor(1,2) = -(M(2,1)*M(3,3)-M(2,3)*M(3,1))
 cofactor(1,3) = +(M(2,1)*M(3,2)-M(2,2)*M(3,1))
 cofactor(2,1) = -(M(1,2)*M(3,3)-M(1,3)*M(3,2))
 cofactor(2,2) = +(M(1,1)*M(3,3)-M(1,3)*M(3,1))
 cofactor(2,3) = -(M(1,1)*M(3,2)-M(1,2)*M(3,1))
 cofactor(3,1) = +(M(1,2)*M(2,3)-M(1,3)*M(2,2))
 cofactor(3,2) = -(M(1,1)*M(2,3)-M(1,3)*M(2,1))
 cofactor(3,3) = +(M(1,1)*M(2,2)-M(1,2)*M(2,1))

 M_inv = transpose(cofactor) / det

 return

end subroutine minv


!----------------------------------------------------------------
!+
!  Determine ID of planet particles based on distance from host star core
!+
!----------------------------------------------------------------
subroutine get_planetIDs(nplanet,planetIDs)
 integer, allocatable, intent(out) :: planetIDs(:)
 integer, intent(out)              :: nplanet
 integer                           :: i

 ! Determine planet particle IDs (the nplanet particles initially farthest from the donor star)
 nplanet = 1261
 call prompt('Enter number of planet particles:',nplanet,0)
 allocate(planetIDs(nplanet))
 do i = 1,nplanet
    planetIDs(i) = i
 enddo

end subroutine get_planetIDs

end module analysis<|MERGE_RESOLUTION|>--- conflicted
+++ resolved
@@ -82,11 +82,7 @@
 
  !chose analysis type
  if (dump_number==0) then
-<<<<<<< HEAD
-    print "(32(a,/))", &
-=======
     print "(34(a,/))", &
->>>>>>> 7e50d26a
             ' 1) Sink separation', &
             ' 2) Bound and unbound quantities', &
             ' 3) Energies', &
@@ -117,28 +113,18 @@
             '29) Energy histogram',&
             '30) Analyse disk',&
             '31) Recombination energy vs time',&
-<<<<<<< HEAD
-            '32) Sound-crossing time profile'
-    analysis_to_perform = 1
-    call prompt('Choose analysis type ',analysis_to_perform,1,32)
-=======
             '32) Sound-crossing time profile',&
             '33) planet_rvm',&
             '34) Print particle velocities',&
             '35) Planet profile'
     analysis_to_perform = 1
     call prompt('Choose analysis type ',analysis_to_perform,1,35)
->>>>>>> 7e50d26a
  endif
 
  call reset_centreofmass(npart,xyzh,vxyzu,nptmass,xyzmh_ptmass,vxyz_ptmass)
  call adjust_corotating_velocities(npart,particlemass,xyzh,vxyzu,xyzmh_ptmass,vxyz_ptmass,omega_corotate,dump_number)
 
-<<<<<<< HEAD
- if ( ANY((/2,3,4,6,8,9,11,13,14,15,20,21,22,23,24,25,26,29,30,31,32/) == analysis_to_perform) .and. dump_number == 0 ) then
-=======
  if ( ANY((/2,3,4,6,8,9,11,13,14,15,20,21,22,23,24,25,26,29,30,31,32,34/) == analysis_to_perform) .and. dump_number == 0 ) then
->>>>>>> 7e50d26a
     ieos = 2
     call prompt('Enter ieos:',ieos)
     select case(ieos)
@@ -211,11 +197,6 @@
  case(30) ! Analyse disk around companion
     call analyse_disk(num,npart,particlemass,xyzh,vxyzu)
  case(31) ! Recombination energy vs. time
-<<<<<<< HEAD
-    call erec_vs_t(time,npart,particlemass,xyzh,vxyzu)
- case(32) ! Sound crossing time profile
-    call tconv_profile(time,num,npart,particlemass,xyzh,vxyzu)
-=======
     call erec_vs_t(time,npart,particlemass,xyzh)
  case(32) ! Sound crossing time profile
     call tconv_profile(time,num,npart,particlemass,xyzh,vxyzu)
@@ -225,7 +206,6 @@
     call velocity_histogram(time,num,npart,particlemass,xyzh,vxyzu)
  case(35) ! Calculate planet profile
     call planet_profile(num,dumpfile,particlemass,xyzh,vxyzu)
->>>>>>> 7e50d26a
  case(12) !sink properties
     call sink_properties(time,npart,particlemass,xyzh,vxyzu)
  case(13) !MESA EoS compute total entropy and other average thermodynamical quantities
@@ -1605,11 +1585,7 @@
 !+
 !----------------------------------------------------------------
 subroutine tconv_profile(time,num,npart,particlemass,xyzh,vxyzu)
-<<<<<<< HEAD
- use part,  only:eos_vars,itemp
-=======
  use part,  only:itemp
->>>>>>> 7e50d26a
  use eos,   only:get_spsound
  use units, only:unit_velocity
  integer, intent(in)    :: npart,num
@@ -3152,15 +3128,6 @@
 !  Recombination energy vs. time
 !+
 !----------------------------------------------------------------
-<<<<<<< HEAD
-subroutine erec_vs_t(time,npart,particlemass,xyzh,vxyzu)
- use ionization_mod, only:get_erec_components
- integer, intent(in) :: npart
- real, intent(in)    :: time,particlemass
- real, intent(inout) :: xyzh(:,:),vxyzu(:,:)
- character(len=17)   :: filename,columns(4)
- integer             :: ncols,i
-=======
 subroutine erec_vs_t(time,npart,particlemass,xyzh)
  use ionization_mod, only:get_erec_components
  integer, intent(in) :: npart
@@ -3168,7 +3135,6 @@
  real, intent(inout) :: xyzh(:,:)
  character(len=17)   :: filename,columns(4)
  integer             :: i
->>>>>>> 7e50d26a
  real                :: ereci(4),erec(4),tempi,rhoi
 
  columns = (/'          H2', &
