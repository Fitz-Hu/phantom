--- conflicted
+++ resolved
@@ -78,11 +78,7 @@
 
  !chose analysis type
  if (dump_number==0) then
-<<<<<<< HEAD
-    print "(36(a,/))", &
-=======
-    print "(31(a,/))", &
->>>>>>> 07c4c82b
+    print "(37(a,/))", &
             ' 1) Sink separation', &
             ' 2) Bound and unbound quantities', &
             ' 3) Energies', &
@@ -112,10 +108,9 @@
             '27) Print dumps number matching separation', &
             '28) Companion mass coordinate vs. time', &
             '29) Energy histogram',&
-<<<<<<< HEAD
             '30) Analyse disk',&
             '31) Recombination energy vs time',&
-            '32) Sound-crossing time profile',&
+            '32) Binding energy profile',&
             '33) planet_rvm',&
             '34) Velocity histogram',&
             '35) Unbound temperature',&
@@ -123,15 +118,6 @@
             '37) Planet profile'
     analysis_to_perform = 1
     call prompt('Choose analysis type ',analysis_to_perform,1,37)
-=======
-            '30) Analyse disk', &
-            '31) Binding energy profile'
-
-    analysis_to_perform = 1
-
-    call prompt('Choose analysis type ',analysis_to_perform,1,31)
-
->>>>>>> 07c4c82b
  endif
 
  call reset_centreofmass(npart,xyzh,vxyzu,nptmass,xyzmh_ptmass,vxyz_ptmass)
@@ -188,11 +174,10 @@
     call energy_hist(time,npart,particlemass,xyzh,vxyzu)
  case(30) ! Analyse disk around companion
     call analyse_disk(num,npart,particlemass,xyzh,vxyzu)
-<<<<<<< HEAD
  case(31) ! Recombination energy vs. time
     call erec_vs_t(time,npart,particlemass,xyzh)
- case(32) ! Sound crossing time profile
-    call tconv_profile(time,num,npart,particlemass,xyzh,vxyzu)
+ case(32) ! Binding energy profile
+    call create_bindingEnergy_profile(time,num,npart,particlemass,xyzh,vxyzu)
  case(33) ! Planet coordinates and mass
     call planet_rvm(time,particlemass,xyzh,vxyzu)
  case(34) ! Velocity histogram
@@ -203,10 +188,6 @@
     call planet_mass_distribution(time,num,npart,xyzh)
  case(37) ! Calculate planet profile
     call planet_profile(num,dumpfile,particlemass,xyzh,vxyzu)
-=======
- case(31) !Binding energy profile
-    call create_bindingEnergy_profile(time,num,npart,particlemass,xyzh,vxyzu)
->>>>>>> 07c4c82b
  case(12) !sink properties
     call sink_properties(time,npart,particlemass,xyzh,vxyzu)
  case(13) !MESA EoS compute total entropy and other average thermodynamical quantities
@@ -1628,75 +1609,6 @@
 
 !----------------------------------------------------------------
 !+
-!  Sound crossing time profile
-!+
-!----------------------------------------------------------------
-subroutine tconv_profile(time,num,npart,particlemass,xyzh,vxyzu)
- use part,  only:itemp
- use eos,   only:get_spsound
- use units, only:unit_velocity
- integer, intent(in)    :: npart,num
- real, intent(in)       :: time,particlemass
- real, intent(inout)    :: xyzh(:,:),vxyzu(:,:)
- integer                :: nbins
- real, dimension(npart) :: rad_part,cs_part
- real, allocatable      :: cs_hist(:),tconv(:),sepbins(:)
- real                   :: maxloga,minloga,rhoi
- character(len=17)      :: filename
- character(len=40)      :: data_formatter
- integer                :: i,unitnum
- 
- call compute_energies(time)
- nbins      = 500
- rad_part   = 0.
- cs_part   = 0.
- minloga    = 0.5
- maxloga    = 4.3
- 
- allocate(cs_hist(nbins),sepbins(nbins),tconv(nbins))
- filename = '    grid_tconv.ev'
- 
- do i=1,npart
-    rhoi = rhoh(xyzh(4,i), particlemass)
-    rad_part(i) = separation(xyzh(1:3,i),xyzmh_ptmass(1:3,1))
-    cs_part(i) = get_spsound(eos_type=ieos,xyzi=xyzh(:,i),rhoi=rhoi,vxyzui=vxyzu(:,i),gammai=gamma,mui=gmw,Xi=X_in,Zi=Z_in)
- enddo
- 
- call histogram_setup(rad_part(1:npart),cs_part,cs_hist,npart,maxloga,minloga,nbins,.true.,.true.)
-
- ! Integrate sound-crossing time from surface inwards
- sepbins = (/ (10**(minloga + (i-1) * (maxloga-minloga)/real(nbins)), i=1,nbins) /) ! Create log-uniform bins
- ! Convert to cgs units
- cs_hist = cs_hist * unit_velocity
- sepbins = sepbins * udist ! udist should be Rsun in cm
- 
- tconv(nbins) = 0.
- do i=nbins,2,-1
-    if (cs_hist(i) < tiny(1.)) then
-       tconv(i-1) = tconv(i)
-    else
-       tconv(i-1) = tconv(i) + (sepbins(i+1) - sepbins(i)) / cs_hist(i)
-    endif
- enddo
- 
- ! Write data row
- write(data_formatter, "(a,I5,a)") "(", nbins+1, "(3x,es18.10e3,1x))"
- if (num == 0) then
-    unitnum = 1000
-    open(unit=unitnum, file=trim(adjustl(filename)), status='replace')
-    write(unitnum, "(a)") '# Sound crossing time profile'
-    close(unit=unitnum)
- endif
- unitnum=1002
- open(unit=unitnum, file=trim(adjustl(filename)), position='append')
- write(unitnum,data_formatter) time,tconv
- close(unit=unitnum)
-
-end subroutine tconv_profile
-
-
-!----------------------------------------------------------------
-!+
 !  Histogram of optical depth at hydrogen recombination
 !+
 !----------------------------------------------------------------
@@ -3118,6 +3030,7 @@
  !kh_mdot: paper equation 7. In units of Jupiter mass/year.
  !kh_ablatedM: kh_mdot integrated over time. In units of Jupiter masses.
 
+ currentRho = 0.
  do i=1,nptmass
     if (i==1) cycle !The first sink is assumed to be the core.
 
