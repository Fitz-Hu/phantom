!--------------------------------------------------------------------------!
! The Phantom Smoothed Particle Hydrodynamics code, by Daniel Price et al. !
! Copyright (c) 2007-2023 The Authors (see AUTHORS)                        !
! See LICENCE file for usage and distribution conditions                   !
! http://phantomsph.bitbucket.io/                                          !
!--------------------------------------------------------------------------!
module analysis
!
! Analysis routine for common envelope simulations
!
! :References: None
!
! :Owner: Mike Lau
!
! :Runtime parameters: None
!
! :Dependencies: centreofmass, energies, eos, eos_gasradrec, eos_mesa,
!   extern_corotate, io, ionization_mod, kernel, mesa_microphysics, part,
!   physcon, prompting, ptmass, setbinary, sortutils, table_utils, units,
!   vectorutils
!

 use part,         only:xyzmh_ptmass,vxyz_ptmass,nptmass,poten,ihsoft,ihacc,&
                        rhoh,nsinkproperties,maxvxyzu,maxptmass,isdead_or_accreted
 use units,        only:print_units,umass,utime,udist,unit_ergg,unit_density,&
                        unit_pressure,unit_velocity,unit_Bfield,unit_energ
 use physcon,      only:gg,pi,c,Rg
 use io,           only:fatal
 use prompting,    only:prompt
 use centreofmass, only:get_centreofmass, reset_centreofmass
 use energies,     only:compute_energies,ekin,etherm,epot,etot
 use ptmass,       only:get_accel_sink_gas,get_accel_sink_sink
 use kernel,       only:kernel_softening,radkern,wkern,cnormk
 use eos,          only:equationofstate,ieos,init_eos,X_in,Z_in,gmw,get_spsound,done_init_eos
 use eos_gasradrec,only:irecomb
 use eos_mesa,     only:get_eos_kappa_mesa,get_eos_pressure_temp_mesa,&
                        get_eos_various_mesa,get_eos_pressure_temp_gamma1_mesa
 use setbinary,    only:Rochelobe_estimate,L1_point
 use sortutils,    only:set_r2func_origin,r2func_origin,indexxfunc
 use table_utils,  only:logspace
 implicit none
 character(len=20), parameter, public :: analysistype = 'common_envelope'
 integer                              :: analysis_to_perform
 integer                              :: dump_number = 0
 real                                 :: omega_corotate=0,init_radius,rho_surface,gamma
 logical, dimension(5)                :: switch = .false.
 public                               :: do_analysis
 public                               :: tconv_profile,get_interior_mass ! public = no unused fn warning
 private

contains

subroutine do_analysis(dumpfile,num,xyzh,vxyzu,particlemass,npart,time,iunit)
 character(len=*), intent(in)    :: dumpfile
 integer,          intent(in)    :: num,npart,iunit
 real,             intent(inout) :: xyzh(:,:),vxyzu(:,:)
 real,             intent(in)    :: particlemass,time
 integer                         :: unitnum,i,ncols
 logical                         :: requires_eos_opts

 !case 5 variables
 real                         :: rhopart

 !case 7 variables
 character(len=17), allocatable :: columns(:)

 !case 12 variables
 real                         :: etoti, ekini, einti, epoti, phii

 real, dimension(3)           :: com_xyz, com_vxyz
 real, dimension(3)           :: xyz_a, vxyz_a
 real, allocatable            :: histogram_data(:,:)
 real                         :: ang_vel

 real :: pres_1i, proint_1i, peint_1i, temp_1i
 real :: troint_1i, teint_1i, entrop_1i, abad_1i, gamma1_1i, gam_1i

 !case 16 variables
 real, allocatable :: thermodynamic_quantities(:,:)
 real, allocatable :: radius_1i, dens_1i


 !chose analysis type
 if (dump_number==0) then
<<<<<<< HEAD
    print "(38(a,/))", &
=======
    print "(40(a,/))", &
>>>>>>> 33664ee2
            ' 1) Sink separation', &
            ' 2) Bound and unbound quantities', &
            ' 3) Energies', &
            ' 4) Profile from centre of mass', &
            ' 5) Roche-lobe utils', &
            ' 6) Star stabilisation suite', &
            ' 7) Simulation units and particle properties', &
            ' 8) Output .divv', &
            ' 9) EoS testing', &
            '11) Profile of newly unbound particles', &
            '12) Sink properties', &
            '13) MESA EoS compute total entropy and other average td quantities', &
            '14) MESA EoS save on file thermodynamical quantities for all particles', &
            '15) Gravitational drag on sinks', &
            '16) CoM of gas around primary core', &
            '17) Miscellaneous', &
            '18) J-E plane', &
            '19) Rotation profile', &
            '20) Energy profile', &
            '21) Recombination statistics', &
            '22) Optical depth profile', &
            '23) Particle tracker', &
            '24) Unbound ion fraction', &
            '25) Optical depth at recombination', &
            '26) Envelope binding energy', &
            '27) Print dumps number matching separation', &
            '28) Companion mass coordinate vs. time', &
            '29) Energy histogram',&
            '30) Analyse disk',&
            '31) Recombination energy vs time',&
            '32) Binding energy profile',&
            '33) planet_rvm',&
            '34) Velocity histogram',&
            '35) Unbound temperature',&
            '36) Planet mass distribution',&
<<<<<<< HEAD
            '37) Planet profile'
            '38) Total dust mass'
    analysis_to_perform = 1
    call prompt('Choose analysis type ',analysis_to_perform,1,38)
=======
            '37) Planet profile',&
            '38) Velocity profile',&
            '39) Angular momentum profile',&
            '40) Keplerian velocity profile'
    analysis_to_perform = 1
    call prompt('Choose analysis type ',analysis_to_perform,1,40)
>>>>>>> 33664ee2
 endif

 call reset_centreofmass(npart,xyzh,vxyzu,nptmass,xyzmh_ptmass,vxyz_ptmass)
 call adjust_corotating_velocities(npart,particlemass,xyzh,vxyzu,&
                                   xyzmh_ptmass,vxyz_ptmass,omega_corotate,dump_number)

 ! List of analysis options that require specifying EOS options
 requires_eos_opts = any((/2,3,4,6,8,9,11,13,14,15,20,21,22,23,24,25,26,29,30,31,32,33,35/) == analysis_to_perform)
 if (dump_number == 0 .and. requires_eos_opts) call set_eos_options(analysis_to_perform)

 select case(analysis_to_perform)
 case(1) !sink separation
    call separation_vs_time(time)
 case(2) !bound and unbound quantities
    call bound_mass(time,npart,particlemass,xyzh,vxyzu)
 case(3) !Energies and bound mass
    call calculate_energies(time,npart,particlemass,xyzh,vxyzu)
 case(4) !Profile from COM (can be used for stellar profile)
    call create_profile(time, num, npart, particlemass, xyzh, vxyzu)
 case(5) !Mass within roche lobes
    call roche_lobe_values(time,npart,particlemass,xyzh,vxyzu)
 case(6) !Star stabilisation suite
    call star_stabilisation_suite(time,npart,particlemass,xyzh,vxyzu)
 case(7) !Units
    call print_simulation_parameters(npart,particlemass)
 case(8) !Output .divv
    call output_divv_files(time,dumpfile,npart,particlemass,xyzh,vxyzu)
 case(9) !EoS testing
    call eos_surfaces
 case(11) !New unbound particle profiles in time
    call unbound_profiles(time,num,npart,particlemass,xyzh,vxyzu)
 case(19) ! Rotation profile
    call rotation_profile(time,num,npart,xyzh,vxyzu)
 case(20) ! Energy profile
    call energy_profile(time,npart,particlemass,xyzh,vxyzu)
 case(21) ! Recombination statistics
    call recombination_stats(time,num,npart,particlemass,xyzh,vxyzu)
 case(22) ! Optical depth profile
    call tau_profile(time,num,npart,particlemass,xyzh)
 case(23) ! Particle tracker
    call track_particle(time,particlemass,xyzh,vxyzu)
 case(24) ! Unbound ion fractions
    call unbound_ionfrac(time,npart,particlemass,xyzh,vxyzu)
 case(25) ! Optical depth at recombination
    call recombination_tau(time,npart,particlemass,xyzh,vxyzu)
 case(26) ! Calculate binding energy outside core
    call env_binding_ene(npart,particlemass,xyzh,vxyzu)
 case(27) ! Print dump number corresponding to given set of sink-sink separations
    call print_dump_numbers(dumpfile)
 case(28) ! Companion mass coordinate (spherical mass shells) vs. time
    call m_vs_t(time,npart,particlemass,xyzh)
 case(29) ! Energy histogram
    call energy_hist(time,npart,particlemass,xyzh,vxyzu)
 case(30) ! Analyse disk around companion
    call analyse_disk(num,npart,particlemass,xyzh,vxyzu)
 case(31) ! Recombination energy vs. time
    call erec_vs_t(time,npart,particlemass,xyzh)
 case(32) ! Binding energy profile
    call create_bindingEnergy_profile(time,num,npart,particlemass,xyzh,vxyzu)
 case(33) ! Planet coordinates and mass
    call planet_rvm(time,particlemass,xyzh,vxyzu)
 case(34) ! Velocity histogram
    call velocity_histogram(time,num,npart,particlemass,xyzh,vxyzu)
 case(35) ! Unbound temperatures
    call unbound_temp(time,npart,particlemass,xyzh,vxyzu)
 case(36) ! Planet mass distribution
    call planet_mass_distribution(time,num,npart,xyzh)
 case(37) ! Calculate planet profile
    call planet_profile(num,dumpfile,particlemass,xyzh,vxyzu)
<<<<<<< HEAD
 case(38) !Total dust mass
    call total_dust_mass(time,npart,particlemass,xyzh)
=======
 case(38) ! Velocity profile
    call velocity_profile(time,num,npart,particlemass,xyzh,vxyzu)
 case(39) ! Angular momentum profile
    call angular_momentum_profile(time,num,npart,particlemass,xyzh,vxyzu)
 case(40) ! Keplerian velocity profile
    call vkep_profile(time,num,npart,particlemass,xyzh,vxyzu)
>>>>>>> 33664ee2
 case(12) !sink properties
    call sink_properties(time,npart,particlemass,xyzh,vxyzu)
 case(13) !MESA EoS compute total entropy and other average thermodynamical quantities
    call bound_unbound_thermo(time,npart,particlemass,xyzh,vxyzu)
 case(14) !MESA EoS save on file thermodynamical quantities for all particles
    allocate(thermodynamic_quantities(5,npart))
    do i=1,npart

       !particle radius
       radius_1i = distance(xyzh(1:3,i)) * udist

       !particles density in code units
       rhopart = rhoh(xyzh(4,i), particlemass)
       dens_1i = rhopart * unit_density

       !gets entropy for the current particle
       call get_eos_various_mesa(rhopart*unit_density,vxyzu(4,i) * unit_ergg, &
                                 pres_1i,proint_1i,peint_1i,temp_1i,troint_1i, &
                                 teint_1i,entrop_1i,abad_1i,gamma1_1i,gam_1i)

       !stores everything in an array
       thermodynamic_quantities(1,i) = radius_1i
       thermodynamic_quantities(2,i) = dens_1i
       thermodynamic_quantities(3,i) = pres_1i
       thermodynamic_quantities(4,i) = temp_1i
       thermodynamic_quantities(5,i) = entrop_1i

    enddo
    ncols = 5
    allocate(columns(ncols))
    columns = (/'      radius', &
                '     density', &
                '    pressure', &
                ' temperature', &
                '     entropy'/)
    call write_file('td_quantities', 'thermodynamics', columns, thermodynamic_quantities, npart, ncols, num)

    unitnum = unitnum + 1
    deallocate(thermodynamic_quantities)

 case(15) !Gravitational drag on sinks
    call gravitational_drag(time,npart,particlemass,xyzh,vxyzu)

 case(16)
    call get_core_gas_com(time,npart,xyzh,vxyzu)

 case(17)
    ncols = 6
    allocate(columns(ncols))
    columns = (/'           x', &
                '           y', &
                '           z', &
                '           r', &
                'spec. energy', &
                ' omega ratio'/)

    call orbit_com(npart,xyzh,vxyzu,nptmass,xyzmh_ptmass,vxyz_ptmass,com_xyz,com_vxyz)

    ang_vel = 0.

    do i=1,nptmass
       if (xyzmh_ptmass(4,i) > 0.) then
          xyz_a(1:3) = xyzmh_ptmass(1:3,i) - com_xyz(1:3)
          vxyz_a(1:3) = vxyz_ptmass(1:3,i) - com_vxyz(1:3)
          ang_vel = ang_vel + (-xyz_a(2) * vxyz_a(1) + xyz_a(1) * vxyz_a(2)) / dot_product(xyz_a(1:2), xyz_a(1:2))
       endif
    enddo

    ang_vel = ang_vel / 2.

    allocate(histogram_data(6,npart))

    do i=1,npart
       xyz_a(1:3) = xyzh(1:3,i) - com_xyz(1:3)
       vxyz_a(1:3) = vxyzu(1:3,i) - com_vxyz(1:3)

       call calc_gas_energies(particlemass,poten(i),xyzh(:,i),vxyzu(:,i),xyzmh_ptmass,phii,epoti,ekini,einti,etoti)
       histogram_data(1:3,i) = xyzh(1:3,i)
       histogram_data(4,i) = distance(xyz_a(1:3))
       histogram_data(5,i) = epoti + ekini
       histogram_data(6,i) = (-xyz_a(2) * vxyz_a(1) + xyz_a(1) * vxyz_a(2)) / dot_product(xyz_a(1:2), xyz_a(1:2))
       histogram_data(6,i) = (histogram_data(6,i) - ang_vel) / ang_vel
    enddo

    call write_file('specific_energy_particles', 'histogram', columns, histogram_data, size(histogram_data(1,:)), ncols, num)

    deallocate(histogram_data)

 case(18)
    call J_E_plane(num,npart,particlemass,xyzh,vxyzu)
 end select
 !increase dump number counter
 dump_number = dump_number + 1

end subroutine do_analysis

!!!!!!!!!!!!!!!!!!!!!!!!!!!!!!!!!!!!!!!!!!!!!!!!!!!!!!!!!!!!
!!!!!                Analysis  routines                !!!!!
!!!!!!!!!!!!!!!!!!!!!!!!!!!!!!!!!!!!!!!!!!!!!!!!!!!!!!!!!!!!


subroutine total_dust_mass(time,npart,particlemass,xyzh)
        use part,           only:nucleation,idK3
        use dust_formation, only:set_abundances, mass_per_H
        use physcon, only:atomic_mass_unit
        real, intent(in)               :: time,particlemass,xyzh(:,:)
        integer, intent(in)            :: npart
        integer                        :: i,ncols
        real, dimension(1)            :: dust_mass
        character(len=17), allocatable :: columns(:)

        call set_abundances !without the calling, the parameter mass_per_H is zero
        dust_mass(1) = 0
        ncols = 1
        print *,'size(nucleation,1) = ',size(nucleation,1)
        print *,'size(nucleation,2) = ',size(nucleation,2)
        allocate(columns(ncols))
        columns = (/'total dust mass'/)
        do i = 1,npart
        if (.not. isdead_or_accreted(xyzh(4,i))) then
                dust_mass(1) = dust_mass(1) + nucleation(idK3,i) &
                         * 12*atomic_mass_unit*particlemass*2.0E+33/mass_per_H
                !the factor 2.0E+33 convert particlemass from solar units to cgs
                !12*atomic_mass_unit is the mass of a Carbon atom
        endif
        enddo

        call write_time_file('total_dust_mass_vs_time', columns, time, dust_mass, ncols, dump_number)
        !after execution of the analysis routine, a file named "total_dust_mass_vs_time.ev" appears
        deallocate(columns)

end subroutine total_dust_mass




!----------------------------------------------------------------
!+
!  Separation vs. time
!+
!----------------------------------------------------------------
subroutine separation_vs_time(time)
 real, intent(in)               :: time
 character(len=17), allocatable :: columns(:)
 real                           :: sink_separation(4,nptmass-1)
 integer                        :: i,ncols
 ncols = 4*(nptmass-1)
 allocate(columns(ncols))

 do i=1,(nptmass-1)
    call separation_vector(xyzmh_ptmass(1:3,1),xyzmh_ptmass(1:3,i+1),sink_separation(1:4,i))

    write(columns((i*4)-3), '(A11,I1)') '    x sep. ', i
    write(columns((i*4)-2), '(A11,I1)') '    y sep. ', i
    write(columns((i*4)-1), '(A11,I1)') '    z sep. ', i
    write(columns((i*4)),   '(A11,I1)') '      sep. ', i
 enddo

 call write_time_file('separation_vs_time', columns, time, sink_separation, ncols, dump_number)
 deallocate(columns)
end subroutine separation_vs_time


!----------------------------------------------------------------
!+
!  Output planet position (x,y,z,r) and velocity (vx,vy,vz,|v|)
!  relative to core, instantaneous mass according to different
!  criteria (m1,m2,m3,m4,m5), max. density, and min. entropy
!
!  For small dumps, only (x,y,z,r) and rhomax may be determined.
!  All other quantities will be outputted as zero.
!+
!----------------------------------------------------------------
subroutine planet_rvm(time,particlemass,xyzh,vxyzu)
 use eos, only:entropy
 real, intent(in)               :: time,xyzh(:,:),vxyzu(:,:),particlemass
 character(len=17), allocatable :: columns(:)
 real, dimension(3)             :: planet_com,planet_vel,sep,vel
 real                           :: rhoi,rhoprev,sepi,si,smin,presi,Rthreshold
 real, allocatable              :: data_cols(:),mass(:),vthreshold(:)
 integer                        :: i,j,ncols,maxrho_ID,ientropy,Nmasks
 integer, save                  :: nplanet
 integer, allocatable, save     :: planetIDs(:)
 logical                        :: isfulldump

 if (.not. done_init_eos) call fatal("planet_rvm","EOS has not been initialised.")

 ncols = 15
 allocate(data_cols(ncols),columns(ncols))
 columns = (/'       x sep', &
             '       y sep', &
             '       z sep', &
             '         sep', &
             '          vx', &
             '          vy', &
             '          vz', &
             '           v', &
             '          m1', &
             '          m2', &
             '          m3', &
             '          m4', &
             '          m5', &
             '      rhomax', &
             '        smin'/)

 if (dump_number == 0) call get_planetIDs(nplanet,planetIDs)
 isfulldump = (vxyzu(4,1) > 0.)

 ! Find highest density and lowest entropy in planet
 rhoprev = 0.
 maxrho_ID = 1
 smin = huge(0.)
 ientropy = 1
 ieos = 2
 gamma = 5./3.
 do i = 1,nplanet
    rhoi = rhoh(xyzh(4,planetIDs(i)), particlemass)
    if (rhoi > rhoprev) then
       maxrho_ID = planetIDs(i)
       rhoprev = rhoi
    endif

    if (isfulldump) then
       presi = (gamma-1.)*vxyzu(4,i)
       si = entropy(rhoi*unit_density,presi*unit_pressure,gmw,ientropy)
       smin = min(smin,si)
    endif
 enddo

 planet_com = xyzh(1:3,maxrho_ID)
 sep = planet_com - xyzmh_ptmass(1:3,1)

 if (isfulldump) then
    planet_vel = vxyzu(1:3,maxrho_ID)
    vel = planet_vel - vxyz_ptmass(1:3,1)
 else
    vel = 0.
    smin = 0.
 endif

 ! Sum planet mass according to criterion
 Nmasks = 5  ! Number of velocity thresholds for calculating planet mass
 allocate(mass(Nmasks),vthreshold(Nmasks))
 mass = 0.
 if (isfulldump) then
    Rthreshold = 0.21  ! Radius criterion to be considered part of planet
    vthreshold = (/0.1,0.3,0.5,0.7,0.9/) ! Allowed fractional deviation in particle velocity from velocity of densest planet particle
    do i = 1,nplanet
       sepi = separation(xyzh(1:3,planetIDs(i)), planet_com)
       do j = 1,Nmasks
          if ( (sepi < Rthreshold) .and. (abs(1. - dot_product(vxyzu(1:3,planetIDs(i)),planet_vel)/&
                dot_product(planet_vel,planet_vel)) < vthreshold(j)) ) then ! vi dot vp / vp^2 > threshold
             mass(j:Nmasks) = mass(j:Nmasks) + 1.
             exit
          endif
       enddo
    enddo
    mass = mass * particlemass
 endif

 data_cols = (/ sep(1), sep(2), sep(3), distance(planet_com),&
                vel(1), vel(2), vel(3), distance(vel),&
                mass(1), mass(2), mass(3), mass(4), mass(5), rhoprev, smin /)
 call write_time_file('planet_rvm', columns, time, data_cols, ncols, dump_number)

 deallocate(data_cols,columns,vthreshold,mass)

end subroutine planet_rvm


!----------------------------------------------------------------
!+
!  Output radial distribution of planetary material
!+
!----------------------------------------------------------------
subroutine planet_mass_distribution(time,num,npart,xyzh)
 integer, intent(in)          :: npart,num
 real, intent(in)             :: time
 real, intent(inout)          :: xyzh(:,:)
 real, allocatable            :: rad_part(:),dist_part(:),hist_var(:)
 real                         :: mina,maxa,xyz_origin(3)
 character(len=17)            :: filename
 character(len=100)           :: data_formatter,headerline
 integer                      :: i,iu,nbins
 integer, save                :: nplanet
 integer, allocatable, save   :: planetIDs(:)

 if (dump_number == 0) call get_planetIDs(nplanet,planetIDs)

 nbins = 1000 ! Radial bins
 mina = 0.
 maxa = 4.2

 allocate(rad_part(nplanet),dist_part(nplanet),hist_var(nbins))
 filename = ' planet_m_dist.ev'
 xyz_origin = xyzmh_ptmass(1:3,1)

 dist_part = 0.
 rad_part = 0.
 do i = 1,nplanet
    rad_part(i) = separation(xyzh(1:3,planetIDs(i)),xyz_origin)
    dist_part(i) = 1.
 enddo

 call histogram_setup(rad_part,dist_part,hist_var,nplanet,maxa,mina,nbins,.false.,.false.)

 write(data_formatter, "(a,I5,a)") "(", nbins+1, "(3x,es18.10e3,1x))"
 if (num == 0) then
    open(newunit=iu, file=trim(adjustl(filename)), status='replace')
    write(headerline, "(a,i5,a,f5.2,a,f5.2)") "# Planet mass distribution, nbins = ", nbins,", min a = ", mina, ", max a = ", maxa
    write(iu, "(a)") headerline
    close(unit=iu)
 endif
 open(newunit=iu, file=trim(adjustl(filename)), position='append')
 write(iu,data_formatter) time,hist_var(:)
 close(unit=iu)

 deallocate(rad_part,dist_part,hist_var)

end subroutine planet_mass_distribution


!----------------------------------------------------------------
!+
!  Companion mass coordinate (spherical mass shells) vs. time
!+
!----------------------------------------------------------------
subroutine m_vs_t(time,npart,particlemass,xyzh)
 integer, intent(in) :: npart
 real, intent(in)    :: time,particlemass,xyzh(:,:)
 character(len=17)   :: colname
 real                :: sinksinksep,mass(1)
 integer             :: i,k
 integer, allocatable :: iorder(:)

 allocate(iorder(npart))

 call set_r2func_origin(xyzmh_ptmass(1,1),xyzmh_ptmass(2,1),xyzmh_ptmass(3,1)) ! Order particles by distance from core
 call indexxfunc(npart,r2func_origin,xyzh,iorder)

 sinksinksep = separation(xyzmh_ptmass(1:3,1), xyzmh_ptmass(1:3,2))
 do i=1,npart
    k = iorder(i)
    if (separation(xyzh(1:3,k), xyzmh_ptmass(1:3,1)) > sinksinksep) exit
 enddo

 mass = i*particlemass + xyzmh_ptmass(4,1)
 write(colname, '(A11)') ' mass coord'
 call write_time_file('            m_vs_t',colname,time,mass,1,dump_number)

 deallocate(iorder)

end subroutine m_vs_t


!----------------------------------------------------------------
!+
!  Bound mass
!+
!----------------------------------------------------------------
subroutine bound_mass(time,npart,particlemass,xyzh,vxyzu)
 use part,           only:eos_vars,itemp
 use ptmass,         only:get_accel_sink_gas
 use ionization_mod, only:calc_thermal_energy
 use vectorutils,    only:cross_product3D
 integer, intent(in)            :: npart
 real, intent(in)               :: time,particlemass
 real, intent(inout)            :: xyzh(:,:),vxyzu(:,:)
 real                           :: etoti,ekini,epoti,phii,einti,ethi
 real                           :: E_H2,E_HI,E_HeI,E_HeII
 real, save                     :: Xfrac,Yfrac,Zfrac
 real                           :: rhopart,ponrhoi,spsoundi,tempi,dum1,dum2,dum3
 real, dimension(3)             :: rcrossmv
 real, dimension(28)            :: bound
 integer                        :: i,bound_i,ncols
 integer, parameter             :: ib=1,ibt=9,ibe=17
 character(len=17), allocatable :: columns(:)

 if (.not. done_init_eos) call fatal("bound_mass","EOS has not been initialised.")

 ncols = 28
 bound = 0.
 allocate(columns(ncols))
 columns = (/'  b num part', & ! Total bound number of particles
             '      b mass', & ! Total bound gas mass
             '   b ang mom', & ! Total bound gas angular momentum wrt CoM of entire system
             '    b tot en', & ! Total bound energy of gas
             ' ub num part', &
             '     ub mass', &
             '  ub ang mom', &
             '   ub tot en', &
             ' bt num part', & ! As in comments above, but including thermal energy in criterion
             '     bt mass', &
             '  bt ang mom', &
             '   bt tot en', &
             'ubt num part', &
             '    ubt mass', &
             ' ubt ang mom', &
             '  ubt tot en', &
             ' be num part', &
             '     be mass', &
             '  be ang mom', &
             '   be tot en', &
             'ube num part', &
             '    ube mass', &
             ' ube ang mom', &
             '  ube tot en', &
             '     HeII bm', & ! Bound mass including recombination energy of HeII
             ' HeII+HeI bm', & ! Bound mass including recombination energy of HeII, HeI
             '    He+HI bm', & ! Bound mass including recombination energy of HeII, HeI, HI
             ' He+HI+H2 bm'/)  ! Bound mass including recombination energy of HeII, HeI, HI, H2

 Zfrac = 0.
 if (dump_number == 0) then
    if (ieos /= 10 .and. ieos /= 20) then ! For MESA EoS, just use X_in and Z_in from eos module
       Xfrac = 0.69843
       Zfrac = 0.01426
       call prompt('Enter hydrogen mass fraction to assume for recombination:',Xfrac,0.,1.)
       call prompt('Enter metallicity to assume for recombination:',Zfrac,0.,1.)
    else
       Xfrac = X_in
       Zfrac = Z_in
    endif
    Yfrac = 1. - Xfrac - Zfrac
 endif

 ! Ionisation energies per particle (in code units)
 E_H2   = 0.5*Xfrac*0.0022866 * particlemass
 E_HI   = Xfrac*0.0068808 * particlemass
 E_HeI  = 0.25*Yfrac*0.012442 * particlemass
 E_HeII = 0.25*Yfrac*0.027536 * particlemass

 do i = 1,npart
    if (.not. isdead_or_accreted(xyzh(4,i))) then
       call calc_gas_energies(particlemass,poten(i),xyzh(:,i),vxyzu(:,i),xyzmh_ptmass,phii,epoti,ekini,einti,etoti)
       call get_accel_sink_gas(nptmass,xyzh(1,i),xyzh(2,i),xyzh(3,i),xyzh(4,i),xyzmh_ptmass,dum1,dum2,dum3,phii)
       rhopart = rhoh(xyzh(4,i), particlemass)
       tempi = eos_vars(itemp,i)
       call equationofstate(ieos,ponrhoi,spsoundi,rhopart,xyzh(1,i),xyzh(2,i),xyzh(3,i),tempi,vxyzu(4,i))
       call cross_product3D(xyzh(1:3,i), particlemass * vxyzu(1:3,i), rcrossmv)  ! Angular momentum w.r.t. CoM
       call calc_thermal_energy(particlemass,ieos,xyzh(:,i),vxyzu(:,i),ponrhoi*rhopart,tempi,gamma,ethi)
       etoti = ekini + epoti + ethi ! Overwrite etoti outputted by calc_gas_energies to use ethi instead of einti
    else
       ! Output 0 for quantities pertaining to accreted particles
       etoti   = 0.
       epoti   = 0.
       ekini   = 0.
       einti   = 0.
       ethi    = 0.
       phii    = 0.
       ponrhoi = 0.
       rcrossmv = (/ 0., 0., 0. /)
    endif

    ! Bound criterion
    if ((epoti + ekini < 0.) .or. isdead_or_accreted(xyzh(4,i))) then
       bound_i = ib
    else
       bound_i = ib + 4 ! Unbound
    endif

    bound(bound_i)     = bound(bound_i)     + 1
    bound(bound_i + 1) = bound(bound_i + 1) + particlemass
    bound(bound_i + 2) = bound(bound_i + 2) + distance(rcrossmv)
    bound(bound_i + 3) = bound(bound_i + 3) + etoti

    ! Bound criterion INCLUDING thermal energy
    if ((epoti + ekini + ethi < 0.) .or. isdead_or_accreted(xyzh(4,i))) then
       bound_i = ibt
    else
       bound_i = ibt + 4
    endif

    bound(bound_i)     = bound(bound_i)     + 1
    bound(bound_i + 1) = bound(bound_i + 1) + particlemass
    bound(bound_i + 2) = bound(bound_i + 2) + distance(rcrossmv)
    bound(bound_i + 3) = bound(bound_i + 3) + etoti

    ! Bound criterion using enthalpy
    if ((epoti + ekini + ethi + ponrhoi*particlemass < 0.)  .or. isdead_or_accreted(xyzh(4,i))) then
       bound_i = ibe
    else
       bound_i = ibe + 4
    endif

    bound(bound_i)     = bound(bound_i)     + 1
    bound(bound_i + 1) = bound(bound_i + 1) + particlemass
    bound(bound_i + 2) = bound(bound_i + 2) + distance(rcrossmv)
    bound(bound_i + 3) = bound(bound_i + 3) + etoti

    ! Bound criterion including HeI + HeII ionisation energy
    if ((epoti + ekini + ethi + E_HeII < 0.)  .or. isdead_or_accreted(xyzh(4,i))) then
       bound(25) = bound(25) + particlemass
    endif

    ! Bound criterion including HeI + HeII ionisation energy
    if ((epoti + ekini + ethi + E_HeII + E_HeI < 0.)  .or. isdead_or_accreted(xyzh(4,i))) then
       bound(26) = bound(26) + particlemass
    endif

    ! Bound criterion including HeI + HeII + HI ionisation energy
    if ((epoti + ekini + ethi + E_HeII + E_HeI + E_HI < 0.)  .or. isdead_or_accreted(xyzh(4,i))) then
       bound(27) = bound(27) + particlemass
    endif

    ! Bound criterion including HeI + HeII + HI + H2 ionisation energy
    if ((epoti + ekini + ethi + E_HeII + E_HeI + E_HI + E_H2 < 0.)  .or. isdead_or_accreted(xyzh(4,i))) then
       bound(28) = bound(28) + particlemass
    endif
 enddo

 call write_time_file('boundunbound_vs_time', columns, time, bound, ncols, dump_number)
 deallocate(columns)

end subroutine bound_mass


!----------------------------------------------------------------
!+
!  Calculate energies
!+
!----------------------------------------------------------------
subroutine calculate_energies(time,npart,particlemass,xyzh,vxyzu)
 use vectorutils, only:cross_product3D
 integer, intent(in)            :: npart
 real, intent(in)               :: time,particlemass
 real, intent(inout)            :: xyzh(:,:),vxyzu(:,:)
 real                           :: etoti,ekini,einti,epoti,phii,phii1,jz,fxi,fyi,fzi
 real                           :: rhopart,ponrhoi,spsoundi,tempi,r_ij,radvel
 real, dimension(3)             :: rcrossmv
 character(len=17), allocatable :: columns(:)
 integer                        :: i, j, ncols
 logical                        :: inearsink
 integer, parameter             :: ie_tot        = 1
 integer, parameter             :: ie_pot        = ie_tot + 1
 integer, parameter             :: ie_kin        = ie_pot + 1
 integer, parameter             :: ie_therm      = ie_kin + 1
 integer, parameter             :: ipot_sink     = ie_therm + 1
 integer, parameter             :: ikin_sink     = ipot_sink + 1
 integer, parameter             :: iorb_sink     = ikin_sink + 1
 integer, parameter             :: iorb_comp     = iorb_sink + 1
 integer, parameter             :: ipot_env      = iorb_comp + 1
 integer, parameter             :: ie_env        = ipot_env + 1
 integer, parameter             :: ikin_bound    = ie_env + 1
 integer, parameter             :: ikin_unbound  = ikin_bound + 1
 integer, parameter             :: imass_bound   = ikin_unbound + 1
 integer, parameter             :: imass_unbound = imass_bound + 1
 integer, parameter             :: ipot_pp       = imass_unbound + 1
 integer, parameter             :: ipot_ps       = ipot_pp + 1
 integer, parameter             :: ijz_tot       = ipot_ps + 1
 integer, parameter             :: ijz_bound     = ijz_tot + 1
 integer, parameter             :: ijz_unbound   = ijz_bound + 1
 integer, parameter             :: ijz_orb       = ijz_unbound + 1
 integer, parameter             :: ie_gas        = ijz_orb + 1
 integer, parameter             :: fallbackmass  = ie_gas + 1
 integer, parameter             :: fallbackmom   = fallbackmass + 1
 real, dimension(fallbackmom)   :: encomp

 ncols = 23
 allocate(columns(ncols))
 columns = (/'total energy',&
             '  pot energy',&
             '  kin energy',&
             'therm energy',&
             '    sink pot',&
             '    sink kin',&
             '    sink orb',&
             '    comp orb',&
             '     env pot',&
             '  env energy',&
             '   bound kin',&
             ' unbound kin',&
             '  bound mass',&
             'unbound mass',&
             '     p-p pot',&
             '     p-s pot',&
             ' tot ang mom',&
             '   b ang mom',&
             '  ub ang mom',&
             ' orb ang mom',&
             '  gas energy',&
             '    fallback',&
             'fallback mom'/)

 encomp(5:) = 0.
 call compute_energies(time)
 ekin = 0.

 do i=1,npart
    encomp(ipot_pp)  = encomp(ipot_pp) + poten(i) ! poten already includes factor of 1/2 to correct for double counting
    encomp(ipot_env) = encomp(ipot_env) + poten(i)

    call cross_product3D(xyzh(1:3,i), particlemass * vxyzu(1:3,i), rcrossmv)
    jz = rcrossmv(3)
    encomp(ijz_tot) = encomp(ijz_tot) + jz

    call calc_gas_energies(particlemass,poten(i),xyzh(:,i),vxyzu(:,i),xyzmh_ptmass,phii,epoti,ekini,einti,etoti)

    encomp(ipot_ps) = encomp(ipot_ps) + particlemass * phii

    phii1 = 0.
    call get_accel_sink_gas(1,xyzh(1,i),xyzh(2,i),xyzh(3,i),xyzh(4,i),xyzmh_ptmass,fxi,fyi,fzi,phii1)
    encomp(ipot_env) = encomp(ipot_env) + phii1 * particlemass

    do j=1,nptmass
       if (xyzmh_ptmass(4,j) > 0.) then
          r_ij = separation(xyzmh_ptmass(1:3,j),xyzh(1:3,i))
          if (r_ij < 80.) then
             inearsink = .true.
          endif
       endif
    enddo

    rhopart = rhoh(xyzh(4,i), particlemass)
    call equationofstate(ieos,ponrhoi,spsoundi,rhopart,xyzh(1,i),xyzh(2,i),xyzh(3,i),tempi,vxyzu(4,i))

    if (etoti < 0) then
       encomp(ikin_bound) = encomp(ikin_bound) + ekini
       encomp(imass_bound) = encomp(imass_bound) + particlemass
       encomp(ijz_bound) = encomp(ijz_bound) + jz
       radvel = dot_product(vxyzu(1:3,i),xyzh(1:3,i)) / distance(xyzh(1:3,i))

       if (inearsink .eqv. .false.) then
          if (radvel < 0.) then
             encomp(fallbackmass) = encomp(fallbackmass) + particlemass
             encomp(fallbackmom) = encomp(fallbackmom) + particlemass * radvel
          endif
       endif

    else
       encomp(ikin_unbound) = encomp(ikin_unbound) + ekini
       encomp(imass_unbound) = encomp(imass_unbound) + particlemass
       encomp(ijz_unbound) = encomp(ijz_unbound) + jz
    endif
 enddo

 do i=1,nptmass
    if (xyzmh_ptmass(4,i) > 0.) then
       call cross_product3D(xyzmh_ptmass(1:3,i), xyzmh_ptmass(4,i)*vxyz_ptmass(1:3,i), rcrossmv)
       jz = rcrossmv(3)
       encomp(ijz_tot) = jz + encomp(ijz_tot)
       encomp(ijz_orb) = jz + encomp(ijz_orb)
       encomp(ikin_sink) = encomp(ikin_sink) + 0.5 * xyzmh_ptmass(4,i) * distance(vxyz_ptmass(1:3,i))**2
       if (i==2) encomp(iorb_comp) = encomp(iorb_comp) + 0.5 * xyzmh_ptmass(4,i) * distance(vxyz_ptmass(1:3,i))**2
    endif
 enddo

 do i=1,nptmass-1
    if (xyzmh_ptmass(4,i) > 0.) then
       do j=i+1,nptmass
          if (xyzmh_ptmass(4,j) > 0.) then
             r_ij = separation(xyzmh_ptmass(1:3,i),xyzmh_ptmass(1:3,j))
             encomp(ipot_sink) = encomp(ipot_sink) - xyzmh_ptmass(4,i) * xyzmh_ptmass(4,j) / r_ij
             if (i==1 .and. j==2) encomp(iorb_comp) = encomp(iorb_comp) - xyzmh_ptmass(4,i) * xyzmh_ptmass(4,j) / r_ij
          endif
       enddo
    endif
 enddo

 ekin = encomp(ikin_bound) + encomp(ikin_unbound) + encomp(ikin_sink)
 encomp(iorb_sink) = encomp(ipot_sink) + encomp(ikin_sink)
 encomp(ie_env) = encomp(ipot_env) + etherm + encomp(ikin_bound)
 epot = encomp(ipot_pp) + encomp(ipot_ps) + encomp(ipot_sink)
 etot = epot + ekin + etherm
 encomp(ie_gas) = encomp(ikin_bound) + encomp(ikin_unbound) + encomp(ipot_ps)

 encomp(ie_tot) = etot
 encomp(ie_pot) = epot
 encomp(ie_kin) = ekin
 encomp(ie_therm) = etherm

 call write_time_file('energy', columns, time, encomp, ncols, dump_number)
 deallocate(columns)

end subroutine calculate_energies


!!!!! Create profile !!!!!
subroutine create_profile(time, num, npart, particlemass, xyzh, vxyzu)
 integer, intent(in)            :: npart, num
 real, intent(in)               :: time, particlemass
 real, intent(inout)            :: xyzh(:,:),vxyzu(:,:)
 character(len=17), allocatable :: columns(:)
 real, save                     :: profile_vector(3)
 integer                        :: ncols
 character(len=15)              :: name_in
 real, allocatable              :: profile(:,:)

 if (dump_number == 0) then
    profile_vector=(/1.,0.,0./)
    call prompt('Would you like simple profiles?', switch(1), .true.)
    call prompt('Choose profile vector x-component ',profile_vector(1))
    call prompt('Choose profile vector y-component ',profile_vector(2))
    call prompt('Choose profile vector z-component ',profile_vector(3))
 endif

 if (switch(1)) then
    ncols = 8
 else
    ncols = 18
 endif

 if (all(profile_vector <= tiny(profile_vector))) then
    write(*,*)'Using all particles!'
    call stellar_profile(time,ncols,particlemass,npart,xyzh,vxyzu,profile,switch(1))
    write(name_in, "(a)") 'part_profile'
 else
    write(*,*)'Profile_vector is:',profile_vector
    call stellar_profile(time,ncols,particlemass,npart,xyzh,vxyzu,profile,switch(1),profile_vector)
    write(name_in, "(a,i1,i1,i1)") 'ray_profile_',int(profile_vector(1:3))
 endif

 allocate(columns(18))
 columns = (/'      radius',&
             '  mass coord',&
             '     azimuth',&
             '     density',&
             '    velocity',&
             '   rad. vel.',&
             '    vxy tan.',&
             '       omega',& !Simple creates up to here
             ' int. energy',&
             '    pressure',&
             ' sound speed',&
             '        temp',&
             '       kappa',&
             '         mfp',&
             '      energy',&
             '    HII frac',&
             '   HeII frac',&
             '  HeIII frac'/)

 call write_file(name_in, 'profile', columns, profile, size(profile(1,:)), ncols, num)

 deallocate(profile)
 deallocate(columns)
end subroutine create_profile


!!!!! Roche lobe values !!!!!
subroutine roche_lobe_values(time,npart,particlemass,xyzh,vxyzu)
 use vectorutils, only:cross_product3D
 integer, intent(in)            :: npart
 real, intent(in)               :: time, particlemass
 real, intent(inout)            :: xyzh(:,:),vxyzu(:,:)
 character(len=17), allocatable :: columns(:)
 integer                        :: i, j, nFB, nR1T, ncols
 integer, parameter             :: iRL1   = 1
 integer, parameter             :: iMRL1  = 2
 integer, parameter             :: iBMRL1 = 3
 integer, parameter             :: ijzRL1 = 4
 integer, parameter             :: iRL2   = 5
 integer, parameter             :: iMRL2  = 6
 integer, parameter             :: iBMRL2 = 7
 integer, parameter             :: ijzRL2 = 8
 integer, parameter             :: iR1    = 9
 integer, parameter             :: iR1T   = 10
 integer, parameter             :: iRej   = 11
 integer, parameter             :: iMej   = 12
 integer, parameter             :: iBMej  = 13
 integer, parameter             :: ijzej  = 14
 integer, parameter             :: iBjzej = 15
 integer, parameter             :: iMF    = 16
 integer, parameter             :: ijzMF  = 17
 integer, parameter             :: iDR    = 18
 integer, parameter             :: iFB    = 19
 integer, parameter             :: iFBV   = 20
 integer, parameter             :: iFBJz  = 21
 real, dimension(iFBJz)         :: MRL
 real                           :: etoti, ekini, einti, epoti, phii, jz
 logical, dimension(:), allocatable, save:: transferred
 real, save                     :: m1, m2
 real                           :: sep, sep1, sep2
 real                           :: rhovol, rhomass, rhopart, R1, rad_vel, sepCoO
 real                           :: temp_const, ponrhoi, spsoundi, tempi
 real, dimension(3)             :: rcrossmv, CoO, com_xyz, com_vxyz
 real, allocatable              :: xyz_a(:,:)
 integer                        :: npart_a, mean_rad_num
 integer, allocatable           :: iorder(:)

 allocate(iorder(npart),xyz_a(3,npart))

 MRL = 0.
 rhovol = 0.
 rhomass = 0.
 nFB = 0
 nR1T = 0
 temp_const = (unit_pressure / unit_density) * 1.34 / Rg

 if (dump_number == 0) then
    m1 = npart * particlemass + xyzmh_ptmass(4,1)
    m2 = xyzmh_ptmass(4,2)
    allocate(transferred(npart))
    transferred(1:npart) = .false.

    rho_surface = rhoh(xyzh(4,1), particlemass)
    do i=1,npart
       rhopart = rhoh(xyzh(4,i), particlemass)
       if (rhopart < rho_surface) then
          rho_surface = rhopart
       endif
    enddo
 endif

 mean_rad_num = npart / 200
 npart_a = 0

 do i=1,npart
    rhopart = rhoh(xyzh(4,i), particlemass)
    if (rhopart > rho_surface) then
       if (separation(xyzh(1:3,i), xyzmh_ptmass(1:3,1)) < &
              separation(xyzh(1:3,i), xyzmh_ptmass(1:3,2))) then
          rhomass = rhomass + particlemass
          rhovol = rhovol + particlemass / rhopart
          npart_a = npart_a + 1
          xyz_a(1:3,npart_a) = xyzh(1:3,i)
       endif
    endif
 enddo

 call set_r2func_origin(xyzmh_ptmass(1,1),xyzmh_ptmass(2,1),xyzmh_ptmass(3,1))
 call indexxfunc(npart_a,r2func_origin,xyz_a,iorder)

 R1 = 0
 do i=npart_a-mean_rad_num,npart_a
    j = iorder(i)
    R1 = R1 + separation(xyz_a(1:3,j),xyzmh_ptmass(1:3,1))
 enddo

 R1 = R1 / real(mean_rad_num)

 sep = separation(xyzmh_ptmass(1:3,1),xyzmh_ptmass(1:3,2))
 MRL(iRL1) = Rochelobe_estimate(m2,m1,sep)
 MRL(iRL2) = Rochelobe_estimate(m1,m2,sep)

 !R1 = (3. * rhovol/(4. * pi))**(1./3.)
 CoO(1:3) = (xyzmh_ptmass(1:3,1) + xyzmh_ptmass(1:3,2)) / 2.
 MRL(iR1) = R1
 MRL(iRej) = separation(CoO(1:3),xyzmh_ptmass(1:3,1)) + R1

 call orbit_com(npart,xyzh,vxyzu,nptmass,xyzmh_ptmass,vxyz_ptmass,com_xyz,com_vxyz)

 do i=1,npart
    call calc_gas_energies(particlemass,poten(i),xyzh(:,i),vxyzu(:,i),xyzmh_ptmass,phii,epoti,ekini,einti,etoti)

    sep1 = separation(xyzmh_ptmass(1:3,1),xyzh(1:3,i))
    sep2 = separation(xyzmh_ptmass(1:3,2),xyzh(1:3,i))
    sepCoO = separation(CoO(1:3),xyzh(1:3,i))

    call cross_product3D(xyzh(1:3,i)-com_xyz(1:3), particlemass * vxyzu(1:3,i), rcrossmv)
    jz = rcrossmv(3)

    if (sep1 < MRL(iRL1)) then
       MRL(iMRL1) = MRL(iMRL1) + particlemass
       MRL(ijzRL1) = MRL(ijzRL1) + jz
       if (etoti < 0) then
          MRL(iBMRL1) = MRL(iBMRL1) + particlemass
       endif
    endif

    if (sep2 < MRL(iRL2)) then
       MRL(iMRL2) = MRL(iMRL2) + particlemass
       MRL(ijzRL2) = MRL(ijzRL2) + jz

       if (transferred(i) .eqv. .false.) then
          MRL(iMF) = MRL(iMF) + particlemass
          MRL(ijzMF) = MRL(ijzMF) + jz
          transferred(i) = .true.
       endif

       if (etoti < 0) then
          MRL(iBMRL2) = MRL(iBMRL2) + particlemass
       endif
    endif

    if ((sep1 - xyzh(4,i) < R1) .and. (sep1 + xyzh(4,i) > R1)) then !!!!FIX THIS
       call equationofstate(ieos,ponrhoi,spsoundi,rhopart,xyzh(1,i),xyzh(2,i),xyzh(3,i),tempi,vxyzu(4,i))
       MRL(iR1T) = MRL(iR1T) + ponrhoi * temp_const
       nR1T = nR1T + 1
    endif

    if (sepCoO > MRL(iRej)) then
       rad_vel = dot_product(vxyzu(1:3,i),xyzh(1:3,i)) / distance(xyzh(1:3,i))

       MRL(iMej) = MRL(iMej) + particlemass
       MRL(ijzej) = MRL(ijzej) + jz

       if (etoti < 0) then
          MRL(iBMej) = MRL(iBMej) + particlemass
          MRL(iBjzej) = MRL(iBjzej) + jz
       endif

       if (rad_vel < 0) then
          MRL(iFB) = MRL(iFB) + particlemass
          MRL(iFBV) = MRL(iFBV) + rad_vel
          MRL(iFBJz) = MRL(iFBJz) + jz
          nFB = nFB + 1
       endif
    endif
 enddo

 MRL(iR1T) = MRL(iR1T) / real(nR1T)
 MRL(iFBV) = MRL(iFBV) / real(nFB)

 MRL(iMRL1) = MRL(iMRL1) + xyzmh_ptmass(4,1)
 MRL(iMRL2) = MRL(iMRL2) + xyzmh_ptmass(4,2)

 MRL(iDR) = (R1 - MRL(iRL1)) / R1

 call cross_product3D(xyzmh_ptmass(1:3,1) - com_xyz(1:3),xyzmh_ptmass(4,1) * vxyz_ptmass(1:3,1),rcrossmv)
 MRL(ijzRL1) = MRL(ijzRL1) + rcrossmv(3)

 call cross_product3D(xyzmh_ptmass(1:3,2) - com_xyz(1:3),xyzmh_ptmass(4,2) * vxyz_ptmass(1:3,2),rcrossmv)
 MRL(ijzRL2) = MRL(ijzRL2) + rcrossmv(3)

 m1 = rhomass + xyzmh_ptmass(4,1)
 m2 = MRL(iMRL2)

 ncols = 21
 allocate(columns(ncols))
 columns = (/'         RL1',&
             ' Mass in RL1',&
             '  B Mass RL1',&
             '   jz in RL1',&
             '         RL2',&
             ' Mass in RL2',&
             '  B Mass RL2',&
             '   jz in RL2',&
             '          R1',&
             '     R1 temp',&
             '    R_ejecta',&
             'Mass ejected',&
             'B Mass eject',&
             '  jz ejected',&
             '  B jz eject',&
             '   Mass flow',&
             'Mass flow jz',&
             '   R1-RL1/R1',&
             '    Fallback',&
             'Fallback vel',&
             ' Fallback Jz'/)

 call write_time_file('roche_lobes', columns, time, MRL, ncols, dump_number)
 deallocate(columns)

end subroutine roche_lobe_values

!----------------------------------------------------------------
!+
!  Star stabilisation
!+
!----------------------------------------------------------------
subroutine star_stabilisation_suite(time,npart,particlemass,xyzh,vxyzu)
 use part,   only:fxyzu
 use eos,    only:equationofstate
 integer, intent(in)            :: npart
 real, intent(in)               :: time, particlemass
 real, intent(inout)            :: xyzh(:,:),vxyzu(:,:)
 character(len=17), allocatable :: columns(:)
 integer                        :: i,j,k,ncols,mean_rad_num,npart_a
 integer, allocatable           :: iorder(:),iorder_a(:)
 real, allocatable              :: star_stability(:)
 real                           :: total_mass,rhovol,totvol,rhopart,virialpart,virialfluid
 real                           :: phii,ponrhoi,spsoundi,tempi,epoti,ekini,einti,etoti,totekin,totepot,virialintegral,gamma
 integer, parameter             :: ivoleqrad    = 1
 integer, parameter             :: idensrad     = 2
 integer, parameter             :: imassout     = 3
 integer, parameter             :: imassfracout = 4
 integer, parameter             :: ipartrad     = 5
 integer, parameter             :: ipart2hrad   = 6
 integer, parameter             :: ipdensrad    = 7
 integer, parameter             :: ip2hdensrad  = 8
 integer, parameter             :: ivirialpart  = 9
 integer, parameter             :: ivirialfluid = 10

 ncols = 10
 allocate(columns(ncols),star_stability(ncols),iorder(npart),iorder_a(npart))
 columns = (/'vol. eq. rad',&
             ' density rad',&
             'mass outside',&
             'frac outside',&
             '    part rad',&
             ' part 2h rad',&
             '  p dens rad',&
             'p2h dens rad',&
             'part. virial',& ! Residual of virial theorem for self-gravitating particles
             'fluid virial'/) ! Residual of virial theorem for fluid

 ! Get order of particles by distance from sink particle core
 call set_r2func_origin(xyzmh_ptmass(1,1),xyzmh_ptmass(2,1),xyzmh_ptmass(3,1))
 call indexxfunc(npart,r2func_origin,xyzh,iorder)

 ! Get density of outermost particle in initial star dump
 if (dump_number == 0) then
    rho_surface = rhoh(xyzh(4,iorder(npart)), particlemass)
 endif

 npart_a = 0
 totvol = 0.
 rhovol = 0.
 virialpart = 0.
 totekin = 0.
 totepot = 0.
 virialintegral= 0.
 do i = 1,npart
    rhopart = rhoh(xyzh(4,i), particlemass)
    totvol = totvol + particlemass / rhopart ! Sum "volume" of all particles
    virialpart = virialpart + particlemass * ( dot_product(fxyzu(1:3,i),xyzh(1:3,i)) + dot_product(vxyzu(1:3,i),vxyzu(1:3,i)) )
    call calc_gas_energies(particlemass,poten(i),xyzh(:,i),vxyzu(:,i),xyzmh_ptmass,phii,epoti,ekini,einti,etoti)
    totekin = totekin + ekini
    totepot = totepot + 0.5*epoti ! Factor of 1/2 to correct for double counting
    if (rhopart > rho_surface) then
       ! Sum "volume" of particles within "surface" of initial star dump
       rhovol = rhovol + particlemass / rhopart
       npart_a = npart_a + 1 ! Count number of particles within "surface" of initial star dump
    endif
    ! Calculate residual of Virial theorem for fluid
    if (ieos == 2) then
       call equationofstate(ieos,ponrhoi,spsoundi,rhopart,xyzh(1,i),xyzh(2,i),xyzh(3,i),tempi,gamma_local=gamma)
    else
       call equationofstate(ieos,ponrhoi,spsoundi,rhopart,xyzh(1,i),xyzh(2,i),xyzh(3,i),tempi,vxyzu(4,i))
    endif
    virialintegral = virialintegral + 3. * ponrhoi * particlemass
 enddo
 virialpart = virialpart / (abs(totepot) + 2.*abs(totekin)) ! Normalisation for the virial
 virialfluid = (virialintegral + totepot) / (abs(virialintegral) + abs(totepot))

 ! Sort particles within "surface" by radius
 call indexxfunc(npart_a,r2func_origin,xyzh,iorder_a)

 mean_rad_num = npart / 200 ! 0.5 percent of particles
 star_stability = 0.
 ! Loop over the outermost npart/200 particles that are within the "surface"
 do i = npart_a - mean_rad_num,npart_a
    j = iorder(i)
    k = iorder_a(i)
    star_stability(ipartrad)    = star_stability(ipartrad)    + separation(xyzh(1:3,j),xyzmh_ptmass(1:3,1))
    star_stability(ipart2hrad)  = star_stability(ipart2hrad)  + separation(xyzh(1:3,j),xyzmh_ptmass(1:3,1)) + xyzh(4,j)
    star_stability(ipdensrad)   = star_stability(ipdensrad)   + separation(xyzh(1:3,k),xyzmh_ptmass(1:3,1))
    star_stability(ip2hdensrad) = star_stability(ip2hdensrad) + separation(xyzh(1:3,k),xyzmh_ptmass(1:3,1)) + xyzh(4,j)
 enddo

 star_stability(ipartrad)    = star_stability(ipartrad)    / real(mean_rad_num)
 star_stability(ipart2hrad)  = star_stability(ipart2hrad)  / real(mean_rad_num)
 star_stability(ipdensrad)   = star_stability(ipdensrad)   / real(mean_rad_num)
 star_stability(ip2hdensrad) = star_stability(ip2hdensrad) / real(mean_rad_num)
 star_stability(ivoleqrad)   = (3. * totvol/(4. * pi))**(1./3.)
 star_stability(idensrad)    = (3. * rhovol/(4. * pi))**(1./3.)
 star_stability(ivirialpart) = virialpart
 star_stability(ivirialfluid)= virialfluid

 if (dump_number == 0) then
    init_radius = star_stability(ivoleqrad)
 endif

 star_stability(imassout) = 0.
 total_mass = xyzmh_ptmass(4,1)
 do i = 1,npart
    if (separation(xyzmh_ptmass(1:3,1),xyzh(1:3,i)) > init_radius) then
       star_stability(imassout) = star_stability(imassout) + particlemass
    endif
    total_mass = total_mass + particlemass
 enddo

 star_stability(imassfracout) = star_stability(imassout) / total_mass
 call write_time_file('star_stability', columns, time, star_stability, ncols, dump_number)
 deallocate(columns)

end subroutine star_stabilisation_suite


!----------------------------------------------------------------
!+
!  Print simulation parameters
!+
!----------------------------------------------------------------
subroutine print_simulation_parameters(npart,particlemass)
 integer, intent(in)            :: npart
 real, intent(in)               :: particlemass
 integer                        :: i

 write(*,"(/,3(a,es10.3,1x),a)") '     Mass: ',umass,    'g       Length: ',udist,  'cm     Time: ',utime,'s'
 write(*,"(3(a,es10.3,1x),a)") '  Density: ',unit_density, 'g/cm^3  Energy: ',unit_energ,'erg    En/m: ',unit_ergg,'erg/g'
 write(*,"(3(a,es10.3,1x),a)") ' Velocity: ',unit_velocity,'cm/s    Bfield: ',unit_Bfield,'G  Pressure: ',&
                                     unit_pressure,'g/cm s^2'
 write(*,"(2(a,es10.3,1x),/)")   '        G: ', gg*umass*utime**2/udist**3,'             c: ',c*utime/udist

 do i=1,nptmass
    if (xyzmh_ptmass(4,i) > 0.) then
       write(*,'(A,I2,A,ES10.3,A,ES10.3)') 'Point mass ',i,': M = ',xyzmh_ptmass(4,i),' and h_soft = ',xyzmh_ptmass(ihsoft,i)
    endif
 enddo
 write(*,"(A,ES10.3)")  'Sink-sink separation: ', separation(xyzmh_ptmass(1:3,1), xyzmh_ptmass(1:3,2))

 write(*,'(A,I7,A,ES10.3)') 'Gas particles : ',npart,' particles, each of mass ',particlemass

end subroutine print_simulation_parameters


!----------------------------------------------------------------
!+
!  Write quantities (up to four) to divv file
!+
!----------------------------------------------------------------
subroutine output_divv_files(time,dumpfile,npart,particlemass,xyzh,vxyzu)
 use part,              only:eos_vars,itemp
 use eos,               only:entropy
 use eos_mesa,          only:get_eos_kappa_mesa
 use mesa_microphysics, only:getvalue_mesa
 use sortutils,         only:set_r2func_origin,r2func_origin,indexxfunc
 use ionization_mod,    only:calc_thermal_energy,ionisation_fraction
 integer, intent(in)          :: npart
 character(len=*), intent(in) :: dumpfile
 real, intent(in)             :: time,particlemass
 real, intent(inout)          :: xyzh(:,:),vxyzu(:,:)
 integer                      :: i,k,Nquantities,ierr,iu
 integer, save                :: quantities_to_calculate(4)
 integer, allocatable         :: iorder(:)
 real                         :: ekini,einti,epoti,ethi,phii,rhopart,ponrhoi,spsoundi,tempi,&
                                 omega_orb,kappai,kappat,kappar,pgas,mu,entropyi,&
                                 dum1,dum2,dum3,dum4,dum5
 real, allocatable, save      :: init_entropy(:)
 real, allocatable            :: quant(:,:)
 real, dimension(3)           :: com_xyz,com_vxyz,xyz_a,vxyz_a

 allocate(quant(4,npart))
 Nquantities = 12
 if (dump_number == 0) then
    print "(12(a,/))",&
           '1) Total energy (kin + pot + therm)', &
           '2) Mach number', &
           '3) Opacity from MESA tables', &
           '4) Gas omega w.r.t. effective CoM', &
           '5) Fractional difference between gas and orbital omega', &
           '6) MESA EoS specific entropy', &
           '7) Fractional entropy gain', &
           '8) Specific recombination energy', &
           '9) Total energy (kin + pot)', &
           '10) Mass coordinate', &
           '11) Gas omega w.r.t. CoM', &
           '12) Gas omega w.r.t. sink 1'

    quantities_to_calculate = (/1,2,4,5/)
    call prompt('Choose first quantity to compute ',quantities_to_calculate(1),1,Nquantities)
    call prompt('Choose second quantity to compute ',quantities_to_calculate(2),1,Nquantities)
    call prompt('Choose third quantity to compute ',quantities_to_calculate(3),1,Nquantities)
    call prompt('Choose fourth quantity to compute ',quantities_to_calculate(4),1,Nquantities)
 endif

 ! Calculations performed outside loop over particles
 call compute_energies(time)
 omega_orb = 0.
 com_xyz = 0.
 com_vxyz = 0.
 do k=1,4
    select case (quantities_to_calculate(k))
    case(1,2,3,6,8,9) ! Nothing to do
    case(4,5,11,12) ! Fractional difference between gas and orbital omega
       if (quantities_to_calculate(k) == 4 .or. quantities_to_calculate(k) == 5) then
          com_xyz  = (xyzmh_ptmass(1:3,1)*xyzmh_ptmass(4,1) + xyzmh_ptmass(1:3,2)*xyzmh_ptmass(4,2)) &
                     / (xyzmh_ptmass(4,1) + xyzmh_ptmass(4,2))
          com_vxyz = (vxyz_ptmass(1:3,1)*xyzmh_ptmass(4,1)  + vxyz_ptmass(1:3,2)*xyzmh_ptmass(4,2))  &
                     / (xyzmh_ptmass(4,1) + xyzmh_ptmass(4,2))
       elseif (quantities_to_calculate(k) == 11 .or. quantities_to_calculate(k) == 12) then
          com_xyz = xyzmh_ptmass(1:3,1)
          com_vxyz = vxyz_ptmass(1:3,1)
       endif
       do i=1,nptmass
          xyz_a(1:3) = xyzmh_ptmass(1:3,i) - com_xyz(1:3)
          vxyz_a(1:3) = vxyz_ptmass(1:3,i) - com_vxyz(1:3)
          omega_orb = omega_orb + 0.5 * (-xyz_a(2) * vxyz_a(1) + xyz_a(1) * vxyz_a(2)) / dot_product(xyz_a(1:2), xyz_a(1:2))
       enddo
    case(7)
       if (dump_number==0) allocate(init_entropy(npart))
    case(10)
       call set_r2func_origin(0.,0.,0.)
       allocate(iorder(npart))
       call indexxfunc(npart,r2func_origin,xyzh,iorder)
    case default
       print*,"Error: Requested quantity is invalid."
       stop
    end select
 enddo

 ! Calculations performed in loop over particles
 do i=1,npart
    do k=1,4
       select case (quantities_to_calculate(k))
       case(1,9) ! Total energy (kin + pot + therm)
          rhopart = rhoh(xyzh(4,i), particlemass)
          call equationofstate(ieos,ponrhoi,spsoundi,rhopart,xyzh(1,i),xyzh(2,i),xyzh(3,i),tempi,vxyzu(4,i))
          call calc_gas_energies(particlemass,poten(i),xyzh(:,i),vxyzu(:,i),xyzmh_ptmass,phii,epoti,ekini,einti,dum1)
          if (quantities_to_calculate(k)==1) then
             call calc_thermal_energy(particlemass,ieos,xyzh(:,i),vxyzu(:,i),ponrhoi*rhopart,eos_vars(itemp,i),gamma,ethi)
             quant(k,i) = (ekini + epoti + ethi) / particlemass ! Specific energy
          elseif (quantities_to_calculate(k)==9) then
             quant(k,i) = (ekini + epoti) / particlemass ! Specific energy
          endif

       case(2) ! Mach number
          rhopart = rhoh(xyzh(4,i), particlemass)
          call equationofstate(ieos,ponrhoi,spsoundi,rhopart,xyzh(1,i),xyzh(2,i),xyzh(3,i),tempi,vxyzu(4,i))
          quant(k,i) = distance(vxyzu(1:3,i)) / spsoundi

       case(3) ! Opacity from MESA tables
          rhopart = rhoh(xyzh(4,i), particlemass)
          call ionisation_fraction(rhopart*unit_density,eos_vars(itemp,i),X_in,1.-X_in-Z_in,dum1,dum2,dum3,dum4,dum5)
          if (ieos == 10) then
             call get_eos_kappa_mesa(rhopart*unit_density,eos_vars(itemp,i),kappai,kappat,kappar)
             quant(k,i) = kappai
          else
             quant(k,i) = 0.
          endif

       case(4,11,12) ! Gas omega w.r.t. effective CoM
          xyz_a  = xyzh(1:3,i)  - com_xyz(1:3)
          vxyz_a = vxyzu(1:3,i) - com_vxyz(1:3)
          quant(k,i) = (-xyz_a(2) * vxyz_a(1) + xyz_a(1) * vxyz_a(2)) / dot_product(xyz_a(1:2), xyz_a(1:2))

       case(5) ! Fractional difference between gas and orbital omega
          xyz_a  = xyzh(1:3,i)  - com_xyz(1:3)
          vxyz_a = vxyzu(1:3,i) - com_vxyz(1:3)
          quant(k,i) = (-xyz_a(2) * vxyz_a(1) + xyz_a(1) * vxyz_a(2)) / dot_product(xyz_a(1:2), xyz_a(1:2))
          quant(k,i) = (quant(k,i) - omega_orb) / omega_orb

       case(6,7) ! Calculate MESA EoS entropy
          entropyi = 0.
          rhopart = rhoh(xyzh(4,i), particlemass)
          call equationofstate(ieos,ponrhoi,spsoundi,rhopart,xyzh(1,i),xyzh(2,i),xyzh(3,i),tempi,vxyzu(4,i))
          if (ieos==10) then
             call getvalue_mesa(rhopart*unit_density,vxyzu(4,i)*unit_ergg,3,pgas,ierr) ! Get gas pressure
             mu = rhopart*unit_density * Rg * eos_vars(itemp,i) / pgas
             entropyi = entropy(rhopart*unit_density,ponrhoi*rhopart*unit_pressure,mu,3,vxyzu(4,i)*unit_ergg,ierr)
          elseif (ieos==2) then
             entropyi = entropy(rhopart*unit_density,ponrhoi*rhopart*unit_pressure,gmw,1)
          endif

          if (quantities_to_calculate(k) == 7) then
             if (dump_number == 0) then
                init_entropy(i) = entropyi ! Store initial entropy on each particle
             endif
             quant(k,i) = entropyi/init_entropy(i) - 1.
          elseif (quantities_to_calculate(k) == 6) then
             quant(k,i) = entropyi
          endif

       case(8) ! Specific recombination energy
          rhopart = rhoh(xyzh(4,i), particlemass)
          call equationofstate(ieos,ponrhoi,spsoundi,rhopart,xyzh(1,i),xyzh(2,i),xyzh(3,i),tempi,vxyzu(4,i))
          call calc_thermal_energy(particlemass,ieos,xyzh(:,i),vxyzu(:,i),ponrhoi*rhopart,eos_vars(itemp,i),gamma,ethi)
          quant(k,i) = vxyzu(4,i) - ethi / particlemass ! Specific energy

       case(10) ! Mass coordinate
          quant(k,iorder(i)) = real(i,kind=kind(time)) * particlemass

       case default
          print*,"Error: Requested quantity is invalid."
          stop
       end select
    enddo
 enddo

 open(newunit=iu,file=trim(dumpfile)//".divv",status='replace',form='unformatted')
 do k=1,4
    write(iu) (quant(k,i),i=1,npart)
 enddo
 close(iu)

end subroutine output_divv_files



!!!!! EoS surfaces !!!!!
subroutine eos_surfaces
 integer :: i, j, ierr
 real    :: rho_array(1000) = (/ (10**(i/10000.), i=-180000,-30150,150) /)
 real    :: eni_array(1000) = (/ (10**(i/10000.), i=120000,149970,30) /)
 real    :: temp_array(400) = (/ (10**(i/1000.), i=3000,6990,10) /)
 real    :: kappa_array(1000,400)
 real    :: gam1_array(1000,1000)
 real    :: pres_array(1000,1000)
 real    :: dum(1000,1000)
 real    :: kappat, kappar


 do i=1,size(rho_array)
    do j=1,size(eni_array)
       if (j < size(temp_array) + 1) then
          call get_eos_kappa_mesa(rho_array(i),temp_array(j),kappa_array(i,j),kappat,kappar)
       endif
       call get_eos_pressure_temp_gamma1_mesa(rho_array(i),eni_array(j),pres_array(i,j),dum(i,j),gam1_array(i,j),ierr)
       !call get_eos_pressure_temp_mesa(rho_array(i),eni_array(j),pres_array(i,j),temp)
       !pres_array(i,j) = eni_array(j)*rho_array(i)*0.66667 / pres_array(i,j)
    enddo
 enddo

 open(unit=1000, file='mesa_eos_pressure.out', status='replace')

 !Write data to file
 do i=1,1000
    write(1000,"(1000(3x,es18.11e2,1x))") pres_array(i,:)
 enddo

 close(unit=1000)

 open(unit=1002, file='mesa_eos_gamma.out', status='replace')

 !Write data to file
 do i=1,1000
    write(1002,"(1000(3x,es18.11e2,1x))") gam1_array(i,:)
 enddo

 close(unit=1002)

 open(unit=1001, file='mesa_eos_kappa.out', status='replace')

 !Write data to file
 do i=1,1000
    write(1001,"(400(3x,es18.11e2,1x))") kappa_array(i,:)
 enddo

 close(unit=1001)

end subroutine eos_surfaces


!----------------------------------------------------------------
!+
!  Particle tracker: Paint the life of a particle
!+
!----------------------------------------------------------------
subroutine track_particle(time,particlemass,xyzh,vxyzu)
 use part, only:eos_vars,itemp
 use eos,  only:entropy
 use mesa_microphysics, only:getvalue_mesa
 use ionization_mod, only:calc_thermal_energy,ionisation_fraction
 real, intent(in)        :: time,particlemass
 real, intent(inout)     :: xyzh(:,:),vxyzu(:,:)
 integer, parameter      :: nparttotrack=10,ncols=17
 real                    :: r,v,rhopart,ponrhoi,Si,spsoundi,tempi,machi,xh0,xh1,xhe0,xhe1,xhe2,&
                            ekini,einti,epoti,ethi,etoti,dum,phii,pgas,mu
 real, dimension(ncols)  :: datatable
 character(len=17)       :: filenames(nparttotrack),columns(ncols)
 integer                 :: i,k,partID(nparttotrack),ientropy,ierr

 partID = (/ 1,2,3,4,5,6,7,8,9,10 /)
 columns = (/ '      r',&
              '      v',&
              '    rho',&
              '   temp',&
              'entropy',&
              'spsound',&
              '   mach',&
              '   ekin',&
              '   epot',&
              '    eth',&
              '   eint',&
              '   etot',&
              '    xHI',&
              '   xHII',&
              '   xHeI',&
              '  xHeII',&
              ' xHeIII' /)

 call compute_energies(time)

 do i=1,nparttotrack
    write (filenames(i),"(a1,i7.7)") "p", partID(i)
 enddo

 do k=1,nparttotrack
    i = partID(k)
    r = separation(xyzh(1:3,i),xyzmh_ptmass(1:3,1))
    v = separation(vxyzu(1:3,i),vxyz_ptmass(1:3,1))
    rhopart = rhoh(xyzh(4,i), particlemass)
    call equationofstate(ieos,ponrhoi,spsoundi,rhopart,xyzh(1,i),xyzh(2,i),xyzh(3,i),tempi,vxyzu(4,i))
    machi = v / spsoundi
    select case(ieos)
    case(2)
       ientropy = 1
    case(10,12)
       ientropy = 2
    case default
       ientropy = -1
    end select
    if (ieos==10) then
       call getvalue_mesa(rhopart*unit_density,vxyzu(4,i)*unit_ergg,3,pgas,ierr) ! Get gas pressure
       mu = rhopart*unit_density * Rg * eos_vars(itemp,i) / pgas
    else
       mu = gmw
    endif
    ! MESA ENTROPY
    Si = 0.
    if (ieos==10) then
       Si = entropy(rhopart*unit_density,ponrhoi*rhopart*unit_pressure,mu,3,vxyzu(4,i)*unit_ergg,ierr)
    endif
    ! MESA ENTROPY
    !  Si = entropy(rhopart*unit_density,ponrhoi*rhopart*unit_pressure,mu,ientropy,vxyzu(4,i)*unit_ergg,ierr)
    call calc_gas_energies(particlemass,poten(i),xyzh(:,i),vxyzu(:,i),xyzmh_ptmass,phii,epoti,ekini,einti,dum)
    call calc_thermal_energy(particlemass,ieos,xyzh(:,i),vxyzu(:,i),ponrhoi*rhopart,eos_vars(itemp,i),gamma,ethi)
    etoti = ekini + epoti + ethi
    call ionisation_fraction(rhopart*unit_density,eos_vars(itemp,i),X_in,1.-X_in-Z_in,xh0,xh1,xhe0,xhe1,xhe2)

    ! Write file
    datatable = (/ r,v,rhopart,eos_vars(itemp,i),Si,spsoundi,machi,ekini,epoti,ethi,einti,etoti,xh0,xh1,xhe0,xhe1,xhe2 /)
    call write_time_file(trim(adjustl(filenames(k))),columns,time,datatable,ncols,dump_number)
 enddo

end subroutine track_particle


!----------------------------------------------------------------
!+
!  Optical depth profile
!+
!----------------------------------------------------------------
subroutine tau_profile(time,num,npart,particlemass,xyzh)
 use part, only:eos_vars,itemp
 integer, intent(in)    :: npart,num
 real, intent(in)       :: time,particlemass
 real, intent(inout)    :: xyzh(:,:)
 integer                :: nbins
 real, allocatable      :: rad_part(:),kappa_part(:),rho_part(:)
 real, allocatable      :: kappa_hist(:),rho_hist(:),tau_r(:),sepbins(:)
 real                   :: maxloga,minloga,kappa,kappat,kappar
 character(len=17)      :: filename
 character(len=40)      :: data_formatter
 integer                :: i,unitnum

 call compute_energies(time)
 nbins      = 500

 allocate(rad_part(npart),kappa_part(npart),rho_part(npart))
 rad_part   = 0.
 kappa_part = 0.
 rho_part   = 0.
 minloga    = 0.5
 maxloga    = 4.3

 allocate(rho_hist(nbins),kappa_hist(nbins),sepbins(nbins),tau_r(nbins))
 filename = '      grid_tau.ev'

 do i=1,npart
    rho_part(i) = rhoh(xyzh(4,i), particlemass)
    rad_part(i) = separation(xyzh(1:3,i),xyzmh_ptmass(1:3,1))
    call get_eos_kappa_mesa(rho_part(i)*unit_density,eos_vars(itemp,i),kappa,kappat,kappar)
    kappa_part(i) = kappa ! In cgs units?
 enddo

 call histogram_setup(rad_part(1:npart),kappa_part,kappa_hist,npart,maxloga,minloga,nbins,.true.,.true.)
 call histogram_setup(rad_part(1:npart),rho_part,rho_hist,npart,maxloga,minloga,nbins,.true.,.true.)


 ! Integrate optical depth inwards
 sepbins = (/ (10**(minloga + (i-1) * (maxloga-minloga)/real(nbins)), i=1,nbins) /) ! Create log-uniform bins
 ! Convert to cgs units (kappa has already been outputted in cgs)
 rho_hist = rho_hist * unit_density
 sepbins = sepbins * udist ! udist should be Rsun in cm

 tau_r(nbins) = 0.
 do i=nbins,2,-1
    tau_r(i-1) = tau_r(i) + kappa_hist(i) * rho_hist(i) * (sepbins(i+1) - sepbins(i))
 enddo

 ! Write data row
 write(data_formatter, "(a,I5,a)") "(", nbins+1, "(3x,es18.10e3,1x))"
 if (num == 0) then
    unitnum = 1000
    open(unit=unitnum, file=trim(adjustl(filename)), status='replace')
    write(unitnum, "(a)") '# Optical depth profile'
    close(unit=unitnum)
 endif
 unitnum=1002
 open(unit=unitnum, file=trim(adjustl(filename)), position='append')
 write(unitnum,data_formatter) time,tau_r
 close(unit=unitnum)

end subroutine tau_profile

!----------------------------------------------------------------
!+
!  Sound crossing time profile
!+
!----------------------------------------------------------------
subroutine tconv_profile(time,num,npart,particlemass,xyzh,vxyzu)
 use part,  only:itemp
 use eos,   only:get_spsound
 use units, only:unit_velocity
 integer, intent(in)    :: npart,num
 real, intent(in)       :: time,particlemass
 real, intent(inout)    :: xyzh(:,:),vxyzu(:,:)
 integer                :: nbins
 real, allocatable      :: rad_part(:),cs_part(:)
 real, allocatable      :: cs_hist(:),tconv(:),sepbins(:)
 real                   :: maxloga,minloga,rhoi
 character(len=17)      :: filename
 character(len=40)      :: data_formatter
 integer                :: i,unitnum

 call compute_energies(time)
 nbins      = 500
 allocate(rad_part(npart),cs_part(npart))
 rad_part   = 0.
 cs_part   = 0.
 minloga    = 0.5
 maxloga    = 4.3

 allocate(cs_hist(nbins),sepbins(nbins),tconv(nbins))
 filename = '    grid_tconv.ev'

 do i=1,npart
    rhoi = rhoh(xyzh(4,i), particlemass)
    rad_part(i) = separation(xyzh(1:3,i),xyzmh_ptmass(1:3,1))
    cs_part(i) = get_spsound(eos_type=ieos,xyzi=xyzh(:,i),rhoi=rhoi,vxyzui=vxyzu(:,i),gammai=gamma,mui=gmw,Xi=X_in,Zi=Z_in)
 enddo

 call histogram_setup(rad_part(1:npart),cs_part,cs_hist,npart,maxloga,minloga,nbins,.true.,.true.)

 ! Integrate sound-crossing time from surface inwards
 sepbins = (/ (10**(minloga + (i-1) * (maxloga-minloga)/real(nbins)), i=1,nbins) /) ! Create log-uniform bins
 ! Convert to cgs units
 cs_hist = cs_hist * unit_velocity
 sepbins = sepbins * udist ! udist should be Rsun in cm

 tconv(nbins) = 0.
 do i=nbins,2,-1
    if (cs_hist(i) < tiny(1.)) then
       tconv(i-1) = tconv(i)
    else
       tconv(i-1) = tconv(i) + (sepbins(i+1) - sepbins(i)) / cs_hist(i)
    endif
 enddo

 ! Write data row
 write(data_formatter, "(a,I5,a)") "(", nbins+1, "(3x,es18.10e3,1x))"
 if (num == 0) then
    unitnum = 1000
    open(unit=unitnum, file=trim(adjustl(filename)), status='replace')
    write(unitnum, "(a)") '# Sound crossing time profile'
    close(unit=unitnum)
 endif
 unitnum=1002
 open(unit=unitnum, file=trim(adjustl(filename)), position='append')
 write(unitnum,data_formatter) time,tconv
 close(unit=unitnum)

 deallocate(rad_part,cs_part)

end subroutine tconv_profile


!----------------------------------------------------------------
!+
!  Histogram of optical depth at hydrogen recombination
!+
!----------------------------------------------------------------
subroutine recombination_tau(time,npart,particlemass,xyzh,vxyzu)
 use part, only:eos_vars,itemp
 use ionization_mod, only:calc_thermal_energy,ionisation_fraction
 integer, intent(in)    :: npart
 real,    intent(in)    :: time,particlemass
 real,    intent(inout) :: xyzh(:,:),vxyzu(:,:)
 integer                :: nbins
 integer, allocatable   :: recombined_pid(:)
 real, allocatable      :: rad_part(:),kappa_part(:),rho_part(:)
 real, allocatable, save:: tau_recombined(:)
 real, allocatable      :: kappa_hist(:),rho_hist(:),tau_r(:),sepbins(:),sepbins_cm(:)
 logical, allocatable, save :: prev_recombined(:)
 real                   :: maxloga,minloga,kappa,kappat,kappar,xh0,xh1,xhe0,xhe1,xhe2,&
                           ponrhoi,spsoundi,tempi,etoti,ekini,einti,epoti,ethi,phii,dum
 real, parameter        :: recomb_th=0.9
 integer                :: i,j,nrecombined,bin_ind

 call compute_energies(time)
 allocate(rad_part(npart),kappa_part(npart),rho_part(npart),recombined_pid(npart))
 rad_part   = 0.
 kappa_part = 0.
 rho_part   = 0.
 nbins      = 300 ! Number of radial bins
 minloga    = 0.5
 maxloga    = 4.3
 allocate(rho_hist(nbins),kappa_hist(nbins),sepbins(nbins),sepbins_cm(nbins),tau_r(nbins))
 if (dump_number == 0) then
    allocate(tau_recombined(npart),prev_recombined(npart))
    tau_recombined = -1. ! Store tau of newly-recombined particles. -ve data means particle never recombined]
    prev_recombined = .false. ! All hydrogen is ionised at the start
 endif

 j=0
 do i=1,npart
    rho_part(i) = rhoh(xyzh(4,i), particlemass)
    rad_part(i) = separation(xyzh(1:3,i),xyzmh_ptmass(1:3,1))
    call equationofstate(ieos,ponrhoi,spsoundi,rho_part(i),xyzh(1,i),xyzh(2,i),xyzh(3,i),tempi,vxyzu(4,i))
    call get_eos_kappa_mesa(rho_part(i)*unit_density,eos_vars(itemp,i),kappa,kappat,kappar)
    kappa_part(i) = kappa ! In cgs units
    call ionisation_fraction(rho_part(i)*unit_density,eos_vars(itemp,i),X_in,1.-X_in-Z_in,xh0,xh1,xhe0,xhe1,xhe2)
    call calc_gas_energies(particlemass,poten(i),xyzh(:,i),vxyzu(:,i),xyzmh_ptmass,phii,epoti,ekini,einti,dum) ! Calculate total energy
    call calc_thermal_energy(particlemass,ieos,xyzh(:,i),vxyzu(:,i),ponrhoi*rho_part(i),eos_vars(itemp,i),gamma,ethi)
    etoti = ekini + epoti + ethi
    if ((xh0 > recomb_th) .and. (.not. prev_recombined(i)) .and. (etoti < 0.)) then ! Recombination event and particle is still bound
       j=j+1
       recombined_pid(j) = i
       prev_recombined(i) = .true.
    else
       prev_recombined(i) = .false.
    endif
 enddo
 nrecombined = j

 call histogram_setup(rad_part(1:npart),kappa_part,kappa_hist,npart,maxloga,minloga,nbins,.true.,.true.)
 call histogram_setup(rad_part(1:npart),rho_part,rho_hist,npart,maxloga,minloga,nbins,.true.,.true.)

 ! Integrate optical depth inwards
 sepbins = (/ (10.**(minloga + (i-1) * (maxloga-minloga)/real(nbins)), i=1,nbins) /) ! Create log-uniform bins

 ! Convert to cgs units (kappa has already been outputted in cgs)
 rho_hist = rho_hist * unit_density
 sepbins_cm = sepbins * udist ! udist should be Rsun in g

 ! Integrate bins in tau(r)
 tau_r(nbins) = 0.
 do i=nbins,2,-1
    tau_r(i-1) = tau_r(i) + kappa_hist(i) * rho_hist(i) * (sepbins_cm(i+1) - sepbins_cm(i))
 enddo

 ! Integrate optical depth for each newly recombined particle
 do j=1,nrecombined
    i = recombined_pid(j)
    bin_ind = 1 + nint( nbins * ( log10(rad_part(i))-minloga ) / (maxloga-minloga) )   ! Find radial bin of recombined particle
    tau_recombined(i) = tau_r(bin_ind)
 enddo
 ! Trick write_time_file into writing my data table
 if (dump_number == 320) then
    do i=1,npart
       call write_time_file("recombination_tau",(/'          tau'/),-1.,tau_recombined(i),1,i-1) ! Set num = i-1 so that header will be written for particle 1 and particle 1 only
    enddo
 endif

end subroutine recombination_tau


!----------------------------------------------------------------
!+
!  Energy histogram
!+
!----------------------------------------------------------------
subroutine energy_hist(time,npart,particlemass,xyzh,vxyzu)
 use part, only:eos_vars,itemp
 use ionization_mod, only:calc_thermal_energy
 integer, intent(in)            :: npart
 real, intent(in)               :: time,particlemass
 real, intent(inout)            :: xyzh(:,:),vxyzu(:,:)
 character(len=17), allocatable :: filename(:)
 character(len=40)              :: data_formatter
 integer                        :: nbins,nhists,i,unitnum
 real, allocatable              :: hist(:),coord(:,:),Emin(:),Emax(:)
 real                           :: rhopart,ponrhoi,spsoundi,tempi,phii,epoti,ekini,einti,ethi,dum
 real, allocatable              :: quant(:)
 logical                        :: ilogbins

 nhists = 3
 nbins = 500
 allocate(filename(nhists),coord(npart,nhists),hist(nbins),Emin(nhists),Emax(nhists))
 Emin = (/ -0.0446, 0., 0. /)
 Emax = (/ 0.0315, 0.0105, 0.0105 /)
 ilogbins = .false.
 filename = (/ '       hist_kp.ev', &
               '     hist_erec.ev', &
               '      hist_eth.ev' /)

 allocate(quant(npart))
 quant = (/ (1., i=1,npart) /)
 do i=1,npart
    rhopart = rhoh(xyzh(4,i), particlemass)
    call equationofstate(ieos,ponrhoi,spsoundi,rhopart,xyzh(1,i),xyzh(2,i),xyzh(3,i),tempi,vxyzu(4,i))
    call calc_gas_energies(particlemass,poten(i),xyzh(:,i),vxyzu(:,i),xyzmh_ptmass,phii,epoti,ekini,einti,dum)
    if (ieos==10 .or. ieos==20) then
       call calc_thermal_energy(particlemass,ieos,xyzh(:,i),vxyzu(:,i),ponrhoi*rhopart,eos_vars(itemp,i),gamma,ethi)
    else
       ethi = einti
    endif
    coord(i,1) = (ekini + epoti)/particlemass
    coord(i,2) = vxyzu(4,i) - ethi/particlemass
    coord(i,3) = ethi/particlemass
 enddo

 write(data_formatter, "(a,I5,a)") "(", nbins+1, "(3x,es18.10e3,1x))"
 do i=1,nhists
    call histogram_setup(coord(:,i),quant,hist,npart,Emax(i),Emin(i),nbins,.false.,ilogbins)
    if (dump_number == 0) then
       unitnum = 1000
       open(unit=unitnum, file=trim(adjustl(filename(i))), status='replace')
       close(unit=unitnum)
    endif
    unitnum=1001+i
    open(unit=unitnum, file=trim(adjustl(filename(i))), status='old', position='append')
    write(unitnum,data_formatter) time,hist
    close(unit=unitnum)
 enddo

end subroutine energy_hist


!----------------------------------------------------------------
!+
!  Energy profile
!+
!----------------------------------------------------------------
subroutine energy_profile(time,npart,particlemass,xyzh,vxyzu)
 use part,              only:eos_vars,itemp
 use eos,               only:entropy
 use mesa_microphysics, only:getvalue_mesa
 use ionization_mod,    only:calc_thermal_energy,ionisation_fraction
 integer, intent(in)    :: npart
 real, intent(in)       :: time,particlemass
 real, intent(inout)    :: xyzh(:,:),vxyzu(:,:)
 integer                :: nbins
 real, allocatable      :: coord(:)
 real, allocatable      :: hist(:),quant(:,:)
 real                   :: ekini,einti,epoti,ethi,phii,pgas,mu,dum,rhopart,ponrhoi,spsoundi,tempi,&
                           maxcoord,mincoord,xh0,xh1,xhe0,xhe1,xhe2
 character(len=17), allocatable :: filename(:),headerline(:)
 character(len=40)      :: data_formatter
 integer                :: i,k,unitnum,ierr,ientropy,nvars
 integer, allocatable   :: iorder(:)
 integer, save          :: iquantity
 logical                :: ilogbins
 logical, save          :: use_mass_coord

 if (dump_number==0) then
    iquantity = 1
    use_mass_coord = .false.
    print "(4(/,a))",'1. Energy',&
                     '2. Entropy',&
                     '3. Bernoulli energy',&
                     '4. Ion fractions'
    call prompt("Select quantity to calculate",iquantity,1,4)
    call prompt("Bin in mass coordinates instead of radius?",use_mass_coord)
 endif

 nbins = 500
 allocate(hist(nbins))
 if (use_mass_coord) then
    mincoord  = 3.8405  ! Min. mass coordinate
    maxcoord  = 12.0 ! Max. mass coordinate
    ilogbins = .false.
 else
    mincoord  = 0.5  ! Min. log(r)
    maxcoord  = 4.3  ! Max. log(r)
    ilogbins = .true.
 endif

 call compute_energies(time)

 ! Allocate arrays for single variable outputs
 if ( (iquantity==1) .or. (iquantity==2) .or. (iquantity==3) ) then
    nvars = 1
 else
    nvars = 5
 endif
 allocate(filename(nvars),headerline(nvars),quant(npart,nvars),coord(npart))

 coord = 0.
 quant = 0.
 select case (iquantity)
 case(1) ! Energy
    filename = '     grid_Etot.ev'
    headerline = '# Energy profile '
 case(2) ! Entropy
    filename = '  grid_entropy.ev'
    headerline = '# Entropy profile'
    select case(ieos)
    case(2)
       ientropy = 1
    case(12)
       ientropy = 2
    case(10,20)
       ientropy = 3
    case default
       ientropy = -1
    end select
 case(3) ! Bernoulli energy (per unit mass)
    filename = 'grid_bernoulli.ev'
    headerline = '# Bernoulli prof.'
 case(4) ! Ion fraction profiles
    filename = (/ '       grid_HI.ev', &
                  '      grid_HII.ev', &
                  '      grid_HeI.ev', &
                  '     grid_HeII.ev', &
                  '    grid_HeIII.ev' /)
    headerline = (/ '             # HI', &
                    '            # HII', &
                    '            # HeI', &
                    '           # HeII', &
                    '          # HeIII' /)
 end select

 allocate(iorder(npart))
 if (use_mass_coord) then
    call set_r2func_origin(xyzmh_ptmass(1,1),xyzmh_ptmass(2,1),xyzmh_ptmass(3,1)) ! Order particles by distance from core
    call indexxfunc(npart,r2func_origin,xyzh,iorder)
 else
    iorder = (/(i, i=1,npart, 1)/) ! Have iorder(k) be same as k
 endif

 do k=1,npart
    i = iorder(k) ! Loop from innermost to outermost particle
    if (use_mass_coord) then
       coord(i) = real(k-1) ! Number of particles interior to particle k
    else
       coord(i) = separation(xyzh(1:3,i),xyzmh_ptmass(1:3,1))
    endif

    rhopart = rhoh(xyzh(4,i), particlemass)
    call equationofstate(ieos,ponrhoi,spsoundi,rhopart,xyzh(1,i),xyzh(2,i),xyzh(3,i),tempi,vxyzu(4,i))
    select case (iquantity)
    case(1) ! Energy
       call calc_gas_energies(particlemass,poten(i),xyzh(:,i),vxyzu(:,i),xyzmh_ptmass,phii,epoti,ekini,einti,dum)
       call calc_thermal_energy(particlemass,ieos,xyzh(:,i),vxyzu(:,i),ponrhoi*rhopart,eos_vars(itemp,i),gamma,ethi)
       quant(i,1) = ekini + epoti + ethi
    case(2) ! Entropy
       if ((ieos==10) .and. (ientropy==2)) then
          call getvalue_mesa(rhopart*unit_density,vxyzu(4,i)*unit_ergg,3,pgas,ierr) ! Get gas pressure
          mu = rhopart*unit_density * Rg * eos_vars(itemp,i) / pgas
       else
          mu = gmw
       endif
       if ((ieos==10) .and. (ientropy==3)) then
          quant(i,1) = entropy(rhopart*unit_density,ponrhoi*rhopart*unit_pressure,mu,ientropy,vxyzu(4,i)*unit_ergg,ierr)
       else
          quant(i,1) = entropy(rhopart*unit_density,ponrhoi*rhopart*unit_pressure,mu,ientropy,ierr=ierr)
       endif
    case(3) ! Bernoulli energy (per unit mass)
       call calc_gas_energies(particlemass,poten(i),xyzh(:,i),vxyzu(:,i),xyzmh_ptmass,phii,epoti,ekini,einti,dum)
       quant(i,1) = 0.5*dot_product(vxyzu(1:3,i),vxyzu(1:3,i)) + ponrhoi + vxyzu(4,i) + epoti/particlemass ! 1/2 v^2 + P/rho + phi
    case(4) ! Ion fraction
       call ionisation_fraction(rhopart*unit_density,eos_vars(itemp,i),X_in,1.-X_in-Z_in,xh0,xh1,xhe0,xhe1,xhe2)
       quant(i,1) = xh0
       quant(i,2) = xh1
       quant(i,3) = xhe0
       quant(i,4) = xhe1
       quant(i,5) = xhe2
    end select
 enddo

 if (use_mass_coord) coord = coord * particlemass + xyzmh_ptmass(4,1)

 write(data_formatter, "(a,I5,a)") "(", nbins+1, "(3x,es18.10e3,1x))"
 do i=1,nvars
    call histogram_setup(coord,quant(:,i),hist,npart,maxcoord,mincoord,nbins,.true.,ilogbins)
    if (dump_number == 0) then
       unitnum = 1000
       open(unit=unitnum, file=trim(adjustl(filename(i))), status='replace')
       write(unitnum, "(a)") trim(headerline(i))
       close(unit=unitnum)
    endif
    unitnum=1001+i
    open(unit=unitnum, file=trim(adjustl(filename(i))), status='old', position='append')
    write(unitnum,data_formatter) time,hist
    close(unit=unitnum)
 enddo
end subroutine energy_profile


!----------------------------------------------------------------
!+
!  Rotation profiles
!+
!----------------------------------------------------------------
subroutine rotation_profile(time,num,npart,xyzh,vxyzu)
 use vectorutils, only:cross_product3D
 integer, intent(in)          :: npart,num
 real, intent(in)             :: time
 real, intent(inout)          :: xyzh(:,:),vxyzu(:,:)
 integer                      :: nbins
 real, allocatable            :: rad_part(:)
 real, allocatable            :: hist_var(:),dist_part(:,:)
 real                         :: minloga,maxloga,sep_vector(3),vel_vector(3),J_vector(3),xyz_origin(3),vxyz_origin(3),omega,vphi
 character(len=17), allocatable :: grid_file(:)
 character(len=40)            :: data_formatter
 integer                      :: i,unitnum,nfiles,iradius

 nbins = 500
 minloga = 0.5
 maxloga = 4.3
 iradius = 1 ! 1: Bin by cylindrical radius; 2: Bin by spherical radius; 3: Bin by cylindrical radius from CM

 nfiles = 2
 allocate(hist_var(nbins),grid_file(nfiles),dist_part(nfiles,npart),rad_part(npart))
 rad_part = 0.
 dist_part = 0.
 grid_file = (/ '    grid_omega.ev', &
                '       grid_Jz.ev' /)

 select case (iradius)
 case(1,2) ! Take donor core as origin
    xyz_origin = xyzmh_ptmass(1:3,1)
    vxyz_origin = vxyz_ptmass(1:3,1)
 case(3) ! Take sink CM as origin
    xyz_origin = (xyzmh_ptmass(1:3,1)*xyzmh_ptmass(4,1) + xyzmh_ptmass(1:3,2)*xyzmh_ptmass(4,2)) / (xyzmh_ptmass(4,1) + &
                  xyzmh_ptmass(4,2))
    vxyz_origin = (vxyz_ptmass(1:3,1)*xyzmh_ptmass(4,1) + vxyz_ptmass(1:3,2)*xyzmh_ptmass(4,2)) / (xyzmh_ptmass(4,1) + &
                  xyzmh_ptmass(4,2))
 end select

 do i=1,npart
    select case (iradius)
    case(1,3) ! Bin by cylindrical radius
       rad_part(i) = sqrt( dot_product(xyzh(1:2,i) - xyz_origin(1:2), xyzh(1:2,i) - xyz_origin(1:2)) )
    case(2) ! Bin by spherical radius
       rad_part(i) = separation(xyzh(1:3,i),xyz_origin)
    end select

    call get_gas_omega(xyz_origin,vxyz_origin,xyzh(1:3,i),vxyzu(1:3,i),vphi,omega)
    dist_part(1,i) = vphi

    sep_vector = xyzh(1:3,i) - xyz_origin(1:3)
    vel_vector = vxyzu(1:3,i) - vxyz_origin(1:3)
    call cross_product3D(vel_vector, sep_vector, J_vector)
    dist_part(2,i) = dot_product(J_vector, (/0.,0.,1./))
 enddo

 do i=1,nfiles
    call histogram_setup(rad_part(1:npart),dist_part(i,1:npart),hist_var,npart,maxloga,minloga,nbins,.true.,.true.)
    write(data_formatter, "(a,I5,a)") "(", nbins+1, "(3x,es18.10e3,1x))"
    if (num == 0) then
       unitnum = 1000
       open(unit=unitnum, file=trim(adjustl(grid_file(i))), status='replace')
       write(unitnum, "(a)") '# z-component of angular velocity'
       close(unit=unitnum)
    endif
    unitnum=1001+i
    open(unit=unitnum, file=trim(adjustl(grid_file(i))), position='append')
    write(unitnum,data_formatter) time,hist_var(:)
    close(unit=unitnum)
 enddo

end subroutine rotation_profile


!----------------------------------------------------------------
!+
!  Velocity distribution
!+
!----------------------------------------------------------------
subroutine velocity_histogram(time,num,npart,particlemass,xyzh,vxyzu)
 use part,           only:eos_vars,itemp
 use ionization_mod, only:calc_thermal_energy
 real, intent(in)    :: time,particlemass
 integer, intent(in) :: npart,num
 real, intent(inout) :: xyzh(:,:),vxyzu(:,:)
 character(len=40)   :: data_formatter
 character(len=40)   :: file_name1,file_name2
 integer             :: i,iu1,iu2,ncols
 real                :: ponrhoi,rhopart,spsoundi,phii,epoti,ekini,einti,tempi,ethi,dum
 real, allocatable   :: vbound(:),vunbound(:),vr(:)

 allocate(vbound(npart),vunbound(npart),vr(npart))
 do i = 1,npart
    rhopart = rhoh(xyzh(4,i), particlemass)
    call equationofstate(ieos,ponrhoi,spsoundi,rhopart,xyzh(1,i),xyzh(2,i),xyzh(3,i),tempi,vxyzu(4,i))
    call calc_gas_energies(particlemass,poten(i),xyzh(:,i),vxyzu(:,i),xyzmh_ptmass,phii,epoti,ekini,einti,dum)
    call calc_thermal_energy(particlemass,ieos,xyzh(:,i),vxyzu(:,i),ponrhoi*rhopart,eos_vars(itemp,i),gamma,ethi)
    vr(i) = dot_product(xyzh(1:3,i),vxyzu(1:3,i)) / sqrt(dot_product(xyzh(1:3,i),xyzh(1:3,i)))

    if (ekini+epoti > 0.) then
       vbound(i) = -1.e15
       vunbound(i) = vr(i)
    else
       vbound(i) = vr(i)
       vunbound(i) = -1.e15
    endif
 enddo

 ncols = npart
 write(data_formatter, "(a,I6.6,a)") "(", ncols+1, "(2x,es18.11e2))"
 file_name1 = "vel_bound.ev"
 file_name2 = "vel_unbound.ev"

 if (dump_number == 0) then
    open(newunit=iu1, file=file_name1, status='replace')
    open(newunit=iu2, file=file_name2, status='replace')
 else
    open(newunit=iu1, file=file_name1, position='append')
    open(newunit=iu2, file=file_name2, position='append')
 endif

 write(iu1,data_formatter) time,vbound
 write(iu2,data_formatter) time,vunbound
 close(unit=iu1)
 close(unit=iu2)

 deallocate(vbound,vunbound,vr)

end subroutine velocity_histogram


!----------------------------------------------------------------
!+
!  Velocity profile
!+
!----------------------------------------------------------------
subroutine velocity_profile(time,num,npart,particlemass,xyzh,vxyzu)
 real, intent(in)    :: time,particlemass
 integer, intent(in) :: npart,num
 real, intent(inout) :: xyzh(:,:),vxyzu(:,:)
 character(len=40)   :: data_formatter
 character(len=40)   :: file_name
 integer             :: i,nbins,iu,count
 real                :: rmin,rmax,xyz_origin(3),vxyz_origin(3),vphi,omega,&
                        theta1,theta2,tantheta1,tantheta2,tantheta
 real, allocatable, dimension(:) :: rad_part,dist_part,hist

 nbins = 500
 rmin = 0.
 rmax = 5.

 allocate(hist(nbins),dist_part(npart),rad_part(npart))
 dist_part = 0.
 file_name = '  vphi_profile.ev'

 ! Select origin
 xyz_origin = xyzmh_ptmass(1:3,1)
 vxyz_origin = vxyz_ptmass(1:3,1)    
 
 ! Masking in polar angle
 theta1 = 75.   ! Polar angle in deg
 theta2 = 105.
 tantheta1 = tan(theta1*3.14159/180.)
 tantheta2 = tan(theta2*3.14159/180.)

 count = 0
 do i = 1,npart
    rad_part(i) = sqrt( dot_product(xyzh(1:2,i) - xyz_origin(1:2), xyzh(1:2,i) - xyz_origin(1:2)) )  ! Cylindrical radius

    ! Masking in polar angle
    tantheta = rad_part(i)/(xyzh(3,i) - xyzmh_ptmass(3,1))
    if ( (tantheta>0. .and. tantheta<tantheta1) .or. (tantheta<0. .and. tantheta>tantheta2) ) cycle

    call get_gas_omega(xyz_origin,vxyz_origin,xyzh(1:3,i),vxyzu(1:3,i),vphi,omega)
    dist_part(i) = vphi
    count = count + 1
 enddo

 call histogram_setup(rad_part,dist_part,hist,count,rmax,rmin,nbins,.true.,.false.)
 write(data_formatter, "(a,I5,a)") "(", nbins+1, "(3x,es18.10e3,1x))"
 if (num == 0) then
    open(newunit=iu, file=trim(adjustl(file_name)), status='replace')
    write(iu, "(a)") '# Azimuthal velocity profile'
    close(unit=iu)
 endif
 open(newunit=iu, file=trim(adjustl(file_name)), position='append')
 write(iu,data_formatter) time,hist
 close(unit=iu)

end subroutine velocity_profile


!----------------------------------------------------------------
!+
!  Specific z-angular momentum profile
!+
!----------------------------------------------------------------
subroutine angular_momentum_profile(time,num,npart,particlemass,xyzh,vxyzu)
 real, intent(in)    :: time,particlemass
 integer, intent(in) :: npart,num
 real, intent(inout) :: xyzh(:,:),vxyzu(:,:)
 character(len=40)   :: data_formatter
 character(len=40)   :: file_name
 integer             :: i,nbins,iu,count
 real                :: rmin,rmax,xyz_origin(3),vxyz_origin(3),&
                        theta1,theta2,tantheta1,tantheta2,tantheta
 real, allocatable, dimension(:) :: rad_part,dist_part,hist
 
 nbins = 500
 rmin = 0.
 rmax = 5.
 
 allocate(hist(nbins),dist_part(npart),rad_part(npart))
 dist_part = 0.
 file_name = '    jz_profile.ev'
 
 ! Select origin
 xyz_origin = xyzmh_ptmass(1:3,1)
 vxyz_origin = vxyz_ptmass(1:3,1)    
 
 ! Masking in polar angle
 theta1 = 75.   ! Polar angle in deg
 theta2 = 105.
 tantheta1 = tan(theta1*3.14159/180.)
 tantheta2 = tan(theta2*3.14159/180.)
 
 count = 0
 do i = 1,npart
    rad_part(i) = sqrt( dot_product(xyzh(1:2,i) - xyz_origin(1:2), xyzh(1:2,i) - xyz_origin(1:2)) )  ! Cylindrical radius
 
    ! Masking in polar angle
    tantheta = rad_part(i)/(xyzh(3,i) - xyzmh_ptmass(3,1))
    if ( (tantheta>0. .and. tantheta<tantheta1) .or. (tantheta<0. .and. tantheta>tantheta2) ) cycle
 
    dist_part(i) = ( (xyzh(1,i)-xyz_origin(1))*(vxyzu(2,i)-vxyz_origin(2)) - &
                   (xyzh(2,i)-xyz_origin(2))*(vxyzu(1,i)-vxyz_origin(1)) )
    count = count + 1
 enddo
 
 call histogram_setup(rad_part,dist_part,hist,count,rmax,rmin,nbins,.true.,.false.)
 write(data_formatter, "(a,I5,a)") "(", nbins+1, "(3x,es18.10e3,1x))"
 if (num == 0) then
    open(newunit=iu, file=trim(adjustl(file_name)), status='replace')
    write(iu, "(a)") '# z-angular momentum profile'
    close(unit=iu)
 endif
 open(newunit=iu, file=trim(adjustl(file_name)), position='append')
 write(iu,data_formatter) time,hist
 close(unit=iu)
  
end subroutine angular_momentum_profile


!----------------------------------------------------------------
!+
!  Keplerian velocity profile
!+
!----------------------------------------------------------------
subroutine vkep_profile(time,num,npart,particlemass,xyzh,vxyzu)
 use sortutils, only:set_r2func_origin,r2func_origin,find_rank
 use part,      only:iorder=>ll
 real, intent(in)    :: time,particlemass
 integer, intent(in) :: npart,num
 real, intent(inout) :: xyzh(:,:),vxyzu(:,:)
 character(len=40)   :: data_formatter,file_name
 integer             :: i,nbins,iu
 real                :: rmin,rmax,massi,Mtot
 real, allocatable   :: hist(:),rad_part(:),dist_part(:)
 
 nbins = 500
 rmin = 0.
 rmax = 5.

 allocate(hist(nbins),rad_part(npart),dist_part(npart))
 dist_part = 0.
 file_name = '  vkep_profile.ev'

 call set_r2func_origin(xyzmh_ptmass(1,1),xyzmh_ptmass(2,1),xyzmh_ptmass(3,1))
 call find_rank(npart,r2func_origin,xyzh(1:3,:),iorder)

 Mtot = npart*particlemass
 do i = 1,npart
    massi = Mtot * real(iorder(i)-1) / real(npart) + xyzmh_ptmass(4,1)
    rad_part(i) = separation( xyzh(1:3,i), xyzmh_ptmass(1:3,1) )
    dist_part(i) = sqrt(massi/rad_part(i))
 enddo

 call histogram_setup(rad_part,dist_part,hist,npart,rmax,rmin,nbins,.true.,.false.)
 write(data_formatter, "(a,I5,a)") "(", nbins+1, "(3x,es18.10e3,1x))"
 if (num == 0) then
    open(newunit=iu, file=trim(adjustl(file_name)), status='replace')
    write(iu, "(a)") '# Keplerian velocity profile'
    close(unit=iu)
 endif
 open(newunit=iu, file=trim(adjustl(file_name)), position='append')
 write(iu,data_formatter) time,hist
 close(unit=iu)
  
end subroutine vkep_profile


!----------------------------------------------------------------
!+
!  Planet profile
!+
!----------------------------------------------------------------
subroutine planet_profile(num,dumpfile,particlemass,xyzh,vxyzu)
 character(len=*), intent(in) :: dumpfile
 integer, intent(in)        :: num
 real, intent(in)           :: particlemass
 real, intent(inout)        :: xyzh(:,:),vxyzu(:,:)
 character(len=40)          :: file_name
 integer                    :: i,maxrho_ID,iu
 integer, save              :: nplanet
 integer, allocatable, save :: planetIDs(:)
 real                       :: rhoprev
 real, dimension(3)         :: planet_com,planet_vcom,vnorm,ri,Rvec
 real, allocatable          :: R(:),z(:),rho(:)

 call get_planetIDs(nplanet,planetIDs)
 allocate(R(nplanet),z(nplanet),rho(nplanet))

 ! Find highest density in planet
 rhoprev = 0.
 maxrho_ID = planetIDs(1)
 do i = 1,nplanet
    rho(i) = rhoh(xyzh(4,planetIDs(i)), particlemass)
    if (rho(i) > rhoprev) then
       maxrho_ID = planetIDs(i)
       rhoprev = rho(i)
    endif
 enddo
 planet_com = xyzh(1:3,maxrho_ID)
 planet_vcom = vxyzu(1:3,maxrho_ID)
 vnorm = planet_vcom / sqrt(dot_product(planet_vcom,planet_vcom))

 ! Write to file
 file_name = trim(dumpfile)//".dist"
 open(newunit=iu, file=file_name, status='replace')

 ! Record R and z cylindrical coordinates w.r.t. planet_com
 do i = 1,nplanet
    ri = xyzh(1:3,planetIDs(i)) - planet_com ! Particle position w.r.t. planet_com
    z(i) = dot_product(ri, vnorm)
    Rvec = ri - z(i)*vnorm
    R(i) = sqrt(dot_product(Rvec,Rvec))
    write(iu,"(es13.6,2x,es13.6,2x,es13.6)") R(i),z(i),rho(i)
 enddo

 close(unit=iu)

end subroutine planet_profile


!----------------------------------------------------------------
!+
!  Unbound profiles
!+
!----------------------------------------------------------------
subroutine unbound_profiles(time,num,npart,particlemass,xyzh,vxyzu)
 use ionization_mod, only:calc_thermal_energy
 integer, intent(in)                          :: npart,num
 real,    intent(in)                          :: time,particlemass
 real,    intent(inout)                       :: xyzh(:,:),vxyzu(:,:)
 integer, dimension(4)                        :: npart_hist
 real,    dimension(5,npart)                  :: dist_part,rad_part
 real,    dimension(:), allocatable           :: hist_var
 real                                         :: etoti,ekini,einti,epoti,ethi,phii,dum,rhopart,ponrhoi,spsoundi,tempi
 real                                         :: maxloga,minloga
 character(len=18), dimension(4)              :: grid_file
 character(len=40)                            :: data_formatter
 logical, allocatable, save                   :: prev_unbound(:,:),prev_bound(:,:)
 integer                                      :: i,unitnum,nbins

 call compute_energies(time)
 npart_hist = 0     ! Stores number of particles fulfilling each of the four bound/unbound criterion
 nbins      = 500
 rad_part   = 0.    ! (4,npart_hist)-array storing separations of particles
 dist_part  = 0.
 minloga    = 0.5
 maxloga    = 4.3

 allocate(hist_var(nbins))
 grid_file = (/ 'grid_unbound_th.ev', &
                'grid_unbound_kp.ev', &
                ' grid_bound_kpt.ev', &
                '  grid_bound_kp.ev' /)

 if (dump_number == 0) then
    allocate(prev_bound(2,npart))
    allocate(prev_unbound(2,npart))
    prev_bound   = .false.
    prev_unbound = .false.
 endif


 do i=1,npart
    if (.not. isdead_or_accreted(xyzh(4,i))) then
       rhopart = rhoh(xyzh(4,i), particlemass)
       call equationofstate(ieos,ponrhoi,spsoundi,rhopart,xyzh(1,i),xyzh(2,i),xyzh(3,i),tempi,vxyzu(4,i))
       call calc_gas_energies(particlemass,poten(i),xyzh(:,i),vxyzu(:,i),xyzmh_ptmass,phii,epoti,ekini,einti,dum)
       call calc_thermal_energy(particlemass,ieos,xyzh(:,i),vxyzu(:,i),ponrhoi*rhopart,tempi,gamma,ethi)
       etoti = ekini + epoti + ethi

       ! Ekin + Epot + Eth > 0
       if ((etoti > 0.) .and. (.not. prev_unbound(1,i))) then
          npart_hist(1) = npart_hist(1) + 1 ! Keeps track of number of particles that have become newly unbound in this dump
          rad_part(1,npart_hist(1)) = separation(xyzh(1:3,i),xyzmh_ptmass(1:3,1))
          dist_part(1,npart_hist(1)) = 1. ! Array of ones with size of npart_hist(1)?
          prev_unbound(1,i) = .true.
       elseif (etoti < 0.) then
          prev_unbound(1,i) = .false.
       endif

       ! Ekin + Epot > 0
       if ((ekini + epoti > 0.) .and. (.not. prev_unbound(2,i))) then
          npart_hist(2) = npart_hist(2) + 1
          rad_part(2,npart_hist(2)) = separation(xyzh(1:3,i),xyzmh_ptmass(1:3,1))
          dist_part(2,npart_hist(2)) = 1.
          prev_unbound(2,i) = .true.
       elseif (ekini + epoti < 0.) then
          prev_unbound(2,i) = .false.
       endif

       ! Ekin + Epot + Eth < 0
       if ((etoti < 0.) .and. (.not. prev_bound(1,i))) then
          npart_hist(3) = npart_hist(3) + 1
          rad_part(3,npart_hist(3)) = separation(xyzh(1:3,i),xyzmh_ptmass(1:3,1))
          dist_part(3,npart_hist(3)) = 1.
          prev_bound(1,i) = .true.
       elseif (etoti > 0.) then
          prev_bound(1,i) = .false.
       endif

       ! Ekin + Epot < 0
       if ((ekini + epoti < 0.) .and. (.not. prev_bound(2,i))) then
          npart_hist(4) = npart_hist(4) + 1
          rad_part(4,npart_hist(4)) = separation(xyzh(1:3,i),xyzmh_ptmass(1:3,1))
          dist_part(4,npart_hist(4)) = 1.
          prev_bound(2,i) = .true.
       elseif (ekini + epoti > 0.) then
          prev_bound(2,i) = .false.
       endif
    endif
 enddo

 do i=1,4
    call histogram_setup(rad_part(i,1:npart_hist(i)),dist_part(i,1:npart_hist(i)),hist_var,npart_hist(i),maxloga,minloga,nbins,&
                        .false.,.true.)

    write(data_formatter, "(a,I5,a)") "(", nbins+1, "(3x,es18.10e3,1x))" ! Time column plus nbins columns

    if (num == 0) then ! Write header line
       unitnum = 1000
       open(unit=unitnum, file=trim(adjustl(grid_file(i))), status='replace')
       write(unitnum, "(a)") '# Newly bound/unbound particles'
       close(unit=unitnum)
    endif

    unitnum=1001+i

    open(unit=unitnum, file=trim(adjustl(grid_file(i))), position='append')

    write(unitnum,"()")
    write(unitnum,data_formatter) time,hist_var(:)

    close(unit=unitnum)
 enddo
end subroutine unbound_profiles


!----------------------------------------------------------------
!+
!  Unbound ion fractions: Look at distribution of ion fraction when given particle is unbound
!+
!----------------------------------------------------------------
subroutine unbound_ionfrac(time,npart,particlemass,xyzh,vxyzu)
 use ionization_mod, only:calc_thermal_energy,get_xion,ionisation_fraction
 integer, intent(in)       :: npart
 real,    intent(in)       :: time,particlemass
 real,    intent(inout)    :: xyzh(:,:),vxyzu(:,:)
 character(len=17)         :: columns(5)
 integer                   :: i
 real                      :: etoti,ekini,einti,epoti,ethi,phii,dum,rhopart,xion(1:4),&
                              ponrhoi,spsoundi,tempi,xh0,xh1,xhe0,xhe1,xhe2
 logical, allocatable, save :: prev_unbound(:),prev_bound(:)
 real, allocatable, save :: ionfrac(:,:)

 columns = (/'        xion1', &
             '        xion2', &
             '        xion3', &
             '        xion4', &
             '      1-xion3' /)

 if (dump_number == 0) then
    allocate(prev_unbound(npart),prev_bound(npart))
    prev_bound   = .false.
    prev_unbound = .false.
    allocate(ionfrac(npart,5))
    ionfrac = -1. ! Initialise ion states to -1
 endif

 call compute_energies(time)
 do i=1,npart
    rhopart = rhoh(xyzh(4,i), particlemass)
    call equationofstate(ieos,ponrhoi,spsoundi,rhopart,xyzh(1,i),xyzh(2,i),xyzh(3,i),tempi,vxyzu(4,i))
    call calc_gas_energies(particlemass,poten(i),xyzh(:,i),vxyzu(:,i),xyzmh_ptmass,phii,epoti,ekini,einti,dum)
    call calc_thermal_energy(particlemass,ieos,xyzh(:,i),vxyzu(:,i),ponrhoi*rhopart,tempi,gamma,ethi)
    etoti = ekini + epoti + ethi

    if ((etoti > 0.) .and. (.not. prev_unbound(i))) then
       if (ieos == 10) then  ! MESA EoS
          call ionisation_fraction(rhopart*unit_density,tempi,X_in,1.-X_in-Z_in,xh0,xh1,xhe0,xhe1,xhe2)
       elseif (ieos == 20) then  ! Gas + radiation + recombination EoS
          call get_xion(log10(rhopart*unit_density),tempi,X_in,1.-X_in-Z_in,xion)
          xh0 = xion(1)  ! H2 ionisation fraction
          xh1 = xion(2)  ! H ionisation fraction
          xhe1 = xion(3) ! He ionisation to He+ fraction
          xhe2 = xion(4) ! He+ ionisation to He++ fraction
          xhe0 = 1.-xion(3)
       else  ! Not supported
          print*,"Error, not sensible to use unbound_ionfrac when not using MESA EoS (ieos=10) or gas+rad+rec EoS (ieos=20)"
          stop
       endif
       ionfrac(i,1) = xh0
       ionfrac(i,2) = xh1
       ionfrac(i,3) = xhe1
       ionfrac(i,4) = xhe2
       ionfrac(i,5) = xhe0
       prev_unbound(i) = .true.
    elseif (etoti < 0.) then
       prev_unbound(i) = .false.
    endif
 enddo

 ! Trick write_time_file into writing my data table
 print*,'Dump number is ',dump_number
 if (dump_number == 258) then
    do i=1,npart
       call write_time_file("unbound_ionfrac",columns,-1.,ionfrac(i,1:5),5,i-1) ! Set num = i-1 so that header will be written for particle 1 and particle 1 only
    enddo
 endif

end subroutine unbound_ionfrac


!----------------------------------------------------------------
!+
!  Unbound temperature
!+
!----------------------------------------------------------------
subroutine unbound_temp(time,npart,particlemass,xyzh,vxyzu)
 use part,           only:eos_vars,itemp
 use ionization_mod, only:calc_thermal_energy,get_xion
 integer, intent(in)        :: npart
 real,    intent(in)        :: time,particlemass
 real,    intent(inout)     :: xyzh(:,:),vxyzu(:,:)
 character(len=17)          :: columns(1)
 integer                    :: i,final_count(7)
 real                       :: etoti,ekini,einti,epoti,ethi,phii,dum,rhopart,&
                               ponrhoi,spsoundi,temp_bins(7)
 logical, allocatable, save :: prev_unbound(:),prev_bound(:)
 real, allocatable, save    :: temp_unbound(:)

 columns = (/'         temp'/)

 if (dump_number == 0) then
    allocate(prev_unbound(npart),prev_bound(npart),temp_unbound(npart))
    prev_bound   = .false.
    prev_unbound = .false.
    temp_unbound = 0. ! Initialise temperatures to 0.
 endif

 do i=1,npart
    rhopart = rhoh(xyzh(4,i), particlemass)
    call equationofstate(ieos,ponrhoi,spsoundi,rhopart,xyzh(1,i),xyzh(2,i),xyzh(3,i),eos_vars(itemp,i),vxyzu(4,i))
    call calc_gas_energies(particlemass,poten(i),xyzh(:,i),vxyzu(:,i),xyzmh_ptmass,phii,epoti,ekini,einti,dum)
    call calc_thermal_energy(particlemass,ieos,xyzh(:,i),vxyzu(:,i),ponrhoi*rhopart,eos_vars(itemp,i),gamma,ethi)
    etoti = ekini + epoti + ethi

    if ((etoti > 0.) .and. (.not. prev_unbound(i))) then
       temp_unbound(i) = eos_vars(itemp,i)
       prev_unbound(i) = .true.
    elseif (etoti < 0.) then
       prev_unbound(i) = .false.
    endif
 enddo

 print*,'dump_number=',dump_number
 ! Trick write_time_file into writing my data table
 if (dump_number == 167) then
    temp_bins = (/ 2.e3, 5.5e3, 8.e3, 1.5e4, 2.e4, 4.e4, 1.e15 /)
    final_count = 0
    do i=1,npart
       if (temp_unbound(i) > 1.e-15) then
          if (temp_unbound(i) < temp_bins(1)) then
             final_count(1:7) = final_count(1:7) + 1
          elseif (temp_unbound(i) < temp_bins(2)) then
             final_count(2:7) = final_count(2:7) + 1
          elseif (temp_unbound(i) < temp_bins(3)) then
             final_count(3:7) = final_count(3:7) + 1
          elseif (temp_unbound(i) < temp_bins(4)) then
             final_count(4:7) = final_count(4:7) + 1
          elseif (temp_unbound(i) < temp_bins(5)) then
             final_count(5:7) = final_count(5:7) + 1
          elseif (temp_unbound(i) < temp_bins(6)) then
             final_count(6:7) = final_count(6:7) + 1
          elseif (temp_unbound(i) < temp_bins(7)) then
             final_count(7) = final_count(7) + 1
          endif
       endif
       call write_time_file("unbound_temp",columns,-1.,temp_unbound(i),1,i-1) ! Set num = i-1 so that header will be written for particle 1 and particle 1 only
    enddo

    print*,final_count
 endif

end subroutine unbound_temp


!----------------------------------------------------------------
!+
!  Recombination statistics
!+
!----------------------------------------------------------------
subroutine recombination_stats(time,num,npart,particlemass,xyzh,vxyzu)
 use part, only:eos_vars,itemp
 use ionization_mod, only:calc_thermal_energy,ionisation_fraction
 integer, intent(in)       :: npart,num
 real,    intent(in)       :: time,particlemass
 real,    intent(inout)    :: xyzh(:,:),vxyzu(:,:)
 real                      :: etoti,ekini,einti,epoti,ethi,phii,dum,rhopart,&
                              ponrhoi,spsoundi,tempi,pressure,temperature,xh0,xh1,xhe0,xhe1,xhe2
 character(len=40)         :: data_formatter,logical_format
 logical, allocatable      :: isbound(:)
 integer, allocatable      :: H_state(:),He_state(:)
 integer                   :: i
 real, parameter           :: recomb_th=0.05

 call compute_energies(time)

 allocate(isbound(npart),H_state(npart),He_state(npart))
 do i=1,npart
    ! Calculate total energy
    rhopart = rhoh(xyzh(4,i), particlemass)
    call equationofstate(ieos,ponrhoi,spsoundi,rhopart,xyzh(1,i),xyzh(2,i),xyzh(3,i),tempi,vxyzu(4,i))
    call calc_gas_energies(particlemass,poten(i),xyzh(:,i),vxyzu(:,i),xyzmh_ptmass,phii,epoti,ekini,einti,dum)
    call calc_thermal_energy(particlemass,ieos,xyzh(:,i),vxyzu(:,i),ponrhoi*rhopart,eos_vars(itemp,i),gamma,ethi)
    etoti = ekini + epoti + ethi

    call get_eos_pressure_temp_mesa(rhopart*unit_density,vxyzu(4,i)*unit_ergg,pressure,temperature) ! This should depend on ieos
    call ionisation_fraction(rhopart*unit_density,temperature,X_in,1.-X_in-Z_in,xh0,xh1,xhe0,xhe1,xhe2)

    ! Is unbound?
    if (etoti > 0.) then
       isbound(i) = .false.
    else
       isbound(i) = .true.
    endif

    ! H ionisation state
    if (xh0 > recomb_th) then
       H_state(i) = 1
    elseif (xh1 > recomb_th) then
       H_state(i) = 2
    else
       H_state(i) = 0 ! This should not happen
    endif

    ! H ionisation state
    if (xhe0 > recomb_th) then
       He_state(i) = 1
    elseif (xhe1 > recomb_th) then
       He_state(i) = 2
    elseif (xhe2 > recomb_th) then
       He_state(i) = 3
    else
       He_state(i) = 0 ! This should not happen
    endif
 enddo

 write(data_formatter, "(a,I5,a)") "(es18.10e3,", npart, "(1x,i1))" ! Time column plus npart columns
 write(logical_format, "(a,I5,a)") "(es18.10e3,", npart, "(1x,L))" ! Time column plus npart columns

 if (num == 0) then ! Write header line
    open(unit=1000, file="H_state.ev", status='replace')
    write(1000, "(a)") '# Ion fraction statistics'
    close(unit=1000)
    open(unit=1001, file="He_state.ev", status='replace')
    write(1001, "(a)") '# Ion fraction statistics'
    close(unit=1001)
    open(unit=1002, file="isbound.ev", status='replace')
    write(1002, "(a)") '# Ion fraction statistics'
    close(unit=1002)
 endif

 open(unit=1000, file="H_state.ev", position='append')
 write(1000,data_formatter) time,H_state(:)
 close(unit=1000)

 open(unit=1000, file="He_state.ev", position='append')
 write(1000,data_formatter) time,He_state(:)
 close(unit=1000)

 open(unit=1000, file="isbound.ev", position='append')
 write(1000,logical_format) time,isbound(:)
 close(unit=1000)

 deallocate(isbound,H_state,He_state)

end subroutine recombination_stats


!----------------------------------------------------------------
!+
!  Sink properties
!+
!----------------------------------------------------------------
subroutine sink_properties(time,npart,particlemass,xyzh,vxyzu)
 use vectorutils, only:cross_product3D
 integer, intent(in)          :: npart
 real, intent(in)             :: time, particlemass
 real, intent(inout)          :: xyzh(:,:),vxyzu(:,:)
 character(len=17), allocatable :: columns(:)
 character(len=17)            :: filename
 real                         :: sinkcomp(35)
 real                         :: ang_mom(3)
 real                         :: phitot, dtsinksink, fonrmax
 real                         :: fxi, fyi, fzi, phii
 real, dimension(4,maxptmass) :: fssxyz_ptmass
 real, dimension(4,maxptmass) :: fxyz_ptmass
 real, dimension(3)           :: com_xyz,com_vxyz
 integer                      :: i,ncols,merge_n,merge_ij(nptmass)

 ncols = 31
 allocate(columns(ncols))
 columns = (/'            x', &
             '            y', &
             '            z', &
             '            r', &
             '           vx', &
             '           vy', &
             '           vz', &
             '          |v|', &
             '           px', &
             '           py', &
             '           pz', &
             '          |p|', &
             '         fssx', &
             '         fssy', &
             '         fssz', &
             '        |fss|', &
             '          fsx', &
             '          fsy', &
             '          fsz', &
             '         |fs|', &
             '    ang mom x', &
             '    ang mom y', &
             '    ang mom z', &
             '    |ang mom|', &
             '       kin en', &
             '       CoM x ', &
             '       CoM y ', &
             '       CoM z ', &
             '       CoM vx', &
             '       CoM vy', &
             '       CoM vz' /)

 fxyz_ptmass = 0.
 call get_accel_sink_sink(nptmass,xyzmh_ptmass,fxyz_ptmass,phitot,dtsinksink,0,0.,merge_ij,merge_n)
 fssxyz_ptmass = fxyz_ptmass
 do i=1,npart
    call get_accel_sink_gas(nptmass,xyzh(1,i),xyzh(2,i),xyzh(3,i),xyzh(4,i),xyzmh_ptmass,&
                            fxi,fyi,fzi,phii,particlemass,fxyz_ptmass,fonrmax)
 enddo

 ! Determine position and velocity of the CoM
 call orbit_com(npart,xyzh,vxyzu,nptmass,xyzmh_ptmass,vxyz_ptmass,com_xyz,com_vxyz)

 do i=1,nptmass
    sinkcomp = 0.
    write (filename, "(A16,I0)") "sink_properties_", i

    ! position xyz
    sinkcomp(1:3)   = xyzmh_ptmass(1:3,i)
    ! position modulus
    sinkcomp(4)     = distance(xyzmh_ptmass(1:3,i))
    ! velocity xyz
    sinkcomp(5:7)   = vxyz_ptmass(1:3,i)
    ! velocity modulus
    sinkcomp(8)     = distance(vxyz_ptmass(1:3,i))
    ! momentum xyz
    sinkcomp(9:11)  = xyzmh_ptmass(4,i)*vxyz_ptmass(1:3,i)
    ! momentum modulus
    sinkcomp(12)    = xyzmh_ptmass(4,i)*sinkcomp(8)
    ! force xyz
    sinkcomp(13:15) = fssxyz_ptmass(1:3,i)
    ! force modulus
    sinkcomp(16)    = distance(fssxyz_ptmass(1:3,i))
    ! tot force xyz
    sinkcomp(17:19) = fxyz_ptmass(1:3,i)
    ! tot force modulus
    sinkcomp(20)    = distance(fxyz_ptmass(1:3,i))
    ! angular momentum xyz
    call cross_product3D(xyzmh_ptmass(1:3,i), xyzmh_ptmass(4,i)*vxyz_ptmass(1:3,i), ang_mom)
    sinkcomp(21:23) = ang_mom
    ! angular momentum modulus
    sinkcomp(24)    = distance(ang_mom(1:3))
    ! kinetic energy
    sinkcomp(25)    = 0.5*xyzmh_ptmass(4,i)*sinkcomp(8)**2
    ! CoM position
    sinkcomp(26:28) = com_xyz(1:3)
    ! CoM velocity
    sinkcomp(29:31) = com_vxyz(1:3)

    call write_time_file(filename, columns, time, sinkcomp, ncols, dump_number)
 enddo
 deallocate(columns)

end subroutine sink_properties



subroutine env_binding_ene(npart,particlemass,xyzh,vxyzu)
 use part, only:eos_vars,itemp
 use ionization_mod, only:calc_thermal_energy
 integer, intent(in)    :: npart
 real, intent(in)       :: particlemass
 real, intent(inout)    :: xyzh(:,:),vxyzu(:,:)
 integer                :: i
 real                   :: ethi,phii,rhoi,ponrhoi,spsoundi,tempi,dum1,dum2,dum3
 real                   :: bind_g,bind_th,bind_int,eth_tot,eint_tot

 bind_g = 0.
 bind_th = 0.
 bind_int = 0.
 eint_tot = 0.
 eth_tot = 0.
 do i=1,npart
    ! Gas-gas potential
    bind_g = bind_g + poten(i) ! Double counting factor of 1/2 already included in poten

    ! Sink-sink potential
    phii = 0.
    call get_accel_sink_gas(1,xyzh(1,i),xyzh(2,i),xyzh(3,i),xyzh(4,i),xyzmh_ptmass(:,1),dum1,dum2,dum3,phii) ! Include only core particle; no companion
    bind_g = bind_g + particlemass * phii

    rhoi = rhoh(xyzh(4,i), particlemass)
    call equationofstate(ieos,ponrhoi,spsoundi,rhoi,xyzh(1,i),xyzh(2,i),xyzh(3,i),tempi,vxyzu(4,i))
    call calc_thermal_energy(particlemass,ieos,xyzh(:,i),vxyzu(:,i),ponrhoi*rhoi,eos_vars(itemp,i),gamma,ethi)

    eth_tot = eth_tot + ethi
    eint_tot = eint_tot + particlemass * vxyzu(4,i)
 enddo
 bind_th  = bind_g + eth_tot
 bind_int = bind_g + eint_tot

 print*,bind_g*unit_energ, bind_th*unit_energ, bind_int*unit_energ

end subroutine env_binding_ene


subroutine bound_unbound_thermo(time,npart,particlemass,xyzh,vxyzu)
 integer, intent(in)          :: npart
 real, intent(in)             :: time, particlemass
 real, intent(inout)          :: xyzh(:,:),vxyzu(:,:)
 character(len=17), allocatable :: columns(:)
 integer                      :: i, ncols
 real, dimension(8)           :: entropy_array
 real                         :: etoti, ekini, einti, epoti, phii, rhopart
 real                         :: pres_1, proint_1, peint_1, temp_1
 real                         :: troint_1, teint_1, entrop_1, abad_1, gamma1_1, gam_1
 integer, parameter           :: ient_b   = 1
 integer, parameter           :: ient_ub  = 2
 integer, parameter           :: itemp_b  = 3
 integer, parameter           :: itemp_ub = 4
 integer, parameter           :: ipres_b  = 5
 integer, parameter           :: ipres_ub = 6
 integer, parameter           :: idens_b  = 7
 integer, parameter           :: idens_ub = 8

 !zeroes the entropy variable and others
 entropy_array = 0.

 !setup
 if (dump_number == 0) then
    call prompt('Would you like to use thermal energy in the computation of the bound/unbound status?', switch(1),.false.)
 endif

 call compute_energies(time)

 do i=1,npart
    call calc_gas_energies(particlemass,poten(i),xyzh(:,i),vxyzu(:,i),xyzmh_ptmass,phii,epoti,ekini,einti,etoti)

    rhopart = rhoh(xyzh(4,i), particlemass)

    !gets entropy for the current particle
    call get_eos_various_mesa(rhopart*unit_density,vxyzu(4,i) * unit_ergg, &
                              pres_1,proint_1,peint_1,temp_1,troint_1, &
                              teint_1,entrop_1,abad_1,gamma1_1,gam_1)

    !sums entropy and other quantities for bound particles and unbound particles

    if (.not. switch(1)) then
       etoti = etoti - einti
    endif

    if (etoti < 0.0) then !bound
       entropy_array(ient_b)  = entropy_array(ient_b) + entrop_1
       entropy_array(itemp_b) = entropy_array(itemp_b) + temp_1
       entropy_array(ipres_b) = entropy_array(ipres_b) + pres_1
       entropy_array(idens_b) = entropy_array(idens_b) + rhopart*unit_density

    else !unbound
       entropy_array(ient_ub)  = entropy_array(ient_ub) + entrop_1
       entropy_array(itemp_ub) = entropy_array(itemp_ub) + temp_1
       entropy_array(ipres_ub) = entropy_array(ipres_ub) + pres_1
       entropy_array(idens_ub) = entropy_array(idens_ub) + rhopart*unit_density

    endif

 enddo

 !average
 entropy_array(itemp_b)  = entropy_array(itemp_b) / npart
 entropy_array(itemp_ub) = entropy_array(itemp_ub) / npart
 entropy_array(ipres_b)  = entropy_array(ipres_b) / npart
 entropy_array(ipres_ub) = entropy_array(ipres_ub) / npart
 entropy_array(idens_b)  = entropy_array(idens_b) / npart
 entropy_array(idens_ub) = entropy_array(idens_ub) / npart

 !writes on file
 ncols = 8
 allocate(columns(ncols))
 columns = (/'       b entr',&
                '     unb entr',&
                '   avg b temp',&
                ' avg unb temp',&
                '   avg b pres',&
                ' avg unb pres',&
                '   avg b dens',&
                ' avg unb dens'/)
 call write_time_file('entropy_vs_time', columns, time, entropy_array, ncols, dump_number)
 deallocate(columns)
end subroutine bound_unbound_thermo


!----------------------------------------------------------------
!+
!  Gravitational drag
!+
!----------------------------------------------------------------
subroutine gravitational_drag(time,npart,particlemass,xyzh,vxyzu)
 use prompting, only:prompt
 use vectorutils, only:cross_product3D
 integer, intent(in)                   :: npart
 real,    intent(in)                   :: time,particlemass
 real,    intent(inout)                :: xyzh(:,:),vxyzu(:,:)
 character(len=17), allocatable        :: columns(:)
 character(len=17)                     :: filename
 integer                               :: i,j,k,ncols,sizeRcut,vol_npart,merge_ij(nptmass),merge_n
 integer, allocatable                  :: iorder(:)
 real, dimension(:), allocatable, save :: ang_mom_old,time_old
 real, dimension(:,:), allocatable     :: drag_force
 real, dimension(4,maxptmass)          :: fxyz_ptmass,fxyz_ptmass_sinksink
 real, dimension(3)                    :: avg_vel,avg_vel_par,avg_vel_perp,&
                                          com_xyz,com_vxyz,unit_vel,unit_vel_perp,&
                                          pos_wrt_CM,vel_wrt_CM,ang_mom,com_vec,&
                                          unit_sep,unit_sep_perp,vel_contrast_vec,Fgrav
 real                                  :: drag_perp,drag_par,drag_perp_proj,&
                                          vel_contrast,mdot,sep,Jdot,R2,&
                                          rho_avg,cs,racc,fonrmax,fxi,fyi,fzi,&
                                          phii,phitot,dtsinksink,interior_mass,sinksinksep,&
                                          volume,vol_mass,vKep,omega,maxsep,cos_psi,mass_coregas,&
                                          com_sink_sep,Fgrav_mag
 real, dimension(:), allocatable       :: Rcut
 real, dimension(:,:,:), allocatable   :: force_cut_vec
 logical, save                         :: iacc,icentreonCM
 integer, save                         :: iavgopt

 ! OPTIONS
 if (dump_number == 0) then
    print*,'Options for averaging gas properties:'
    print "(6(/,a))",'1. Average over sphere centred on the companion (not recommended)',&
                     '2. Average over sphere centred on opposite side of orbit',&
                     '3. Average over annulus',&
                     '4. Average over annulus but excluding sphere centred on the companion',&
                     '5. Average over sphere twice as far on the opposite side of the orbit',&
                     '6. Average over sphere half as far on the opposite side of the orbit'
    iavgopt = 2
    call prompt('Select option above : ',iavgopt,1,6)
    icentreonCM = .false.
    select case (iavgopt)
    case(2,5,6)
       call prompt('Centre averaging sphere on the CM (otherwise, centre on primary core)?: ',icentreonCM)
    case(3,4)
       call prompt('Centre annulus on the CM (otherwise, centre on primary core)?: ',icentreonCM)
    end select

    write(*,"(a,i2)") 'Using ieos = ',ieos
    if ( xyzmh_ptmass(ihacc,2) > 0 ) then
       write(*,"(a,f13.7,a)") 'Companion has accretion radius = ', xyzmh_ptmass(ihacc,2), '(code units)'
       write(*,"(a)") 'Will analyse accretion'
       iacc = .true.
    else
       iacc = .false.
    endif
 endif

 ncols = 31
 allocate(columns(ncols),iorder(npart),force_cut_vec(4,maxptmass,5))
 allocate(drag_force(ncols,nptmass))
 columns = (/'   drag_perp', & ! 1  Component of net force (excluding sink-sink) perpendicular to sink separation (projection on (r2-r1) x z)
             '    drag_par', & ! 2  Component of net force (excluding sink-sink) projected along sink separation, -(r2-r1)
             'drag_perp_pr', & ! 3  'drag_perp' projected along the -v direction
             '     F_dot_v', & ! 4  Dot product of 'drag_perp_pr' and sink velocity (<0 means energy dissipation)
             ' drag_torque', & ! 5  torque / r of sink
             '     cos_psi', & ! 6  Cosine of angle between (r2-r1) x z and -v
             '       Fgrav', & ! 7  Magnitude of gravitational force from core and gas around it inferred from net force minus drag
             'mass_coregas', & ! 8  Mass of core+gas inferred from net force minus drag
             '    drag_BHL', & ! 9  Bondi-Hoyle-Lyttleton drag force
             '    mdot_BHL', & ! 10 Bond-Hoyle-Lyttleton mass accretion rate
             '       v_con', & ! 11 Magnitude of average background gas velocity minus sink velocity, positive when vsink dot vgas < 0
             '   v_con_par', & ! 12 Projection of velocity contrast on -vsink
             '       v_Kep', & ! 13 Keplerian velocity of companion, sqrt(M(<r) / |r2-r1|)
             ' mass_inside', & ! 14 Mass interior to current companion radius
             '  donor_spin', & ! 15 Spin angular velocity of gas near donor along z-direction
             ' sound_speed', & ! 16 Averaged sound speed
             ' rho_at_sink', & ! 17 Averaged gas density
             '        Racc', & ! 18 Bondi-Hoyle-Lyttleton accretion radius
             'com_sink_sep', & ! 19 Separation between companion and CoM calculated via gas+core gravity
             'orbitcom_sep', & ! 20 Separation between companion and CoM calculated with orbit_com subroutine
             ' sinksinksep', & ! 21 Sink-sink separation
             '   par_cut_1', & ! 22 Same as 'par. drag', but limited to particles within some radius from the sink
             '  perp_cut_1', & ! 23 Same as 'perp. drag', but limited to particles within some radius from the sink
             '   par_cut_2', & ! 24
             '  perp_cut_2', & ! 25
             '   par_cut_3', & ! 26
             '  perp_cut_3', & ! 27
             '   par_cut_4', & ! 28
             '  perp_cut_4', & ! 29
             '   par_cut_5', & ! 30
             '  perp_cut_5' /) ! 31

 drag_force = 0.

 do i = 1,2
    ! Note: The analysis below is performed for both the companion (i=2) and the donor core (i=1). We
    !       comment on the case of the companion only for clarity.

    ! Initialise output
    rho_avg          = 0.
    mdot             = 0.
    avg_vel          = 0.
    avg_vel_par      = 0.
    avg_vel_perp     = 0.
    vel_contrast     = 0.
    vel_contrast_vec = 0.
    racc             = 0.
    cs               = 0.
    vol_mass         = 0.
    omega            = 0.

    ! Calculate unit vectors
    call unit_vector(vxyz_ptmass(1:3,i), unit_vel)
    call cross_product3D(unit_vel, (/0.,0.,1./), unit_vel_perp)                     ! Direction perpendicular to sink velocity (pointing away from the CoM)
    call unit_vector( xyzmh_ptmass(1:3,i) - xyzmh_ptmass(1:3,3-i) , unit_sep)       ! Unit vector of r2-r1
    call cross_product3D((/0.,0.,1./), unit_sep, unit_sep_perp)                     ! z x (r2-r1)

    ! Calculate orbit CoM by calculating the CoM of the stellar cores plus with the inclusion
    ! of a number of particles around the primary.
    call orbit_com(npart,xyzh,vxyzu,nptmass,xyzmh_ptmass,vxyz_ptmass,com_xyz,com_vxyz)
    ! Calculate z-angular momentum of the sink about the orbital CoM in first dump that is analysed
    if (dump_number == 0) then
       if (i == 1) then ! Ensures only allocated once throughout the analysis
          allocate(ang_mom_old(nptmass))
          allocate(time_old(nptmass))
       endif
       pos_wrt_CM = xyzmh_ptmass(1:3,i) - com_xyz(1:3)
       vel_wrt_CM = vxyz_ptmass(1:3,i) - com_vxyz(1:3)
       call cross_product3D(pos_wrt_CM, xyzmh_ptmass(4,i) * vel_wrt_CM, ang_mom)
       ang_mom_old(i) = ang_mom(3)
       time_old = -50. ! Denotes time difference between (full) dumps, s.t. time - time_old is time in current dump
       ! This should actually be -dtmax in the infile
    endif


    ! Calculate volume averages
    call average_in_vol(xyzh,vxyzu,npart,particlemass,com_xyz,com_vxyz,i,icentreonCM,iavgopt,avg_vel,cs,omega,volume,vol_mass,&
                     vol_npart)
    if (vol_npart > 0.) then
       rho_avg           = vol_mass / volume
       avg_vel_par(1:3)  = dot_product(avg_vel, unit_vel) * unit_vel
       avg_vel_perp(1:3) = avg_vel(1:3) - avg_vel_par(1:3)
       vel_contrast_vec  = avg_vel - vxyz_ptmass(1:3,i)
       vel_contrast      = sign( distance(vel_contrast_vec), -dot_product(vxyz_ptmass(1:3,i), avg_vel) )
       racc              = 2. * xyzmh_ptmass(4,i) / (vel_contrast**2 + cs**2) ! Accretion radius
       mdot              = 4.*pi * xyzmh_ptmass(4,i)**2 * rho_avg / (cs**2 + vel_contrast**2)**1.5 ! BHL mass accretion rate
    endif


    ! Sum acceleration (fxyz_ptmass) on companion due to gravity of gas particles
    force_cut_vec = 0.
    fxyz_ptmass = 0.
    call get_accel_sink_sink(nptmass,xyzmh_ptmass,fxyz_ptmass,phitot,dtsinksink,0,0.,merge_ij,merge_n)

    sizeRcut = 5
    if (i == 1) allocate(Rcut(sizeRcut))
    call logspace(Rcut,0.4,2.5)
    !Rcut = Rcut * racc ! Bin by fraction of accretion radius
    Rcut = Rcut * separation( xyzmh_ptmass(1:3,1), xyzmh_ptmass(1:3,2) ) ! Bin by fraction of sink-sink separation

    do j = 1,npart
       if (.not. isdead_or_accreted(xyzh(4,j))) then
          ! Get total gravitational force from gas
          call get_accel_sink_gas(nptmass,xyzh(1,j),xyzh(2,j),xyzh(3,j),xyzh(4,j),xyzmh_ptmass,&
                                  fxi,fyi,fzi,phii,particlemass,fxyz_ptmass,fonrmax)
          ! Get force from gas within distance cutoff
          do k = 1,sizeRcut
             if ( separation(xyzh(1:3,j), xyzmh_ptmass(1:4,i)) < Rcut(k) ) then
                call get_accel_sink_gas(nptmass,xyzh(1,j),xyzh(2,j),xyzh(3,j),xyzh(4,j),xyzmh_ptmass,&
                                        fxi,fyi,fzi,phii,particlemass,force_cut_vec(1:4,:,k),fonrmax)
             endif
          enddo
       endif
    enddo

    ! Calculate angular momentum of companion wrt orbit CoM
    pos_wrt_CM = xyzmh_ptmass(1:3,i) - com_xyz(1:3)
    vel_wrt_CM = vxyz_ptmass(1:3,i) - com_vxyz(1:3)
    call cross_product3D(pos_wrt_CM, xyzmh_ptmass(4,i) * vel_wrt_CM, ang_mom)
    Jdot = (ang_mom(3) - ang_mom_old(i)) / (time - time_old(i)) ! Average change in angular momentum
    R2 = distance(xyzmh_ptmass(1:3,i) - com_xyz(1:3))
    ang_mom_old(i) = ang_mom(3) ! Set ang_mom_old for next dump
    time_old(i) = time

    ! Calculate mass interior to companion
    call set_r2func_origin(xyzmh_ptmass(1,3-i),xyzmh_ptmass(2,3-i),xyzmh_ptmass(3,3-i)) ! Order particles by distance from donor core
    call indexxfunc(npart,r2func_origin,xyzh,iorder)
    sinksinksep = separation(xyzmh_ptmass(1:3,1), xyzmh_ptmass(1:3,2))
    interior_mass = xyzmh_ptmass(4,3-i) ! Include mass of donor core
    select case(iavgopt)
    case(5)       ! Calculate mass interior to R/2
       maxsep = 2.*sinksinksep
    case(6)       ! Calculate mass interior to 2*R
       maxsep = 0.5*sinksinksep
    case default  ! Calculate mass interior to R
       maxsep = sinksinksep
    end select
    do j = 1,npart
       k = iorder(j)
       sep = separation(xyzmh_ptmass(1:3,3-i), xyzh(1:3,k))
       if (sep > maxsep) exit
       interior_mass = interior_mass + particlemass
    enddo
    vKep = sqrt(interior_mass / sinksinksep)

    ! Calculate perpendicular force projected along -v
    cos_psi        = cos_vector_angle(-unit_sep_perp, -vxyz_ptmass(1:3,i))                ! Theta is angle between (r2-r1) x z and -v
    drag_par       = - dot_product(fxyz_ptmass(1:3,i),unit_sep) * xyzmh_ptmass(4,i)       ! Total force projected along -(r2-r1)
    drag_perp      = dot_product(fxyz_ptmass(1:3,i),-unit_sep_perp) * xyzmh_ptmass(4,i)   ! Total force projected along -(r2-r1) x z
    drag_perp_proj = drag_perp / cos_psi                                                  ! Perpendicular force projected along -v

    ! Calculate core + gas mass based on projected gravitational force
    Fgrav = fxyz_ptmass(1:3,i) * xyzmh_ptmass(4,i) - drag_perp_proj * (-unit_vel)                               ! Ftot,gas + Fsinksink = Fdrag + Fgrav
    call get_accel_sink_sink(nptmass,xyzmh_ptmass,fxyz_ptmass_sinksink,phitot,dtsinksink,0,0.,merge_ij,merge_n)
    Fgrav = Fgrav + fxyz_ptmass_sinksink(1:3,i) * xyzmh_ptmass(4,i)
    Fgrav_mag = distance(Fgrav)
    mass_coregas = Fgrav_mag * sinksinksep**2 / xyzmh_ptmass(4,i)

    ! Calculate CoM inferred from core + gas mass
    com_vec = (mass_coregas * xyzmh_ptmass(1:3,3-i) + xyzmh_ptmass(4,i) * xyzmh_ptmass(1:3,i)) / (mass_coregas + xyzmh_ptmass(4,i))
    com_sink_sep = separation(com_vec, xyzmh_ptmass(1:3,i))

    drag_force(1,i)  = drag_perp
    drag_force(2,i)  = drag_par
    drag_force(3,i)  = drag_perp_proj
    drag_force(4,i)  = drag_perp_proj * (-distance(vxyz_ptmass(1:3,i)))
    drag_force(5,i)  = Jdot / R2
    drag_force(6,i)  = cos_psi
    drag_force(7,i)  = Fgrav_mag
    drag_force(8,i)  = mass_coregas
    drag_force(9,i)  = mdot * vel_contrast ! BHL drag force
    drag_force(10,i) = mdot
    drag_force(11,i) = vel_contrast
    drag_force(12,i) = dot_product(vel_contrast_vec, -unit_vel)
    drag_force(13,i) = vKep
    drag_force(14,i) = interior_mass
    drag_force(15,i) = omega
    drag_force(16,i) = cs
    drag_force(17,i) = rho_avg
    drag_force(18,i) = racc
    drag_force(19,i) = com_sink_sep
    drag_force(20,i) = separation(com_xyz(1:3),xyzmh_ptmass(1:3,i))
    drag_force(21,i) = sinksinksep
    drag_force(22,i) = - dot_product(force_cut_vec(1:3,i,1),unit_sep)      * xyzmh_ptmass(4,i)
    drag_force(23,i) = - dot_product(force_cut_vec(1:3,i,1),unit_sep_perp) * xyzmh_ptmass(4,i)
    drag_force(24,i) = - dot_product(force_cut_vec(1:3,i,2),unit_sep)      * xyzmh_ptmass(4,i)
    drag_force(25,i) = - dot_product(force_cut_vec(1:3,i,2),unit_sep_perp) * xyzmh_ptmass(4,i)
    drag_force(26,i) = - dot_product(force_cut_vec(1:3,i,3),unit_sep)      * xyzmh_ptmass(4,i)
    drag_force(27,i) = - dot_product(force_cut_vec(1:3,i,3),unit_sep_perp) * xyzmh_ptmass(4,i)
    drag_force(28,i) = - dot_product(force_cut_vec(1:3,i,4),unit_sep)      * xyzmh_ptmass(4,i)
    drag_force(29,i) = - dot_product(force_cut_vec(1:3,i,4),unit_sep_perp) * xyzmh_ptmass(4,i)
    drag_force(30,i) = - dot_product(force_cut_vec(1:3,i,5),unit_sep)      * xyzmh_ptmass(4,i)
    drag_force(31,i) = - dot_product(force_cut_vec(1:3,i,5),unit_sep_perp) * xyzmh_ptmass(4,i)

    ! Write to output
    write (filename, "(A16,I0)") "sink_drag_", i
    call write_time_file(trim(adjustl(filename)), columns, time, drag_force(:,i), ncols, dump_number)
 enddo
 deallocate(columns)

end subroutine gravitational_drag


subroutine J_E_plane(num,npart,particlemass,xyzh,vxyzu)
 use vectorutils, only:cross_product3D
 integer, intent(in) :: npart,num
 real,    intent(in) :: particlemass,xyzh(:,:),vxyzu(:,:)
 character(len=17), allocatable :: columns(:)
 integer :: ncols,i
 real :: com_xyz(3),com_vxyz(3),dum1,dum2,dum3,dum4,etoti,angmom_com(3),angmom_core(3)
 real, allocatable :: data(:,:)

 ncols = 7
 allocate(columns(ncols),data(ncols,npart))
 columns = (/'          E',&
             '      Jxcom',&
             '      Jycom',&
             '      Jzcom',&
             '     Jxcore',&
             '     Jycore',&
             '     Jzcore'/)

 call get_centreofmass(com_xyz,com_vxyz,npart,xyzh,vxyzu,nptmass,xyzmh_ptmass,vxyz_ptmass)

 do i=1,npart
    call calc_gas_energies(particlemass,poten(i),xyzh(:,i),vxyzu(:,i),xyzmh_ptmass,dum1,dum2,dum3,dum4,etoti)
    data(1,i) = etoti
    call cross_product3D(xyzh(1:3,i)-xyzmh_ptmass(1:3,1), vxyzu(1:3,i)-vxyz_ptmass(1:3,1), angmom_core)
    data(5:7,i) = angmom_core
    call cross_product3D(xyzh(1:3,i)-com_xyz(1:3), vxyz_ptmass(1:3,i)-com_vxyz(1:3), angmom_com)
    data(2:4,i) = angmom_com
 enddo

 data(1,:) = data(1,:) / particlemass ! specific energy

 call write_file('JEplane','JEplane',columns,data,size(data(1,:)),ncols,num)
 deallocate(columns)

end subroutine J_E_plane

!-------------------------------------------------------------------
!+
! Planet destruction
!+
!-------------------------------------------------------------------
subroutine planet_destruction(time,npart,particlemass,xyzh,vxyzu)
 use kernel, only:wkern
 integer, intent(in)              :: npart
 real, intent(in)                 :: time,particlemass
 real, intent(inout)              :: xyzh(:,:),vxyzu(:,:)
 character(len=17), allocatable   :: columns(:)
 character(len=18)                :: filename
 real, allocatable                :: planetDestruction(:)
 integer                          :: ncols,i,j
 real, allocatable, save          :: time_old
 real, allocatable, save          :: particleRho(:)
 character(len=50)                :: planetRadiusPromptString
 real, allocatable, save          :: planetRadii(:) !In units of Rsun

 real, dimension(3)               :: currentGasVel, currentVelContrast
 real                             :: currentRho(1) !Is a one element array because sphInterpolation returns a 1 dimensional array.
 real                             :: currentRhoScaled,currentVelContrastScaled,currentPlanetRhoScaled
 real                             :: currentPlanetMassScaled,currentPlanetRadiusScaled
 real, allocatable, save          :: currentKhAblatedMass(:)

 ncols=5
 allocate(columns(ncols))
 allocate(planetDestruction(ncols))
 columns=(/"      rhoGas", &
           "  kh_rhoCrit", &
           "     kh_lmax", &
           "     kh_mdot", &
           " kh_ablatedM" /)

 !Kelvin-Helmholtz instability planet destruction as described in "On the survival of brown dwarfs
 !and planets by their giant host star" (https://arxiv.org/abs/1210.0879). Description of columns:
 !rhoGas: background gas density at sink. In units of g/cm^3.
 !kh_rhoCrit: paper equation 5. In units of g/cm^3.
 !kh_lmax: paper equation 6. In units of Jupiter radii.
 !kh_mdot: paper equation 7. In units of Jupiter mass/year.
 !kh_ablatedM: kh_mdot integrated over time. In units of Jupiter masses.

 currentRho = 0.
 do i=1,nptmass
    if (i==1) cycle !The first sink is assumed to be the core.

    if ((dump_number==0) .and. (i==2)) then !This is only done once.
       allocate(planetRadii(nptmass))
       planetRadii=0.1
       do j=2,nptmass
          write(planetRadiusPromptString,"(A13,I0,A32)") "Enter planet ",j-1," radius in units of solar radii"
          call prompt(planetRadiusPromptString,planetRadii(i),0.0,1.0)
       enddo

       allocate(time_old)
       allocate(particleRho(npart))
       allocate(currentKhAblatedMass(nptmass))

       time_old=0.0
       particleRho=getParticleRho(xyzh(4,:),particlemass)
       currentKhAblatedMass=0.0
    endif


    currentRho=sphInterpolation(npart,particlemass,particleRho,xyzh,xyzmh_ptmass(1:3,i),reshape(particleRho,(/1,npart/)))
    currentGasVel=sphInterpolation(npart,particlemass,particleRho,xyzh,xyzmh_ptmass(1:3,i),vxyzu(1:3,:))
    currentVelContrast=vxyz_ptmass(1:3,i)-currentGasVel

    currentPlanetRadiusScaled=planetRadii(i)/0.1 !In units of 0.1 Rsun.
    currentPlanetMassScaled=xyzmh_ptmass(4,i)*104.74 !In units of 10 jupiter masses.
    currentPlanetRhoScaled=(xyzmh_ptmass(4,i)/((4.0/3.0)*pi*(planetRadii(i)**3.0)))*0.44 !In units of 13.34 g/cm^3
    currentRhoScaled=currentRho(1)*59000.0 !In units of 10^-4 g/cm^3.
    currentVelContrastScaled=distance(currentVelContrast)*4.37 !In units of 100 km/s.

    planetDestruction(1)=currentRho(1)*5.9
    planetDestruction(2)=3.82*(currentPlanetRhoScaled**(4.0/3.0))*(currentPlanetMassScaled**(2.0/3.0))&
                             *(currentVelContrastScaled**(-2.0))
    planetDestruction(3)=0.0000263*(currentVelContrastScaled**2.0)*currentRhoScaled*(currentPlanetRhoScaled**((-5.0)/3.0))&
                                   *(currentPlanetMassScaled**((-1.0)/3.0))
    planetDestruction(4)=11.0*currentVelContrastScaled*currentRhoScaled*(currentPlanetRadiusScaled**2.0)&
                             *(planetDestruction(3)/(currentPlanetRadiusScaled*0.973))

    currentKhAblatedMass(i)=currentKhAblatedMass(i)+((time-time_old)*planetDestruction(4)*0.0000505)
    planetDestruction(5)=currentKhAblatedMass(i)


    write(filename, "(A17,I0)") "sink_destruction_",i
    call write_time_file(filename, columns, time, planetDestruction, ncols, dump_number)
 enddo

 time_old=time
end subroutine planet_destruction

!-----------------------------------------------------------------------------------------
!+
!Binding energy profile
!+
!-----------------------------------------------------------------------------------------
subroutine create_bindingEnergy_profile(time,num,npart,particlemass,xyzh,vxyzu)
 real, intent(in)     :: time,particlemass
 integer, intent(in)  :: num,npart
 real, intent(in)     :: xyzh(4,npart),vxyzu(4,npart)

 character(len=17), allocatable :: columns(:)
 real, allocatable              :: profile(:,:)
 integer                        :: ncols,i,j
 integer, allocatable           :: iorder(:)
 real                           :: currentInteriorMass,currentParticleGPE,currentCoreParticleSeparation
 real                           :: previousBindingEnergy,previousBindingEnergyU

 ncols=3
 allocate(columns(ncols),iorder(npart))
 allocate(profile(ncols,npart))
 columns=(/"      radius",&
           "     bEnergy",& !Binding energy without internal energy.
           " bEnergy (u)"/) !Binding energy with internal energy.


 call set_r2func_origin(xyzmh_ptmass(1,1),xyzmh_ptmass(2,1),xyzmh_ptmass(3,1))
 call indexxfunc(npart,r2func_origin,xyzh,iorder)
 currentInteriorMass=xyzmh_ptmass(4,1)+(npart*particlemass) !Initally set to the entire mass of the star.

 do i=npart,1,-1 !Loops over all particles from outer to inner.
    j=iorder(i)
    currentInteriorMass=currentInteriorMass-particlemass
    currentCoreParticleSeparation=separation(xyzmh_ptmass(1:3,1),xyzh(1:3,j))
    currentParticleGPE=(currentInteriorMass*particlemass)/currentCoreParticleSeparation

    !The binding energy at a particular radius is the sum of the gravitational potential energies
    !(and internal energies in the case of the third column) of all particles beyond that radius.
    if (i==npart) then
       previousBindingEnergy=0.0
       previousBindingEnergyU=0.0
    else
       previousBindingEnergy=profile(2,i+1)
       previousBindingEnergyU=profile(3,i+1)
    endif

    profile(1,i)=currentCoreParticleSeparation
    profile(2,i)=previousBindingEnergy+currentParticleGPE
    profile(3,i)=previousBindingEnergyU+currentParticleGPE-(vxyzu(4,j)*particlemass)
 enddo


 call write_file('bEnergyProfile','bEnergyProfiles',columns,profile,npart,ncols,num)
end subroutine create_bindingEnergy_profile


subroutine get_core_gas_com(time,npart,xyzh,vxyzu)
 use sortutils, only:set_r2func_origin,r2func_origin,indexxfunc
 integer, intent(in)                   :: npart
 real,    intent(in)                   :: time
 real,    intent(inout)                :: xyzh(:,:),vxyzu(:,:)
 real                                  :: sep,maxsep,core_gas_com(3),core_gas_vcom(3),xyz_gas(4,npart),vxyz_gas(3,npart)
 real, allocatable                     :: mytable(:)
 character(len=17), allocatable        :: columns(:)
 character(len=17)                     :: filename
 integer, save                         :: ngas
 integer, allocatable, save            :: iorder(:)
 integer                               :: ncols,j,k

 ncols = 12
 allocate(columns(ncols))
 allocate(mytable(ncols))
 mytable = 0.
 columns = (/'   gas_com_x', &
             '   gas_com_y', &
             '   gas_com_z', &
             '  gas_com_vx', &
             '  gas_com_vy', &
             '  gas_com_vz', &
             '      core_x', &
             '      core_y', &
             '      core_z', &
             '     core_vx', &
             '     core_vy', &
             '     core_vz' /)


 ! Record particles that are closest to primary core
 if (dump_number == 0) then
    allocate(iorder(npart))
    maxsep = 10. ! 10 Rsun
    ngas = 0
    call set_r2func_origin(xyzmh_ptmass(1,1),xyzmh_ptmass(2,1),xyzmh_ptmass(3,1)) ! Order particles by distance from donor core
    call indexxfunc(npart,r2func_origin,xyzh,iorder)

    do j=1,npart
       k = iorder(j)
       if (j < 10) print*,k
       sep = separation(xyzmh_ptmass(1:3,1), xyzh(1:3,k))
       if (sep > maxsep) exit
       ngas = ngas + 1
    enddo
 endif

 print*,'ngas=',ngas

 do j=1,ngas
    k = iorder(j)
    xyz_gas(1:4,j)  = xyzh(1:4,k)
    vxyz_gas(1:3,j) = vxyzu(1:3,k)
 enddo

 call get_centreofmass(core_gas_com,core_gas_vcom,ngas,xyz_gas,vxyz_gas) ! Do not include sinks

 mytable(1:3)   = core_gas_com(1:3)
 mytable(4:6)   = core_gas_vcom(1:3)
 mytable(7:9)   = xyzmh_ptmass(1:3,1)
 mytable(10:12) = vxyz_ptmass(1:3,1)

 write (filename, "(A16,I0)") "core_gas_com"
 call write_time_file(trim(adjustl(filename)),columns,time,mytable,ncols,dump_number)
end subroutine get_core_gas_com


!----------------------------------------------------------------
!+
!  Print dump numbers corresponding to given sink-sink separations
!+
!----------------------------------------------------------------
subroutine print_dump_numbers(dumpfile)
 character(len=*), intent(in) :: dumpfile
 character(len=50), allocatable, save :: dumpfiles(:)
 integer :: nseps
 integer, save :: i
 real, allocatable :: sinksinksep(:)
 real :: sep

 nseps = 2
 allocate(sinksinksep(nseps))
 if (dump_number == 0) then
    allocate(dumpfiles(nseps))
    i=1
 endif
 sinksinksep = (/ 938., 67. /)

 sep = separation(xyzmh_ptmass(1:3,1),xyzmh_ptmass(1:3,2))
 if ( sep < sinksinksep(i) ) then
    dumpfiles(i) = trim(dumpfile)
    i=i+1
 endif
 if (i==nseps+1) then
    print "(5(a,/))",'../',dumpfiles
    return
 endif

end subroutine print_dump_numbers


!----------------------------------------------------------------
!+
!  Analyse disk
!+
!----------------------------------------------------------------
subroutine analyse_disk(num,npart,particlemass,xyzh,vxyzu)
 use part,            only:eos_vars,itemp
 use extern_corotate, only:get_companion_force
 use ionization_mod,  only:calc_thermal_energy
 use vectorutils,     only:cross_product3D
 integer, intent(in)             :: num,npart
 real, intent(in)                :: particlemass
 real, intent(inout)             :: xyzh(:,:),vxyzu(:,:)
 character(len=17), allocatable  :: columns(:)
 real, allocatable               :: data(:,:)
 real                            :: diskz,diskR2,diskR1,R,omegai,phii,rhopart,ponrhoi,spsoundi,tempi,&
                                    epoti,ekini,ethi,Ji(3),vrel2,fxi,fyi,fzi,vphi
 integer                         :: ncols,i

 ncols = 9
 allocate(columns(ncols),data(ncols,npart))
 data = -1.
 columns = (/'          R',&  ! cylindrical radius w.r.t companion
             '          E',&  ! specific energy (kin+pot only) w.r.t. companion
             '      Omega',&  ! angular momentum w.r.t. companion
             '         Jx',&  ! specific angular momentum components
             '         Jy',&
             '         Jz',&
             '       ekin',&
             '       epot',&  ! gravitational potential energy due to companion only
             '     etherm'/)

 ! Set disk dimensions
 diskz  = 50.  ! disk half-thickness
 diskR1 = 5.   ! disk inner radius
 diskR2 = 150.  ! disk outer radius

 do i=1,npart
    ! Skip if particle is not within the defined disk
    if (abs(xyzh(3,i) - xyzmh_ptmass(3,2)) > diskz) cycle
    R = sqrt( (xyzh(1,i) - xyzmh_ptmass(1,2))**2 + (xyzh(2,i) - xyzmh_ptmass(2,2))**2 )
    if ( (R > diskR2) .or. (R < diskR1) ) cycle

    vrel2 = (vxyzu(1,i) - vxyz_ptmass(1,2))**2 + (vxyzu(2,i) - vxyz_ptmass(2,2))**2 + (vxyzu(3,i) - vxyz_ptmass(3,2))**2
    ekini = 0.5*particlemass*vrel2

    ! Calculate gravitational potential due to companion only
    phii = 0.
    call get_companion_force(xyzh(1:3,i),fxi,fyi,fzi,phii)
    epoti = phii*particlemass

    ! Calculate thermal energy
    rhopart = rhoh(xyzh(4,i), particlemass)
    call equationofstate(ieos,ponrhoi,spsoundi,rhopart,xyzh(1,i),xyzh(2,i),xyzh(3,i),tempi,vxyzu(4,i))
    call calc_thermal_energy(particlemass,ieos,xyzh(:,i),vxyzu(:,i),ponrhoi*rhopart,eos_vars(itemp,i),gamma,ethi)

    call get_gas_omega(xyzmh_ptmass(1:3,2),vxyz_ptmass(1:3,2),xyzh(1:3,i),vxyzu(1:3,i),vphi,omegai)
    call cross_product3D(xyzh(1:3,i)-xyzmh_ptmass(1:3,2), vxyzu(1:3,i)-vxyz_ptmass(1:3,2), Ji)

    data(1,i) = R
    data(2,i) = (ekini+epoti) / particlemass
    data(3,i) = omegai
    data(4:6,i) = Ji
    data(7,i) = ekini
    data(8,i) = epoti
    data(9,i) = ethi
 enddo
 call write_file('companion_disk','companion_disk',columns,data,npart,ncols,num)
 deallocate(columns)

end subroutine analyse_disk


!----------------------------------------------------------------
!+
!  Recombination energy vs. time
!+
!----------------------------------------------------------------
subroutine erec_vs_t(time,npart,particlemass,xyzh)
 use ionization_mod, only:get_erec_components
 integer, intent(in) :: npart
 real, intent(in)    :: time,particlemass
 real, intent(inout) :: xyzh(:,:)
 character(len=17)   :: filename,columns(4)
 integer             :: i
 real                :: ereci(4),erec(4),tempi,rhoi

 columns = (/'          H2', &
             '          HI', &
             '         HeI', &
             '        HeII'/)

 erec = 0.
 do i = 1,npart
    rhoi = rhoh(xyzh(4,i), particlemass)
    call get_erec_components( log10(rhoi*unit_density), tempi, X_in, 1.-X_in-Z_in, ereci)
    erec = erec + ereci
 enddo

 write (filename, "(A16,I0)") "erec_vs_t"
 call write_time_file(trim(adjustl(filename)),columns,time,erec,4,dump_number)

end subroutine erec_vs_t

!!!!!!!!!!!!!!!!!!!!!!!!!!!!!!!!!!!!!!!!!!!!!!!!!!!!!!!!!!!!
!!!!!        Routines used in analysis routines        !!!!!
!!!!!!!!!!!!!!!!!!!!!!!!!!!!!!!!!!!!!!!!!!!!!!!!!!!!!!!!!!!!

!----------------------------------------------------------------
!+
!  Calculate the angular velocity of an envelope gas particle
!  relative to a reference point
!+
!----------------------------------------------------------------
subroutine get_gas_omega(xyz_centre,vxyz_centre,xyzi,vxyzi,vphi,omega)
 use vectorutils, only:cross_product3D
 real, intent(in)  :: xyz_centre(3),vxyz_centre(3),xyzi(3),vxyzi(3)
 real, intent(out) :: vphi,omega
 real              :: Rmag,R(3),phi_unitvec(3),R_unitvec(3)

 ! xyz_centre: Position vector of reference point
 ! vxyz_centre: Velocity vector of reference point
 ! R: Cylindrical radius vector
 R(1:2) = xyzi(1:2) - xyz_centre(1:2) ! Separation in x-y plane
 R(3) = 0.
 Rmag = sqrt(dot_product(R,R))
 R_unitvec = R / Rmag
 call cross_product3D((/0.,0.,1./), R_unitvec, phi_unitvec) ! phi = z x R
 vphi = dot_product(vxyzi - vxyz_centre, phi_unitvec)
 omega = vphi / Rmag
end subroutine get_gas_omega


!----------------------------------------------------------------
!+
!  Calculate kinetic, gravitational potential (gas-gas and sink-gas),
!  and internal energy of a gas particle.
!+
!----------------------------------------------------------------
subroutine calc_gas_energies(particlemass,poten,xyzh,vxyzu,xyzmh_ptmass,phii,epoti,ekini,einti,etoti)
 ! Warning: Do not sum epoti or etoti as it is to obtain a total energy; this would not give the correct
 !          total energy due to complications related to double-counting.
 use ptmass, only:get_accel_sink_gas
 use part,   only:nptmass
 real, intent(in)                       :: particlemass
 real(4), intent(in)                    :: poten
 real, dimension(4), intent(in)         :: xyzh,vxyzu
 real, dimension(5,nptmass), intent(in) :: xyzmh_ptmass
 real, intent(out)                      :: phii,epoti,ekini,einti,etoti
 real                                   :: fxi,fyi,fzi

 phii = 0.0

 call get_accel_sink_gas(nptmass,xyzh(1),xyzh(2),xyzh(3),xyzh(4),xyzmh_ptmass,fxi,fyi,fzi,phii)

 epoti = 2.*poten + particlemass * phii ! For individual particles, need to multiply 2 to poten to get \sum_j G*mi*mj/r
 ekini = particlemass * 0.5 * dot_product(vxyzu(1:3),vxyzu(1:3))
 einti = particlemass * vxyzu(4)
 etoti = epoti + ekini + einti
end subroutine calc_gas_energies


subroutine adjust_corotating_velocities(npart,particlemass,xyzh,vxyzu,xyzmh_ptmass,vxyz_ptmass,omega_c,dump_number)
 use vectorutils, only:cross_product3D
 real, dimension(:,:), intent(in)    :: xyzmh_ptmass,xyzh
 real, dimension(:,:), intent(inout) :: vxyzu,vxyz_ptmass
 real, intent(inout) :: omega_c
 real, intent(in)    :: particlemass
 integer, intent(in) :: npart, dump_number

 logical             :: switch
 real                :: sep, mtot
 real, dimension(3)  :: omega_vec, omegacrossr
 integer             :: i

 if (dump_number == 0) then
    call prompt('Was this in a corotating frame?',switch,.false.)

    if (switch) then
       sep = separation(xyzmh_ptmass(1:3,1), xyzmh_ptmass(1:3,2))
       mtot = sum(xyzmh_ptmass(4,:)) + npart*particlemass
       omega_c = sqrt(mtot / sep**3)
    else
       omega_c = -1
    endif
 endif

 if (omega_c > 0.) then
    omega_vec = (/ 0.,0.,omega_c /)

    do i=1,npart
       call cross_product3D(omega_vec,xyzh(1:3,i),omegacrossr)
       vxyzu(1:3,i) = vxyzu(1:3,i) + omegacrossr(1:3)
    enddo

    do i=1,nptmass
       call cross_product3D(omega_vec,xyzmh_ptmass(1:3,i),omegacrossr)
       vxyz_ptmass(1:3,i) = vxyz_ptmass(1:3,i) + omegacrossr(1:3)
    enddo
 endif
end subroutine adjust_corotating_velocities


! returns a profile from the centre of mass
! profile can either use all particles or can find particles within 2h of a given ray
! if simple flag is set to true, it will only produce a limited subset
subroutine stellar_profile(time,ncols,particlemass,npart,xyzh,vxyzu,profile,simple,ray)
 use eos,          only:ieos,equationofstate,X_in, Z_in
 use eos_mesa,     only:get_eos_kappa_mesa,get_eos_pressure_temp_mesa
 use physcon,      only:kboltz,mass_proton_cgs
 use centreofmass, only:get_centreofmass
 use energies,     only:compute_energies
 use part,         only:xyzmh_ptmass,rhoh,ihsoft,poten
 use units,        only:udist,unit_ergg,unit_density,unit_pressure,unit_velocity,unit_energ
 use kernel,       only:kernel_softening,radkern
 use ptmass,       only:get_accel_sink_gas
 use ionization_mod, only:ionisation_fraction

 real,    intent(in)    :: time
 integer, intent(in)    :: ncols
 real,    intent(in)    :: particlemass
 integer, intent(in)    :: npart
 real,    intent(in)    :: xyzh(:,:)
 real,    intent(inout) :: vxyzu(:,:)
 real, intent(out), allocatable :: profile(:,:)
 logical, intent(in)    :: simple
 real, intent(in), optional :: ray(3)
 integer           :: i,iprofile
 real              :: proj(3),orth(3),proj_mag,orth_dist,orth_ratio
 real              :: rhopart,ponrhoi,spsoundi,tempi
 real              :: temp,kappa,kappat,kappar,pres
 real              :: ekini,epoti,einti,etoti,phii
 real              :: xh0, xh1, xhe0, xhe1, xhe2
 real              :: temp_profile(ncols,npart)
 logical           :: criteria

 call compute_energies(time)

 iprofile = 0

 do i=1,npart
    if (xyzh(4,i)  >=  0) then

       if (present(ray)) then
          proj_mag = dot_product(xyzh(1:3,i),ray(1:3))
          proj = proj_mag * ray
          orth(1:3) = xyzh(1:3,i) - proj(1:3)
          orth_dist = separation(orth,(/0.,0.,0./))
          orth_ratio = orth_dist / xyzh(4,i)
          if (orth_ratio < radkern .and. proj_mag > 0.) then
             criteria = .true.
          else
             criteria = .false.
          endif
       else
          criteria = .true.
       endif

       if (criteria) then

          iprofile = iprofile + 1

          rhopart = rhoh(xyzh(4,i), particlemass)

          temp_profile(1,iprofile)  = distance(xyzh(1:3,i)) * udist
          temp_profile(3,iprofile)  = atan2(xyzh(2,i),xyzh(1,i))
          temp_profile(4,iprofile)  = rhopart * unit_density
          temp_profile(5,iprofile)  = distance(vxyzu(1:3,i)) * unit_velocity
          temp_profile(6,iprofile)  = dot_product(vxyzu(1:3,i),xyzh(1:3,i)) / distance(xyzh(1:3,i)) * unit_velocity
          temp_profile(7,iprofile)  = sqrt(distance(vxyzu(1:2,i))**2 - (dot_product(vxyzu(1:2,i),xyzh(1:2,i)) &
                                      / distance(xyzh(1:2,i)))**2) * unit_velocity
          temp_profile(8,iprofile)  = temp_profile(7,iprofile) / (distance(xyzh(1:2,i)) * udist)
          if (simple .eqv. .false.) then
             call equationofstate(ieos,ponrhoi,spsoundi,rhopart,xyzh(1,i),xyzh(2,i),xyzh(3,i),tempi,vxyzu(4,i))

             if (ieos == 10) then
                call get_eos_pressure_temp_mesa(rhopart*unit_density,vxyzu(4,i) * unit_ergg,pres,temp)
                call get_eos_kappa_mesa(rhopart*unit_density,temp,kappa,kappat,kappar)
             else
                temp = (ponrhoi * (unit_pressure/unit_density) * 2.381 * mass_proton_cgs) / kboltz
                kappa = 1.
             endif

             call calc_gas_energies(particlemass,poten(i),xyzh(:,i),vxyzu(:,i),xyzmh_ptmass,phii,epoti,ekini,einti,etoti)

             call ionisation_fraction(rhopart*unit_density,temp,X_in,1.-X_in-Z_in,xh0,xh1,xhe0,xhe1,xhe2)

             temp_profile(9,iprofile)  = vxyzu(4,i) * unit_ergg
             temp_profile(10,iprofile) = ponrhoi * rhopart * unit_pressure
             temp_profile(11,iprofile) = spsoundi * unit_velocity
             temp_profile(12,iprofile) = temp
             temp_profile(13,iprofile) = kappa
             temp_profile(14,iprofile) = 1. / (kappa * rhopart * unit_density)
             temp_profile(15,iprofile) = etoti * unit_energ
             temp_profile(16,iprofile) = xh1
             temp_profile(17,iprofile) = xhe1
             temp_profile(18,iprofile) = xhe2
          endif
       endif
    endif
 enddo

 allocate(profile(ncols,iprofile))
 profile(1:ncols,1:iprofile) = temp_profile(1:ncols,1:iprofile)

 call quicksort(profile, 1, iprofile, ncols, 1)

 do i=1,iprofile
    if (i==1) profile(2,i) = particlemass
    if (i > 1) profile(2,i) = profile(2,i-1) + particlemass
 enddo

 print*, "Profile completed"

end subroutine stellar_profile

!----------------------------------------------------------------
!+
!  Calculate mass interior to companion
!+
!----------------------------------------------------------------
subroutine get_interior_mass(xyzh,vxyzu,donor_xyzm,companion_xyzm,particlemass,npart,iavgopt,interior_mass,com_xyz,com_vxyz)
 real, intent(in) :: xyzh(:,:),vxyzu(:,:),donor_xyzm(4),companion_xyzm(4),particlemass
 real, intent(out) :: interior_mass,com_xyz(3),com_vxyz(3)
 integer, intent(in) :: npart,iavgopt
 real :: sinksinksep,maxsep,sep,xyz_int(3,npart),vxyz_int(3,npart)
 integer :: j,k,npart_int
 integer, allocatable :: iorder(:)

 ! Calculate mass interior to companion
 allocate(iorder(npart))
 call set_r2func_origin(donor_xyzm(1),donor_xyzm(2),donor_xyzm(3)) ! Order particles by distance from donor core
 call indexxfunc(npart,r2func_origin,xyzh,iorder)
 sinksinksep = separation(donor_xyzm(1:3), companion_xyzm(1:3))
 interior_mass = donor_xyzm(4) ! Include mass of donor core
 select case(iavgopt)
 case(5)       ! Calculate mass interior to R/2
    maxsep = 2.*sinksinksep
 case(6)       ! Calculate mass interior to 2*R
    maxsep = 0.5*sinksinksep
 case default  ! Calculate mass interior to R
    maxsep = sinksinksep
 end select
 npart_int = 0
 do j = 1,npart
    k = iorder(j)
    sep = separation(donor_xyzm(1:3), xyzh(1:3,k))
    if (sep > maxsep) exit
    npart_int = npart_int + 1
    xyz_int(1:3,npart_int) = xyzh(1:3,k)
    vxyz_int(1:3,npart_int) = vxyzu(1:3,k)
 enddo
 interior_mass = npart_int * particlemass

 call get_centreofmass(com_xyz,com_vxyz,npart_int,xyz_int,vxyz_int,nptmass,xyzmh_ptmass,vxyz_ptmass)

end subroutine get_interior_mass

!----------------------------------------------------------------
!+
!  Get CoM position and velocity of the two point masses plus
!  gas particles radius = 2*sep from the donor, where sep is the
!  distance between the donor and the CoM of just the point masses.
!+
!----------------------------------------------------------------
subroutine orbit_com(npart,xyzh,vxyzu,nptmass,xyzmh_ptmass,vxyz_ptmass,com_xyz,com_vxyz)
 integer, intent(in)             :: npart,nptmass
 real, intent(in)                :: xyzh(:,:),vxyzu(:,:),xyzmh_ptmass(:,:),vxyz_ptmass(:,:)
 real, intent(out), dimension(3) :: com_xyz,com_vxyz
 real, allocatable               :: xyz_a(:,:)
 real, allocatable               :: vxyz_a(:,:)
 integer, allocatable            :: iorder(:)
 integer                         :: npart_a
 real                            :: sep
 integer                         :: i,j,k

 allocate(iorder(npart),xyz_a(4,npart),vxyz_a(3,npart))

 ! Get order of particles by distance from CoM of point masses
 com_xyz(1) = sum(xyzmh_ptmass(1,:)*xyzmh_ptmass(4,:))/nptmass
 com_xyz(2) = sum(xyzmh_ptmass(2,:)*xyzmh_ptmass(4,:))/nptmass
 com_xyz(3) = sum(xyzmh_ptmass(3,:)*xyzmh_ptmass(4,:))/nptmass
 call set_r2func_origin(com_xyz(1),com_xyz(2),com_xyz(3))
 call indexxfunc(npart,r2func_origin,xyzh,iorder)
 ! Displacement of donor core from the CoM of point masses
 sep = separation(xyzmh_ptmass(1:3,1),com_xyz(1:3))

 ! Calculate CoM of orbit, including only gas particles within radius = 2*sep from donor core
 ! The point is that by including some gas particles around the donor core, we get a more accurate
 ! position of the CoM about which the stellar cores orbit
 i = 1
 k = 1
 do while (i < npart+1)
    j = iorder(i) ! Loop from particles closest to farthest from CoM
    if (isdead_or_accreted(xyzh(4,j))) then
       i = i + 1
    else
       if (separation(xyzh(1:3,j),com_xyz(1:3)) > 2.*sep) exit
       xyz_a(1:4,k)  = xyzh(1:4,j)
       vxyz_a(1:3,k) = vxyzu(1:3,j)
       i = i + 1
       k = k + 1
    endif
 enddo
 npart_a = k - 1
 call get_centreofmass(com_xyz,com_vxyz,npart_a,xyz_a,vxyz_a,nptmass,xyzmh_ptmass,vxyz_ptmass)

end subroutine orbit_com

subroutine average_in_vol(xyzh,vxyzu,npart,particlemass,com_xyz,com_vxyz,isink,icentreonCM,iavgopt,vel,cs,omega,volume,vol_mass,&
                          vol_npart)
 real,    intent(in) :: xyzh(:,:),vxyzu(:,:),com_xyz(:),com_vxyz(:),particlemass
 logical, intent(in) :: icentreonCM
 real,    intent(out) :: vel(:),cs,omega,volume,vol_mass
 integer, intent(out) :: vol_npart
 integer, intent(in) :: npart,isink,iavgopt
 real :: orbit_centre(3),orbit_centre_vel(3),sphere_centre(3),Rarray(size(xyzh(1,:))),zarray(size(xyzh(1,:))),vxyzu_copy(4)
 real :: Rsphere,sep,omega_out,Rsinksink,dR,dz,vphi
 integer :: i,j,k,iorder(size(xyzh(1,:)))

 i = isink
 if (icentreonCM) then   ! Centre on orbit CoM
    orbit_centre     = com_xyz
    orbit_centre_vel = com_vxyz
 else                     ! Centre on primary core
    orbit_centre     = xyzmh_ptmass(1:3,3-i)
    orbit_centre_vel = vxyz_ptmass(1:3,3-i)
 endif

 Rsphere = 0.2 * separation(orbit_centre, xyzmh_ptmass(1:3,i))
 Rsinksink = separation(xyzmh_ptmass(1:2,i), xyzmh_ptmass(1:2,3-i))                          ! [(x2-x1)^2 + (y2-y1)^2]^0.5
 dR = 0.2*Rsinksink
 dz = 0.2*Rsinksink
 vol_npart = 0
 vol_mass = 0.
 omega = 0.
 cs = 0.

 ! If averaging over a sphere, get order of particles from closest to farthest from sphere centre
 dr = 0.
 dz = 0.
 Rsinksink = 0.
 vol_npart = 0
 Rsphere = 0.
 select case(iavgopt)
 case(1,2,5,6)
    select case (iavgopt)
    case(1) ! Use companion position
       sphere_centre = xyzmh_ptmass(1:3,i)
    case(2) ! Use companion position on the opposite side of orbit
       sphere_centre = 2.*orbit_centre - xyzmh_ptmass(1:3,i) ! Just r1 - (r2 - r1)
    case(5) ! Averaging twice as far on opposite side of orbit
       sphere_centre = 2.*(orbit_centre - xyzmh_ptmass(1:3,i)) ! Just r1 - 2(r2 - r1)
    case(6) ! Averaging half as far on opposite side of orbit
       sphere_centre = 1.5*orbit_centre - 0.5*xyzmh_ptmass(1:3,i) ! Just r1 - 0.5*(r2 - r1)
    end select
    call set_r2func_origin(sphere_centre(1),sphere_centre(2),sphere_centre(3))
    call indexxfunc(npart,r2func_origin,xyzh,iorder)

    ! Sum velocities, cs, and densities of all particles within averaging sphere
    do j = 1,npart
       k = iorder(j) ! Only use particles within the averaging sphere
       if (.not. isdead_or_accreted(xyzh(4,k))) then
          sep = separation(xyzh(1:3,k), sphere_centre)
          if (sep > Rsphere) exit
          vel(1:3) = vel(1:3) + vxyzu(1:3,k)
          vxyzu_copy = vxyzu(:,k)
          cs       = cs + get_spsound(ieos,xyzh(1:3,k),rhoh(xyzh(4,k),particlemass),vxyzu_copy)
          call get_gas_omega(orbit_centre,orbit_centre_vel,xyzh(1:3,k),vxyzu(1:3,k),vphi,omega_out)
          omega    = omega + omega_out
       endif
    enddo
    vol_npart = j-1 ! Number of (unaccreted) particles in the sphere
    vol_mass  = vol_npart * particlemass
    if ((iavgopt == 2) .or. (iavgopt == 5) .or. (iavgopt == 6)) vel = -vel ! To-do: get rid of this line

    ! Averaging in annulus
 case(3,4)
    Rarray = sqrt( (xyzh(1,:) - xyzmh_ptmass(1,3-i))**2 + (xyzh(2,:) - xyzmh_ptmass(2,3-i))**2) ! [(x-x1)^2 + (y-y1)^2]^0.5
    zarray = xyzh(3,:) - xyzmh_ptmass(3,3-i)
    if (iavgopt == 4) Rsphere = 0.2*separation(xyzmh_ptmass(1:3,3-i),xyzmh_ptmass(1:3,i))
    do k = 1,npart
       if ( (iavgopt == 4) .and. (separation(xyzh(1:3,k), xyzmh_ptmass(1:3,i)) < Rsphere) ) cycle
       if ( (abs(Rarray(k) - Rsinksink) < 0.5*dR) .and.&
              (abs(zarray(k) - xyzmh_ptmass(3,3-i)) < 0.5*dz) ) then
          vel   = vel + vxyzu(1:3,k)
          vxyzu_copy = vxyzu(:,k)
          cs    = cs + get_spsound(ieos,xyzh(1:3,k),rhoh(xyzh(4,k),particlemass),vxyzu_copy)
          call get_gas_omega(orbit_centre,orbit_centre_vel,xyzh(1:3,k),vxyzu(1:3,k),vphi,omega_out)
          omega = omega + omega_out
          vol_npart = vol_npart + 1
       endif
    enddo
    vol_mass = vol_npart * particlemass
 end select

 ! Calculate averaging volume based on averaging option
 select case (iavgopt)
 case (1,2,5,6) ! Spheres
    volume = 4./3.*pi*Rsphere**3
 case(3) ! Annulus
    volume  = 2.*pi * Rsinksink * dR * dz
 case(4) ! Annulus with sphere subtracted
    volume  = 2.*pi * Rsinksink * dR * dz
    volume  = volume - 0.4*dR*dz*Rsinksink
 case default
    volume = 0.
    print*,'Unknown averaging option'
    return
 end select

 ! Calculate volume averages
 if (vol_npart > 0) then
    vel(1:3) = vel(1:3) / float(vol_npart)
    omega  = omega / float(vol_npart)
    cs     = cs / float(vol_npart)
 endif

end subroutine average_in_vol


!----------------------------------------------------------------
!+
!  Returns hist, the radial or mass-coordinate profile of a
!  quantity.
!
!  Inputs:
!   coord: Array of radius or mass-coordinate of each particle
!   quant: Array containing quantity for each particle to be binned
!   bin_min: Lower bin edge for coord
!   bin_max: Upper bin edge for coord
!   nbins: Number of bins for coord
!   logbins: If true, produce log-uniform bins
!   normalise_by_bincount: If true, normalises histogram by bin
!            count, thus averaging the quantity
!+
!----------------------------------------------------------------
subroutine histogram_setup(coord,quant,hist,npart,bin_max,bin_min,nbins,normalise_by_bincount,logbins)
 integer, intent(in)    :: npart,nbins
 real, intent(in)       :: coord(npart),quant(npart),bin_max, bin_min
 logical, intent(in)    :: normalise_by_bincount,logbins
 real, intent(out)      :: hist(nbins)
 integer                :: i,j,bincount(nbins)
 real                   :: bins(nbins)

 if (logbins) then ! Create log-uniform bins
    bins = (/ (10**(bin_min + (i-1) * (bin_max-bin_min)/real(nbins)), i=1,nbins) /)
 else ! Create linear bins
    bins = (/ (bin_min + (i-1) * (bin_max-bin_min)/real(nbins), i=1,nbins) /)
 endif

 hist = 0.
 bincount = 0

 do j=1,npart
    do i=1,nbins-1
       if (coord(j) >= bins(i) .and. coord(j) < bins(i+1)) then
          bincount(i) = bincount(i) + 1
          hist(i) = hist(i) + quant(j)
          exit ! Move onto next particle
       endif
    enddo
 enddo

 if (normalise_by_bincount) then
    do i=1,nbins
       if (bincount(i) > 0) then
          hist(i) = hist(i) / real(bincount(i))
       endif
    enddo
 endif

end subroutine histogram_setup

subroutine write_file(name_in, dir_in, cols, data_in, npart, ncols, num)
 !outputs a file from a single dump
 character(len=*), intent(in) :: name_in, dir_in
 integer, intent(in)          :: npart, ncols, num
 character(len=*), dimension(ncols), intent(in) :: cols
 character(len=20), dimension(ncols) :: columns
 character(len=40)             :: data_formatter, column_formatter
 character(len(name_in)+9)    :: file_name

 real, dimension(ncols,npart), intent(in) :: data_in
 integer                      :: i, unitnum

 unitnum = 1000 + num
 if (dump_number == 0) then
    call system('mkdir ' // dir_in )
 endif

 write(file_name, "(2a,i5.5,a)") trim(name_in), "_", num, ".ev"

 open(unit=unitnum, file='./'//dir_in//'/'//file_name, status='replace')

 write(column_formatter, "(a,I2.2,a)") "('#',2x,", ncols, "('[',a15,']',3x))"
 write(data_formatter, "(a,I2.2,a)") "(", ncols, "(2x,es19.11e3))"

 do i=1,ncols
    write(columns(i), "(I2.2,a)") i, cols(i)
 enddo

 !set column headings
 write(unitnum, column_formatter) columns(:)

 !Write data to file
 do i=1,npart
    write(unitnum,data_formatter) data_in(:ncols,i)
 enddo

 close(unit=unitnum)
end subroutine write_file


subroutine write_time_file(name_in, cols, time, data_in, ncols, num)
 !outputs a file over a series of dumps
 character(len=*), intent(in) :: name_in
 integer, intent(in)          :: ncols, num
 character(len=*), dimension(ncols), intent(in) :: cols
 character(len=20), dimension(ncols) :: columns
 character(len=40)             :: data_formatter, column_formatter
 character(len(name_in)+9)    :: file_name
 real, intent(in)             :: time
 real, dimension(ncols), intent(in) :: data_in
 integer                      :: i, unitnum

 write(column_formatter, "(a,I2.2,a)") "('#',2x,", ncols+1, "('[',a15,']',3x))"
 write(data_formatter, "(a,I2.2,a)") "(", ncols+1, "(2x,es18.11e2))"
 write(file_name,"(2a,i3.3,a)") name_in, '.ev'

 if (num == 0) then
    unitnum = 1000

    open(unit=unitnum, file=file_name, status='replace')
    do i=1,ncols
       write(columns(i), "(I2,a)") i+1, cols(i)
    enddo

    !set column headings
    write(unitnum, column_formatter) '1         time', columns(:)
    close(unit=unitnum)
 endif

 unitnum=1001+num

 open(unit=unitnum, file=file_name, position='append')

 write(unitnum,data_formatter) time, data_in(:ncols)

 close(unit=unitnum)

end subroutine write_time_file

real function distance(a)
 ! Return norm of a vector of arbitrary dimension
 real, intent(in), dimension(:) :: a

 distance = sqrt(dot_product(a,a))
end function distance

subroutine unit_vector(a,b)
 real, intent(in), dimension(3)  :: a
 real, intent(out), dimension(3) :: b

 b(1:3) = a(1:3) / distance(a(1:3))
end subroutine unit_vector

real function cos_vector_angle(a,b)
 real, intent(in), dimension(3) :: a,b
 if (distance(a) == 0 .or. distance(b) == 0) then
    cos_vector_angle = 1.
 else
    cos_vector_angle = dot_product(a,b) / (distance(a) * distance(b))
 endif
end function cos_vector_angle

subroutine separation_vector(a,b,c)
 !return difference between two vectors
 real, intent(in), dimension(3) :: a,b
 real, intent(out), dimension(4) :: c

 c(1) = a(1) - b(1)
 c(2) = a(2) - b(2)
 c(3) = a(3) - b(3)
 c(4) = distance(c(1:3))
end subroutine separation_vector

real function separation(a,b)
 !return the distance between two vectors
 real, intent(in), dimension(:) :: a,b

 separation = distance(a - b)
end function separation

!Creates an array of SPH particle densities for each value of h.
elemental real function getParticleRho(h,particlemass)
 real, intent(in) :: h,particlemass
 getParticleRho=rhoh(h,particlemass)
end function getParticleRho

!Performs SPH interpolation on the SPH particle property toInterpolate at the location interpolateXyz.
!The smoothing length used is the smoothing length of the closest SPH particle to interpolateXyz.
function sphInterpolation(npart,particlemass,particleRho,particleXyzh,interpolateXyz,toInterpolate) result(interpolatedData)
 use kernel, only:wkern
 integer, intent(in) :: npart
 real, intent(in)    :: particlemass
 real, intent(in)    :: particleRho(npart)
 real, intent(in)    :: particleXyzh(4,npart)
 real, intent(in)    :: interpolateXyz(3)
 real, intent(in)    :: toInterpolate(:,:)
 real                :: interpolatedData(size(toInterpolate,1))

 integer              :: i,j
 integer, allocatable :: iorder(:)
 real                 :: currentR,currentQ,currentQ2
 real                 :: nearestSphH
 real                 :: currentParticleRho,currentSphSummandFactor

 interpolatedData=0.0
 allocate(iorder(npart))
 call set_r2func_origin(interpolateXyz(1),interpolateXyz(2),interpolateXyz(3))
 call indexxfunc(npart,r2func_origin,particleXyzh,iorder) !Gets the order of SPH particles from the interpolation point.
 nearestSphH=particleXyzh(4,iorder(1)) !The smoothing length of the nearest SPH particle to the ineterpolation point.

 do i=1,npart
    j=iorder(i)

    currentR=separation(interpolateXyz,particleXyzh(1:3,j))
    currentQ=currentR/nearestSphH !currentR is scaled in units of nearestSphH
    currentQ2=currentQ**2.0

    !All SPH particles beyond 2 smoothing lengths are ignored.
    if (currentQ>2) then
       exit
    endif

    !SPH interpolation is done below.
    currentParticleRho=particleRho(j)
    currentSphSummandFactor=(particlemass/currentParticleRho)*((1.0/((nearestSphH**3.0)*pi))*wkern(currentQ2,currentQ))
    interpolatedData=interpolatedData+(currentSphSummandFactor*toInterpolate(:,j))
 enddo
end function sphInterpolation

!Sorting routines
recursive subroutine quicksort(a, first, last, ncols, sortcol)
 integer, intent(in)                                :: first, last, ncols, sortcol
 real, dimension(ncols,last-first+1), intent(inout) :: a
 real                                               :: x
 integer                                            :: i, j, k

 x = a(sortcol, (first+last) / 2 )
 i = first
 j = last
 do
    do while (a(sortcol, i) < x)
       i=i+1
    enddo

    do while (x < a(sortcol, j))
       j=j-1
    enddo

    if (i >= j) exit

    do k=1,ncols
       call swap(a(k,i),a(k,j))
    enddo

    i=i+1
    j=j-1
 enddo
 if (first < i-1) call quicksort(a, first, i-1, ncols, sortcol)
 if (j+1 < last)  call quicksort(a, j+1, last, ncols, sortcol)
end subroutine quicksort

subroutine swap(a,b)
 real, intent(inout) :: a,b
 real                :: c

 c = a
 a = b
 b = c

end subroutine swap


!----------------------------------------------------------------
!+
!  Determine ID of planet particles based on distance from host star core
!+
!----------------------------------------------------------------
subroutine get_planetIDs(nplanet,planetIDs)
 integer, allocatable, intent(out) :: planetIDs(:)
 integer, intent(out)              :: nplanet
 integer                           :: i

 ! Determine planet particle IDs (the nplanet particles initially farthest from the donor star)
 nplanet = 1262
 call prompt('Enter number of planet particles:',nplanet,0)
 allocate(planetIDs(nplanet))
 do i = 1,nplanet
    planetIDs(i) = i
 enddo

end subroutine get_planetIDs


!----------------------------------------------------------------
!+
!  Set EOS options for analysis
!+
!----------------------------------------------------------------
subroutine set_eos_options(analysis_to_perform)
 integer, intent(in) :: analysis_to_perform
 integer             :: ierr

 ieos = 2
 call prompt('Enter ieos:',ieos)
 select case(ieos)
 case(2,12)
    gamma = 5./3.
    call prompt('Enter gamma:',gamma,0.)
    if (ieos==12) then
       gmw = 0.618212823
       call prompt('Enter mean molecular weight for gas+rad EoS:',gmw,0.)
    endif
 case(10,20)
    gamma = 5./3.
    X_in = 0.69843
    Z_in = 0.01426
    call prompt('Enter hydrogen mass fraction:',X_in,0.,1.)
    call prompt('Enter metallicity:',Z_in,0.,1.)
    irecomb = 0
    if (ieos==20) call prompt('Using gas+rad+rec EoS. Enter irecomb:',irecomb,0,2)
 case default
    call fatal('analysis_common_envelope',"EOS type not supported")
 end select
 call init_eos(ieos,ierr)
 if (ierr /= 0) call fatal('analysis_common_envelope',"Failed to initialise EOS")

end subroutine set_eos_options

end module analysis<|MERGE_RESOLUTION|>--- conflicted
+++ resolved
@@ -82,11 +82,7 @@
 
  !chose analysis type
  if (dump_number==0) then
-<<<<<<< HEAD
-    print "(38(a,/))", &
-=======
     print "(40(a,/))", &
->>>>>>> 33664ee2
             ' 1) Sink separation', &
             ' 2) Bound and unbound quantities', &
             ' 3) Energies', &
@@ -122,19 +118,12 @@
             '34) Velocity histogram',&
             '35) Unbound temperature',&
             '36) Planet mass distribution',&
-<<<<<<< HEAD
-            '37) Planet profile'
-            '38) Total dust mass'
-    analysis_to_perform = 1
-    call prompt('Choose analysis type ',analysis_to_perform,1,38)
-=======
             '37) Planet profile',&
             '38) Velocity profile',&
             '39) Angular momentum profile',&
             '40) Keplerian velocity profile'
     analysis_to_perform = 1
     call prompt('Choose analysis type ',analysis_to_perform,1,40)
->>>>>>> 33664ee2
  endif
 
  call reset_centreofmass(npart,xyzh,vxyzu,nptmass,xyzmh_ptmass,vxyz_ptmass)
@@ -204,17 +193,12 @@
     call planet_mass_distribution(time,num,npart,xyzh)
  case(37) ! Calculate planet profile
     call planet_profile(num,dumpfile,particlemass,xyzh,vxyzu)
-<<<<<<< HEAD
- case(38) !Total dust mass
-    call total_dust_mass(time,npart,particlemass,xyzh)
-=======
  case(38) ! Velocity profile
     call velocity_profile(time,num,npart,particlemass,xyzh,vxyzu)
  case(39) ! Angular momentum profile
     call angular_momentum_profile(time,num,npart,particlemass,xyzh,vxyzu)
  case(40) ! Keplerian velocity profile
     call vkep_profile(time,num,npart,particlemass,xyzh,vxyzu)
->>>>>>> 33664ee2
  case(12) !sink properties
     call sink_properties(time,npart,particlemass,xyzh,vxyzu)
  case(13) !MESA EoS compute total entropy and other average thermodynamical quantities
@@ -2238,8 +2222,8 @@
 
  ! Select origin
  xyz_origin = xyzmh_ptmass(1:3,1)
- vxyz_origin = vxyz_ptmass(1:3,1)    
- 
+ vxyz_origin = vxyz_ptmass(1:3,1)
+
  ! Masking in polar angle
  theta1 = 75.   ! Polar angle in deg
  theta2 = 105.
@@ -2288,38 +2272,38 @@
  real                :: rmin,rmax,xyz_origin(3),vxyz_origin(3),&
                         theta1,theta2,tantheta1,tantheta2,tantheta
  real, allocatable, dimension(:) :: rad_part,dist_part,hist
- 
+
  nbins = 500
  rmin = 0.
  rmax = 5.
- 
+
  allocate(hist(nbins),dist_part(npart),rad_part(npart))
  dist_part = 0.
  file_name = '    jz_profile.ev'
- 
+
  ! Select origin
  xyz_origin = xyzmh_ptmass(1:3,1)
- vxyz_origin = vxyz_ptmass(1:3,1)    
- 
+ vxyz_origin = vxyz_ptmass(1:3,1)
+
  ! Masking in polar angle
  theta1 = 75.   ! Polar angle in deg
  theta2 = 105.
  tantheta1 = tan(theta1*3.14159/180.)
  tantheta2 = tan(theta2*3.14159/180.)
- 
+
  count = 0
  do i = 1,npart
     rad_part(i) = sqrt( dot_product(xyzh(1:2,i) - xyz_origin(1:2), xyzh(1:2,i) - xyz_origin(1:2)) )  ! Cylindrical radius
- 
+
     ! Masking in polar angle
     tantheta = rad_part(i)/(xyzh(3,i) - xyzmh_ptmass(3,1))
     if ( (tantheta>0. .and. tantheta<tantheta1) .or. (tantheta<0. .and. tantheta>tantheta2) ) cycle
- 
+
     dist_part(i) = ( (xyzh(1,i)-xyz_origin(1))*(vxyzu(2,i)-vxyz_origin(2)) - &
                    (xyzh(2,i)-xyz_origin(2))*(vxyzu(1,i)-vxyz_origin(1)) )
     count = count + 1
  enddo
- 
+
  call histogram_setup(rad_part,dist_part,hist,count,rmax,rmin,nbins,.true.,.false.)
  write(data_formatter, "(a,I5,a)") "(", nbins+1, "(3x,es18.10e3,1x))"
  if (num == 0) then
@@ -2330,7 +2314,7 @@
  open(newunit=iu, file=trim(adjustl(file_name)), position='append')
  write(iu,data_formatter) time,hist
  close(unit=iu)
-  
+
 end subroutine angular_momentum_profile
 
 
@@ -2349,7 +2333,7 @@
  integer             :: i,nbins,iu
  real                :: rmin,rmax,massi,Mtot
  real, allocatable   :: hist(:),rad_part(:),dist_part(:)
- 
+
  nbins = 500
  rmin = 0.
  rmax = 5.
@@ -2378,7 +2362,7 @@
  open(newunit=iu, file=trim(adjustl(file_name)), position='append')
  write(iu,data_formatter) time,hist
  close(unit=iu)
-  
+
 end subroutine vkep_profile
 
 
