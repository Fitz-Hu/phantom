!--------------------------------------------------------------------------!
! The Phantom Smoothed Particle Hydrodynamics code, by Daniel Price et al. !
! Copyright (c) 2007-2024 The Authors (see AUTHORS)                        !
! See LICENCE file for usage and distribution conditions                   !
! http://phantomsph.github.io/                                             !
!--------------------------------------------------------------------------!
module analysis
!
! Computes the outflow profile in a TDE simulation
!
! :References: None
!
! :Owner: Fitz) Hu
!
! :Runtime parameters:
!   - drad_cap  : *capture thickness (in cm) (-ve for all particles at outer radius)*
!   - npart_tde : *npart in tde sims (-ve=10*npart of cnm)*
!   - phi_max   : *max phi (in deg)*
!   - phi_min   : *min phi (in deg)*
!   - rad_cap   : *capture inner radius (in cm)*
!   - theta_max : *max theta (in deg)*
!   - theta_min : *min theta (in deg)*
!   - v_max     : *max velocity (in c)*
!   - v_min     : *min velocity (in c)*
!
! :Dependencies: infile_utils, io, part, physcon, readwrite_dumps, units
!
 implicit none
 character(len=8), parameter, public :: analysistype = 'radiotde'
 public :: do_analysis

 private

 character(len=7) :: ana
 real, dimension(:), allocatable    :: rad_all,vr_all,v_all
 real, dimension(:), allocatable    :: theta,plot_theta,phi,vr,vtheta,vphi
 logical, dimension(:), allocatable :: cap
 real    :: m_accum, m_cap
 real    :: vr_accum_mean, vr_accum_max, vr_cap_mean, vr_cap_max
 real    :: r_accum_maxv, r_cap_maxv
 real    :: v_accum_mean, v_cap_mean
 real    :: e_accum, e_cap
 integer :: n_accum, n_cap
 real    :: shock_v, rad_min, rad_max, shock_e, shock_m, shock_u, shock_g!, shock_rho
 real    :: shock_v_tde, rad_min_tde, rad_max_tde, shock_e_tde, shock_m_tde, shock_u_tde!, shock_rho
 real    :: shock_v_cnm, rad_min_cnm, rad_max_cnm, shock_e_cnm, shock_m_cnm, shock_u_cnm!, shock_rho

 !---- These can be changed in the params file
 real    :: rad_cap = 1.e16 ! radius where the outflow in captured (in cm)
 real    :: drad_cap = 4.7267e14 ! thickness of the shell to capture outflow (in cm)
 real    :: v_min = 0.
 real    :: v_max = 1.
 real    :: theta_min = -180.
 real    :: theta_max = 180.
 real    :: phi_min = -90.
 real    :: phi_max = 90.

 !--- shock detection global var
 integer           :: npart_cnm = -1, npart_tde, npart_tde_reserve=-1
 real, allocatable :: ent_bg(:)

contains

subroutine do_analysis(dumpfile,numfile,xyzh,vxyzu,pmass,npart,time,iunit)
 use readwrite_dumps, only: opened_full_dump
 use units,           only: utime,udist,unit_energ,umass!,unit_density
 use physcon,         only: solarm,days
 use part,            only: pxyzu
 character(len=*),   intent(in) :: dumpfile
 integer,            intent(in) :: numfile,npart,iunit
 real,               intent(in) :: xyzh(:,:),vxyzu(:,:)
 real,               intent(in) :: pmass,time
 character(len=120) :: output
 character(len=30)  :: filename
 integer            :: i,ierr,npart_new,npart_tde_old
 logical            :: iexist
 real               :: toMsun,todays

 m_accum = 0.
 n_accum = 0
 m_cap = 0.
 n_cap = 0
 e_accum = 0.
 e_cap = 0.
 ana = 'shock'

 toMsun = umass/solarm
 todays = utime/days

 if (.not.opened_full_dump) then
    write(*,'("SKIPPING FILE -- (Not a full dump)")')
    return
 endif

! Print the analysis being done
 write(*,'(" Performing analysis type ",A)') analysistype
 write(*,'(" Input file name is ",A)') dumpfile

 ! Read black hole mass from params file
 filename = 'analysis_'//trim(analysistype)//'.params'
 inquire(file=filename,exist=iexist)
 if (iexist) call read_tdeparams(filename,ierr)
 if (.not.iexist.or.ierr/=0) then
    call write_tdeparams(filename)
    print*,' Edit '//trim(filename)//' and rerun phantomanalysis'
    stop
 endif

 ! read background entropy
 if (npart_cnm < 0) then
    if (npart_tde_reserve < 0) npart_tde_reserve = 10*npart
    allocate(ent_bg(npart_tde_reserve+npart)) ! save more memory for later injection
    npart_cnm = npart
    call record_background(pxyzu(4,:),0,npart,ent_bg)
    write(*,'(I9,1x,a16)') npart_cnm, 'particles in CNM'
 endif
! not meaningful and will not do anything if cut-and-put
 npart_tde_old = npart_tde
 npart_tde = npart - npart_cnm
 npart_new = npart_tde - npart_tde_old
 if (npart_new > 0) call record_background(pxyzu(4,:),npart_tde_old+npart_cnm,npart_new,ent_bg)

 ! allocate memory
 allocate(rad_all(npart),vr_all(npart),v_all(npart))
 call to_rad(npart,xyzh,vxyzu,rad_all,vr_all,v_all)

 select case (trim(ana))
 case ('outflow')
    write(*,'(a)') ' Analysing the outflow ...'
    write(output,"(a8,i5.5)") 'outflow_',numfile
    write(*,'(" Output file name is ",A)') output

    rad_cap = rad_cap/udist
    if (drad_cap < 0.) then
       drad_cap = huge(0.)
    else
       drad_cap = drad_cap/udist
    endif
    print*, 'Capture particles from', rad_cap, 'to', rad_cap+drad_cap

    allocate(theta(npart),plot_theta(npart),phi(npart),vr(npart),vtheta(npart), &
             vphi(npart),cap(npart))
    cap = .false.

    call outflow_analysis(npart,pmass,xyzh,vxyzu,rad_all,vr_all,v_all)

    if (n_cap > 0) then
       open(iunit,file=output)
       write(iunit,'("# ",es20.12,"   # TIME")') time
       write(iunit,"('#',6(1x,'[',i2.2,1x,a11,']',2x))") &
           1,'theta',      &
           2,'thetap',  &
           3,'phi', &
           4,'vr',     &
           5,'vtheta',   &
           6,'vphi'

       do i = 1,npart
          if (cap(i)) then
             write(iunit,'(6(es18.10,1X))') &
                 theta(i),   &
                 plot_theta(i), &
                 phi(i),    &
                 vr(i),   &
                 vtheta(i),    &
                 vphi(i)
          endif
       enddo
       close(iunit)
    endif

    deallocate(theta,plot_theta,phi,vr,vtheta,vphi,cap,rad_all,vr_all,v_all)

    inquire(file='outflows',exist=iexist)
    if (iexist) then
       open(iunit,file='outflows',status='old',position='append')
    else
       open(iunit,file='outflows',status='new')
       write(iunit,'(14(A,1X))') '#', 'time', 'm_cap[msun]', 'm_accum[msun]', 'vr_accum_mean[c]', 'vr_accum_max[c]', &
                                 'r_accum_maxv[cm]', 'vr_cap_mean[c]', 'vr_cap_max[c]', 'r_cap_maxv[cm]',  &
                                 'v_accum_mean[c]', 'v_cap_mean[c]', 'e_accum[erg]', 'e_cap[erg]'
    endif
    write(iunit,'(13(es18.10,1x))') &
        time*todays, &
        m_cap*toMsun, &
        m_accum*toMsun, &
        vr_accum_mean, &
        vr_accum_max, &
        r_accum_maxv*udist, &
        vr_cap_mean, &
        vr_cap_max, &
        r_cap_maxv*udist, &
        v_accum_mean, &
        v_cap_mean, &
        e_accum*unit_energ, &
        e_cap*unit_energ
    close(iunit)

    write(*,'(I8,1X,A2,1X,I8,1X,A34)') n_cap, 'of', npart, 'particles are in the capture shell'
    write(*,'(I8,1X,A2,1X,I8,1X,A40)') n_accum, 'of', npart, 'particles are outside the capture radius'

 case ('shock')
    write(*,'(a)') ' Analysing the shock ...'
<<<<<<< HEAD
    
    call shock_analysis(npart,pmass,rad_all,vr_all,vxyzu(4,:),pxyzu(4,:))
=======

    call shock_analysis(npart,pmass,rad_all,vr_all,pxyzu(4,:))
>>>>>>> 9062fb72

    deallocate(rad_all,vr_all,v_all)

    inquire(file='shock',exist=iexist)
    if (iexist) then
       open(iunit,file='shock',status='old',position='append')
    else
       open(iunit,file='shock',status='new')
       write(iunit,'(21(A,1x))') '#', 'time', 'rad_min[cm]', 'rad_max[cm]', 'velocity[c]', 'mass[Msun]', 'ki_ene[erg]', 'u[erg]', & !'density[g/cm-3]'
                                             'grav[erg]', 'rad_min_tde[cm]', 'rad_max_tde[cm]', 'vel_tde[c]', 'mass_tde[Msun]', &
                                             'ki_ene_tde[erg]', 'u_tde[erg]', &
                                             'rad_min_cnm[cm]', 'rad_max_cnm[cm]', 'vel_cnm[c]', 'mass_cnm[Msun]', &
                                             'ki_ene_cnm[erg]', 'u_cnm[erg]'
    endif
    if (rad_max > 0.) then
<<<<<<< HEAD
    write(iunit,'(20(es18.10,1x))') &
=======
       write(iunit,'(16(es18.10,1x))') &
>>>>>>> 9062fb72
       time*todays, &
       rad_min*udist, rad_max*udist, shock_v, shock_m*umass/solarm, shock_e*unit_energ, shock_u*unit_energ, &
       shock_g*unit_energ, rad_min_tde*udist, rad_max_tde*udist, shock_v_tde, &
       shock_m_tde*umass/solarm, shock_e_tde*unit_energ, shock_u_tde*unit_energ, &
       rad_min_cnm*udist, rad_max_cnm*udist, shock_v_cnm, &
       shock_m_cnm*umass/solarm, shock_e_cnm*unit_energ, shock_u_cnm*unit_energ !shock_rho*unit_density
    endif
    close(iunit)

 case default
    write(*,'(a)') " Unknown analysis type. Do 'outflow' or 'shock'"
    stop
 end select

end subroutine do_analysis

subroutine to_rad(npart,xyzh,vxyzu,rad,vr,v)
 integer, intent(in) :: npart
 real, intent(in) :: xyzh(:,:),vxyzu(:,:)
 real, intent(out) :: rad(:),vr(:),v(:)
 integer :: i
 real :: xyz(1:3),vxyz(1:3)

 do i = 1,npart
    xyz = xyzh(1:3,i)
    vxyz = vxyzu(1:3,i)
    rad(i) = sqrt(dot_product(xyz,xyz))
    vr(i) = dot_product(xyz,vxyz)/rad(i)
    v(i) = sqrt(dot_product(vxyz,vxyz))
 enddo

end subroutine to_rad
!--------------------------------------------------------------------------------------------------------------------
!
!-- Actual subroutine where the analysis is done!
!
!--------------------------------------------------------------------------------------------------------------------
subroutine outflow_analysis(npart,pmass,xyzh,vxyzu,rad_all,vr_all,v_all)
 integer, intent(in) :: npart
 real, intent(in)    :: pmass,xyzh(:,:),vxyzu(:,:),rad_all(:),vr_all(:),v_all(:)
 integer :: i
 real    :: r,v,x,y,z,vx,vy,vz
 real    :: thetai,phii,vri
 real    :: vr_accum_add,vr_cap_add,v_accum_add,v_cap_add

 vr_accum_add = 0.
 vr_cap_add = 0.
 v_accum_add = 0.
 v_cap_add = 0.
 vr_accum_max = 0.
 vr_cap_max = 0.

 do i = 1,npart
    x = xyzh(1,i)
    y = xyzh(2,i)
    z = xyzh(3,i)
    vx = vxyzu(1,i)
    vy = vxyzu(2,i)
    vz = vxyzu(3,i)
    r = rad_all(i)
    v = v_all(i)
    if (r > rad_cap) then
       m_accum = m_accum + pmass
       n_accum = n_accum + 1
       e_accum = e_accum + 0.5*pmass*v**2
       vri = vr_all(i)
       vr_accum_add = vr_accum_add + vri
       v_accum_add = v_accum_add + v
       if (vri > vr_accum_max) then
          vr_accum_max = vri
          r_accum_maxv = r
       endif
       if (r-rad_cap < drad_cap .and. (v  >=  v_min .and. v  <=  v_max)) then
          thetai = atan2d(y,x)
          phii = atan2d(z,sqrt(x**2+y**2))
          if ((thetai  >=  theta_min .and. thetai  <=  theta_max) .and. (phii  >=  phi_min .and. phii  <=  phi_max)) then
             m_cap = m_cap + pmass
             n_cap = n_cap + 1
             cap(i) = .true.
             theta(i) = thetai
             phi(i) = phii
             plot_theta(i) = theta(i) * sqrt(cosd(phi(i)))
             vr(i) = vri
             vtheta(i) = -sind(phii)*vx + cosd(phii)*vy
             vphi(i) = cosd(thetai)*cosd(phii)*vx + cosd(thetai)*sind(phii)*vy - sind(thetai)*vz
             e_cap = e_cap + 0.5*pmass*v**2
             vr_cap_add = vr_cap_add + vri
             v_cap_add = v_cap_add + v
             if (vri > vr_cap_max) then
                vr_cap_max = vri
                r_cap_maxv = r
             endif
          endif
       endif
    endif
 enddo
 vr_accum_mean = vr_accum_add/n_accum
 v_accum_mean = v_accum_add/n_accum
 vr_cap_mean = vr_cap_add/n_cap
 v_cap_mean = v_cap_add/n_cap

end subroutine outflow_analysis

subroutine record_background(ent,npart_old,npart_new,ent_bg)
 real, intent(in)    :: ent(:)
 integer, intent(in) :: npart_old,npart_new
 real, intent(inout) :: ent_bg(:)
 integer, parameter  :: iunit=235
 integer             :: i

 print*, 'Record background entropy of ', npart_new, ' particles'

 do i=1,npart_new
<<<<<<< HEAD
    ent_bg(npart_old+i) = ent(npart_old+i)*1.3 ! give some range for self evolution 
                                                   !(is there a reasonable choice instead of arbitrary?)
=======
    ent_bg(npart_old+i) = ent(npart_old+i)*1.1 ! give some range for self evolution
    !(is there a reasonable choice instead of arbitrary?)
>>>>>>> 9062fb72
 enddo

end subroutine record_background

subroutine shock_analysis(npart,pmass,rad_all,vr_all,u,ent)
 use units,   only: udist
 use physcon, only: au,pi
 integer, intent(in) :: npart
 real, intent(in) :: pmass,rad_all(:),vr_all(:),ent(:),u(:)
 integer :: i,n,n_cnm,n_tde
<<<<<<< HEAD
 real    :: ri,half_m,ei,vi,ui
 ! 
=======
 real    :: ri,half_m,ei,vi
 !
>>>>>>> 9062fb72
 !------Determine the shock
 !
 n = 0
 n_cnm = 0.
 n_tde = 0.
 shock_e = 0.
 shock_e_cnm = 0.
 shock_e_tde = 0.
 shock_u = 0.
 shock_u_cnm = 0.
 shock_u_tde = 0.
 shock_v = 0. ! take max vel
 shock_v_cnm = 0.
 shock_v_tde = 0.
 rad_max = 0.
 rad_max_cnm = 0.
 rad_max_tde = 0.
 rad_min = huge(0.)
 rad_min_cnm = huge(0.)
 rad_min_tde = huge(0.)
 half_m = pmass*0.5

 do i = 1,npart
    if (ent(i) > ent_bg(i)) then
       ri = rad_all(i)
       vi = vr_all(i)
       ei = half_m*vi**2
       ui = u(i)*pmass
       n = n + 1
       if (vi > shock_v) shock_v = vi
       if (ri < rad_min) rad_min = ri
       if (ri > rad_max) rad_max = ri
       shock_e = shock_e + ei
       shock_u = shock_u + ui
       shock_g = pmass/ri

       if (i > npart_cnm) then
          ! tde outflow
          n_tde = n_tde + 1
          if (vi > shock_v_tde) shock_v_tde = vi
          if (ri < rad_min_tde) rad_min_tde = ri
          if (ri > rad_max_tde) rad_max_tde = ri
          shock_e_tde = shock_e_tde + ei
          shock_u_tde = shock_u_tde + ui
       else
          ! cnm
          n_cnm = n_cnm + 1
          if (vi > shock_v_cnm) shock_v_cnm = vi
          if (ri < rad_min_cnm) rad_min_cnm = ri
          if (ri > rad_max_cnm) rad_max_cnm = ri
          shock_e_cnm = shock_e_cnm + ei
          shock_u_cnm = shock_u_cnm + ui
       endif
    endif
 enddo

 write(*,'(a14,1x,es8.1,1x,a5,1x,es8.1,1x,a2)') ' Shock is from', rad_min*udist/au, 'au to', rad_max*udist/au, 'au'

 shock_m = shock_e*2./shock_v**2  !pmass*n
 shock_m_cnm = shock_e_cnm*2./shock_v_cnm**2 !pmass*n_cnm
 shock_m_tde = shock_e_tde*2./shock_v_tde**2 !pmass*n_tde
 !shock_rho = shock_m*4./3.*pi*(rad_max**3-rad_min**3)

end subroutine shock_analysis

!----------------------------------------------------------------
!+
!  Read/write tde information from/to params file
!+
!----------------------------------------------------------------
subroutine write_tdeparams(filename)
 use infile_utils, only:write_inopt
 character(len=*), intent(in) :: filename
 integer, parameter :: iunit = 20

 print "(a)",' writing analysis options file '//trim(filename)
 open(unit=iunit,file=filename,status='replace',form='formatted')
 write(iunit,"(a,/)") '# options when performing radio TDE analysis'
 call write_inopt(ana,'analysis',"analysis type: 'outflow' or 'shock'",iunit)

 select case (trim(ana))
 case ('outflow')
    call write_inopt(rad_cap,'rad_cap','capture inner radius (in cm)',iunit)
    call write_inopt(drad_cap,'drad_cap','capture thickness (in cm) (-ve for all particles at outer radius)',iunit)

    call write_inopt(v_min,'v_min','min velocity (in c)',iunit)
    call write_inopt(v_max,'v_max','max velocity (in c)',iunit)

    call write_inopt(theta_min,'theta_min','min theta (in deg)',iunit)
    call write_inopt(theta_max,'theta_max','max theta (in deg)',iunit)

    call write_inopt(phi_min,'phi_min','min phi (in deg)',iunit)
    call write_inopt(phi_max,'phi_max','max phi (in deg)',iunit)
 case ('shock')
    call write_inopt(npart_tde_reserve,'npart_tde','npart in tde sims (-ve=10*npart of cnm)',iunit)
 case default
 end select

 close(iunit)

end subroutine write_tdeparams

subroutine read_tdeparams(filename,ierr)
 use infile_utils, only:open_db_from_file,inopts,read_inopt,close_db
 use io,           only:error
 character(len=*), intent(in)  :: filename
 integer,          intent(out) :: ierr
 integer, parameter        :: iunit = 21
 integer                   :: nerr
 type(inopts), allocatable :: db(:)

 print "(a)",' reading analysis options from '//trim(filename)
 nerr = 0
 ierr = 0
 call open_db_from_file(db,filename,iunit,ierr)

 call read_inopt(ana,'analysis',db,errcount=nerr)

 select case (trim(ana))
 case ('outflow')
    call read_inopt(rad_cap,'rad_cap',db,min=0.,errcount=nerr)
    call read_inopt(drad_cap,'drad_cap',db,errcount=nerr)

    call read_inopt(v_min,'v_min',db,min=0.,max=1.,errcount=nerr)
    call read_inopt(v_max,'v_max',db,min=0.,max=1.,errcount=nerr)

    call read_inopt(theta_min,'theta_min',db,min=-180.,max=180.,errcount=nerr)
    call read_inopt(theta_max,'theta_max',db,min=-180.,max=180.,errcount=nerr)

    call read_inopt(phi_min,'phi_min',db,min=-90.,max=90.,errcount=nerr)
    call read_inopt(phi_max,'phi_max',db,min=-90.,max=90.,errcount=nerr)
 case ('shock')
    call read_inopt(npart_tde_reserve,'npart_tde',db,errcount=nerr)
 case default
 end select

 call close_db(db)
 if (nerr > 0) then
    print "(1x,i2,a)",nerr,' error(s) during read of params file: re-writing...'
    ierr = nerr
 endif

end subroutine read_tdeparams

end module analysis
<|MERGE_RESOLUTION|>--- conflicted
+++ resolved
@@ -201,13 +201,7 @@
 
  case ('shock')
     write(*,'(a)') ' Analysing the shock ...'
-<<<<<<< HEAD
-    
     call shock_analysis(npart,pmass,rad_all,vr_all,vxyzu(4,:),pxyzu(4,:))
-=======
-
-    call shock_analysis(npart,pmass,rad_all,vr_all,pxyzu(4,:))
->>>>>>> 9062fb72
 
     deallocate(rad_all,vr_all,v_all)
 
@@ -223,11 +217,7 @@
                                              'ki_ene_cnm[erg]', 'u_cnm[erg]'
     endif
     if (rad_max > 0.) then
-<<<<<<< HEAD
     write(iunit,'(20(es18.10,1x))') &
-=======
-       write(iunit,'(16(es18.10,1x))') &
->>>>>>> 9062fb72
        time*todays, &
        rad_min*udist, rad_max*udist, shock_v, shock_m*umass/solarm, shock_e*unit_energ, shock_u*unit_energ, &
        shock_g*unit_energ, rad_min_tde*udist, rad_max_tde*udist, shock_v_tde, &
@@ -341,13 +331,8 @@
  print*, 'Record background entropy of ', npart_new, ' particles'
 
  do i=1,npart_new
-<<<<<<< HEAD
     ent_bg(npart_old+i) = ent(npart_old+i)*1.3 ! give some range for self evolution 
                                                    !(is there a reasonable choice instead of arbitrary?)
-=======
-    ent_bg(npart_old+i) = ent(npart_old+i)*1.1 ! give some range for self evolution
-    !(is there a reasonable choice instead of arbitrary?)
->>>>>>> 9062fb72
  enddo
 
 end subroutine record_background
@@ -358,13 +343,8 @@
  integer, intent(in) :: npart
  real, intent(in) :: pmass,rad_all(:),vr_all(:),ent(:),u(:)
  integer :: i,n,n_cnm,n_tde
-<<<<<<< HEAD
  real    :: ri,half_m,ei,vi,ui
  ! 
-=======
- real    :: ri,half_m,ei,vi
- !
->>>>>>> 9062fb72
  !------Determine the shock
  !
  n = 0
