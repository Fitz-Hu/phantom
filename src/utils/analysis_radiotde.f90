!--------------------------------------------------------------------------!
! The Phantom Smoothed Particle Hydrodynamics code, by Daniel Price et al. !
! Copyright (c) 2007-2025 The Authors (see AUTHORS)                        !
! See LICENCE file for usage and distribution conditions                   !
! http://phantomsph.github.io/                                             !
!--------------------------------------------------------------------------!
module analysis
!
! Computes the outflow profile in a TDE simulation
!
! :References: None
!
! :Owner: Fitz) Hu
!
! :Runtime parameters:
!   - drad_cap  : *capture thickness (in cm) (-ve for all particles at outer radius)*
!   - npart_tde : *npart in tde sims (-ve=10*npart of cnm)*
!   - phi_max   : *max phi (in deg)*
!   - phi_min   : *min phi (in deg)*
!   - rad_cap   : *capture inner radius (in cm)*
!   - theta_max : *max theta (in deg)*
!   - theta_min : *min theta (in deg)*
!   - v_max     : *max velocity (in c)*
!   - v_min     : *min velocity (in c)*
!
! :Dependencies: infile_utils, io, part, physcon, readwrite_dumps, units
!
 implicit none
 character(len=8), parameter, public :: analysistype = 'radiotde'
 public :: do_analysis

 private

 character(len=7) :: ana
 real, dimension(:), allocatable    :: rad_all,vr_all,v_all
 real, dimension(:), allocatable    :: theta,plot_theta,phi,vr,vtheta,vphi
 logical, dimension(:), allocatable :: cap
 real    :: m_accum, m_cap
 real    :: vr_accum_mean, vr_accum_max, vr_cap_mean, vr_cap_max
 real    :: r_accum_maxv, r_cap_maxv
 real    :: v_accum_mean, v_cap_mean
 real    :: e_accum, e_cap
 integer :: n_accum, n_cap
 real    :: shock_v, rad_min, rad_max, shock_e, shock_m, shock_u, shock_g!, shock_rho
 real    :: shock_v_tde, rad_min_tde, rad_max_tde, shock_e_tde, shock_m_tde, shock_u_tde!, shock_rho
 real    :: shock_v_cnm, rad_min_cnm, rad_max_cnm, shock_e_cnm, shock_m_cnm, shock_u_cnm!, shock_rho

 !---- These can be changed in the params file
 real    :: rad_cap = 1.e16 ! radius where the outflow in captured (in cm)
 real    :: drad_cap = 4.7267e14 ! thickness of the shell to capture outflow (in cm)
 real    :: v_min = 0.
 real    :: v_max = 1.
 real    :: theta_min = -180.
 real    :: theta_max = 180.
 real    :: phi_min = -90.
 real    :: phi_max = 90.

 !--- shock detection global var
 integer           :: npart_cnm = -1, npart_tde, npart_tde_reserve=-1
 real, allocatable :: ent_bg(:)

contains

subroutine do_analysis(dumpfile,numfile,xyzh,vxyzu,pmass,npart,time,iunit)
 use readwrite_dumps, only: opened_full_dump
 use units,           only: utime,udist,unit_energ,umass!,unit_density
 use physcon,         only: solarm,days
 use part,            only: pxyzu
 character(len=*),   intent(in) :: dumpfile
 integer,            intent(in) :: numfile,npart,iunit
 real,               intent(in) :: xyzh(:,:),vxyzu(:,:)
 real,               intent(in) :: pmass,time
 character(len=120) :: output
 character(len=30)  :: filename
 integer            :: i,ierr,npart_new,npart_tde_old
 logical            :: iexist
 real               :: toMsun,todays

 m_accum = 0.
 n_accum = 0
 m_cap = 0.
 n_cap = 0
 e_accum = 0.
 e_cap = 0.
 ana = 'shock'

 toMsun = umass/solarm
 todays = utime/days

 if (.not.opened_full_dump) then
    write(*,'("SKIPPING FILE -- (Not a full dump)")')
    return
 endif

! Print the analysis being done
 write(*,'(" Performing analysis type ",A)') analysistype
 write(*,'(" Input file name is ",A)') dumpfile

 ! Read black hole mass from params file
 filename = 'analysis_'//trim(analysistype)//'.params'
 inquire(file=filename,exist=iexist)
 if (iexist) call read_tdeparams(filename,ierr)
 if (.not.iexist.or.ierr/=0) then
    call write_tdeparams(filename)
    print*,' Edit '//trim(filename)//' and rerun phantomanalysis'
    stop
 endif

 ! read background entropy
 if (npart_cnm < 0) then
    if (npart_tde_reserve < 0) npart_tde_reserve = 10*npart
    allocate(ent_bg(npart_tde_reserve+npart)) ! save more memory for later injection
    npart_cnm = npart
    call record_background(pxyzu(4,:),0,npart,ent_bg)
    write(*,'(I9,1x,a16)') npart_cnm, 'particles in CNM'
 endif
! not meaningful and will not do anything if cut-and-put
 npart_tde_old = npart_tde
 npart_tde = npart - npart_cnm
 npart_new = npart_tde - npart_tde_old
 if (npart_new > 0) call record_background(pxyzu(4,:),npart_tde_old+npart_cnm,npart_new,ent_bg)

 ! allocate memory
 allocate(rad_all(npart),vr_all(npart),v_all(npart))
 call to_rad(npart,xyzh,vxyzu,rad_all,vr_all,v_all)

 select case (trim(ana))
 case ('outflow')
    write(*,'(a)') ' Analysing the outflow ...'
    write(output,"(a8,i5.5)") 'outflow_',numfile
    write(*,'(" Output file name is ",A)') output

    rad_cap = rad_cap/udist
    if (drad_cap < 0.) then
       drad_cap = huge(0.)
    else
       drad_cap = drad_cap/udist
    endif
    print*, 'Capture particles from', rad_cap, 'to', rad_cap+drad_cap

    allocate(theta(npart),plot_theta(npart),phi(npart),vr(npart),vtheta(npart), &
             vphi(npart),cap(npart))
    cap = .false.

    call outflow_analysis(npart,pmass,xyzh,vxyzu,rad_all,vr_all,v_all)

    if (n_cap > 0) then
       open(iunit,file=output)
       write(iunit,'("# ",es20.12,"   # TIME")') time
       write(iunit,"('#',6(1x,'[',i2.2,1x,a11,']',2x))") &
           1,'theta',      &
           2,'thetap',  &
           3,'phi', &
           4,'vr',     &
           5,'vtheta',   &
           6,'vphi'

       do i = 1,npart
          if (cap(i)) then
             write(iunit,'(6(es18.10,1X))') &
                 theta(i),   &
                 plot_theta(i), &
                 phi(i),    &
                 vr(i),   &
                 vtheta(i),    &
                 vphi(i)
          endif
       enddo
       close(iunit)
    endif

    deallocate(theta,plot_theta,phi,vr,vtheta,vphi,cap,rad_all,vr_all,v_all)

    inquire(file='outflows',exist=iexist)
    if (iexist) then
       open(iunit,file='outflows',status='old',position='append')
    else
       open(iunit,file='outflows',status='new')
       write(iunit,'(14(A,1X))') '#', 'time', 'm_cap[msun]', 'm_accum[msun]', 'vr_accum_mean[c]', 'vr_accum_max[c]', &
                                 'r_accum_maxv[cm]', 'vr_cap_mean[c]', 'vr_cap_max[c]', 'r_cap_maxv[cm]',  &
                                 'v_accum_mean[c]', 'v_cap_mean[c]', 'e_accum[erg]', 'e_cap[erg]'
    endif
    write(iunit,'(13(es18.10,1x))') &
        time*todays, &
        m_cap*toMsun, &
        m_accum*toMsun, &
        vr_accum_mean, &
        vr_accum_max, &
        r_accum_maxv*udist, &
        vr_cap_mean, &
        vr_cap_max, &
        r_cap_maxv*udist, &
        v_accum_mean, &
        v_cap_mean, &
        e_accum*unit_energ, &
        e_cap*unit_energ
    close(iunit)

    write(*,'(I8,1X,A2,1X,I8,1X,A34)') n_cap, 'of', npart, 'particles are in the capture shell'
    write(*,'(I8,1X,A2,1X,I8,1X,A40)') n_accum, 'of', npart, 'particles are outside the capture radius'

 case ('shock')
    write(*,'(a)') ' Analysing the shock ...'
<<<<<<< HEAD
=======

>>>>>>> 157a6763
    call shock_analysis(npart,pmass,rad_all,vr_all,vxyzu(4,:),pxyzu(4,:))

    deallocate(rad_all,vr_all,v_all)

    inquire(file='shock',exist=iexist)
    if (iexist) then
       open(iunit,file='shock',status='old',position='append')
    else
       open(iunit,file='shock',status='new')
       write(iunit,'(21(A,1x))') '#', 'time', 'rad_min[cm]', 'rad_max[cm]', 'velocity[c]', 'mass[Msun]', 'ki_ene[erg]', 'u[erg]', & !'density[g/cm-3]'
                                             'grav[erg]', 'rad_min_tde[cm]', 'rad_max_tde[cm]', 'vel_tde[c]', 'mass_tde[Msun]', &
                                             'ki_ene_tde[erg]', 'u_tde[erg]', &
                                             'rad_min_cnm[cm]', 'rad_max_cnm[cm]', 'vel_cnm[c]', 'mass_cnm[Msun]', &
                                             'ki_ene_cnm[erg]', 'u_cnm[erg]'
    endif
    if (rad_max > 0.) then
    write(iunit,'(20(es18.10,1x))') &
       time*todays, &
       rad_min*udist, rad_max*udist, shock_v, shock_m*umass/solarm, shock_e*unit_energ, shock_u*unit_energ, &
       shock_g*unit_energ, rad_min_tde*udist, rad_max_tde*udist, shock_v_tde, &
       shock_m_tde*umass/solarm, shock_e_tde*unit_energ, shock_u_tde*unit_energ, &
       rad_min_cnm*udist, rad_max_cnm*udist, shock_v_cnm, &
       shock_m_cnm*umass/solarm, shock_e_cnm*unit_energ, shock_u_cnm*unit_energ !shock_rho*unit_density
    endif
    close(iunit)

 case default
    write(*,'(a)') " Unknown analysis type. Do 'outflow' or 'shock'"
    stop
 end select

end subroutine do_analysis

subroutine to_rad(npart,xyzh,vxyzu,rad,vr,v)
 integer, intent(in) :: npart
 real, intent(in) :: xyzh(:,:),vxyzu(:,:)
 real, intent(out) :: rad(:),vr(:),v(:)
 integer :: i
 real :: xyz(1:3),vxyz(1:3)

 do i = 1,npart
    xyz = xyzh(1:3,i)
    vxyz = vxyzu(1:3,i)
    rad(i) = sqrt(dot_product(xyz,xyz))
    vr(i) = dot_product(xyz,vxyz)/rad(i)
    v(i) = sqrt(dot_product(vxyz,vxyz))
 enddo

end subroutine to_rad
!--------------------------------------------------------------------------------------------------------------------
!
!-- Actual subroutine where the analysis is done!
!
!--------------------------------------------------------------------------------------------------------------------
subroutine outflow_analysis(npart,pmass,xyzh,vxyzu,rad_all,vr_all,v_all)
 integer, intent(in) :: npart
 real, intent(in)    :: pmass,xyzh(:,:),vxyzu(:,:),rad_all(:),vr_all(:),v_all(:)
 integer :: i
 real    :: r,v,x,y,z,vx,vy,vz
 real    :: thetai,phii,vri
 real    :: vr_accum_add,vr_cap_add,v_accum_add,v_cap_add

 vr_accum_add = 0.
 vr_cap_add = 0.
 v_accum_add = 0.
 v_cap_add = 0.
 vr_accum_max = 0.
 vr_cap_max = 0.

 do i = 1,npart
    x = xyzh(1,i)
    y = xyzh(2,i)
    z = xyzh(3,i)
    vx = vxyzu(1,i)
    vy = vxyzu(2,i)
    vz = vxyzu(3,i)
    r = rad_all(i)
    v = v_all(i)
    if (r > rad_cap) then
       m_accum = m_accum + pmass
       n_accum = n_accum + 1
       e_accum = e_accum + 0.5*pmass*v**2
       vri = vr_all(i)
       vr_accum_add = vr_accum_add + vri
       v_accum_add = v_accum_add + v
       if (vri > vr_accum_max) then
          vr_accum_max = vri
          r_accum_maxv = r
       endif
       if (r-rad_cap < drad_cap .and. (v  >=  v_min .and. v  <=  v_max)) then
          thetai = atan2d(y,x)
          phii = atan2d(z,sqrt(x**2+y**2))
          if ((thetai  >=  theta_min .and. thetai  <=  theta_max) .and. (phii  >=  phi_min .and. phii  <=  phi_max)) then
             m_cap = m_cap + pmass
             n_cap = n_cap + 1
             cap(i) = .true.
             theta(i) = thetai
             phi(i) = phii
             plot_theta(i) = theta(i) * sqrt(cosd(phi(i)))
             vr(i) = vri
             vtheta(i) = -sind(phii)*vx + cosd(phii)*vy
             vphi(i) = cosd(thetai)*cosd(phii)*vx + cosd(thetai)*sind(phii)*vy - sind(thetai)*vz
             e_cap = e_cap + 0.5*pmass*v**2
             vr_cap_add = vr_cap_add + vri
             v_cap_add = v_cap_add + v
             if (vri > vr_cap_max) then
                vr_cap_max = vri
                r_cap_maxv = r
             endif
          endif
       endif
    endif
 enddo
 vr_accum_mean = vr_accum_add/n_accum
 v_accum_mean = v_accum_add/n_accum
 vr_cap_mean = vr_cap_add/n_cap
 v_cap_mean = v_cap_add/n_cap

end subroutine outflow_analysis

subroutine record_background(ent,npart_old,npart_new,ent_bg)
 real, intent(in)    :: ent(:)
 integer, intent(in) :: npart_old,npart_new
 real, intent(inout) :: ent_bg(:)
 integer, parameter  :: iunit=235
 integer             :: i

 print*, 'Record background entropy of ', npart_new, ' particles'

 do i=1,npart_new
    ent_bg(npart_old+i) = ent(npart_old+i)*1.3 ! give some range for self evolution
                                                   !(is there a reasonable choice instead of arbitrary?)
 enddo

end subroutine record_background

subroutine shock_analysis(npart,pmass,rad_all,vr_all,u,ent)
 use units,   only: udist
 use physcon, only: au,pi
 integer, intent(in) :: npart
 real, intent(in) :: pmass,rad_all(:),vr_all(:),ent(:),u(:)
 integer :: i,n,n_cnm,n_tde
 real    :: ri,half_m,ei,vi,ui
 !
 !------Determine the shock
 !
 n = 0
 n_cnm = 0.
 n_tde = 0.
 shock_e = 0.
 shock_e_cnm = 0.
 shock_e_tde = 0.
 shock_u = 0.
 shock_u_cnm = 0.
 shock_u_tde = 0.
 shock_v = 0. ! take max vel
 shock_v_cnm = 0.
 shock_v_tde = 0.
 rad_max = 0.
 rad_max_cnm = 0.
 rad_max_tde = 0.
 rad_min = huge(0.)
 rad_min_cnm = huge(0.)
 rad_min_tde = huge(0.)
 half_m = pmass*0.5

 do i = 1,npart
    if (ent(i) > ent_bg(i)) then
       ri = rad_all(i)
       vi = vr_all(i)
       ei = half_m*vi**2
       ui = u(i)*pmass
       n = n + 1
       if (vi > shock_v) shock_v = vi
       if (ri < rad_min) rad_min = ri
       if (ri > rad_max) rad_max = ri
       shock_e = shock_e + ei
       shock_u = shock_u + ui
       shock_g = pmass/ri

       if (i > npart_cnm) then
          ! tde outflow
          n_tde = n_tde + 1
          if (vi > shock_v_tde) shock_v_tde = vi
          if (ri < rad_min_tde) rad_min_tde = ri
          if (ri > rad_max_tde) rad_max_tde = ri
          shock_e_tde = shock_e_tde + ei
          shock_u_tde = shock_u_tde + ui
       else
          ! cnm
          n_cnm = n_cnm + 1
          if (vi > shock_v_cnm) shock_v_cnm = vi
          if (ri < rad_min_cnm) rad_min_cnm = ri
          if (ri > rad_max_cnm) rad_max_cnm = ri
          shock_e_cnm = shock_e_cnm + ei
          shock_u_cnm = shock_u_cnm + ui
       endif
    endif
 enddo

 write(*,'(a14,1x,es8.1,1x,a5,1x,es8.1,1x,a2)') ' Shock is from', rad_min*udist/au, 'au to', rad_max*udist/au, 'au'

 shock_m = shock_e*2./shock_v**2  !pmass*n
 shock_m_cnm = shock_e_cnm*2./shock_v_cnm**2 !pmass*n_cnm
 shock_m_tde = shock_e_tde*2./shock_v_tde**2 !pmass*n_tde
 !shock_rho = shock_m*4./3.*pi*(rad_max**3-rad_min**3)

end subroutine shock_analysis

!----------------------------------------------------------------
!+
!  Read/write tde information from/to params file
!+
!----------------------------------------------------------------
subroutine write_tdeparams(filename)
 use infile_utils, only:write_inopt
 character(len=*), intent(in) :: filename
 integer, parameter :: iunit = 20

 print "(a)",' writing analysis options file '//trim(filename)
 open(unit=iunit,file=filename,status='replace',form='formatted')
 write(iunit,"(a,/)") '# options when performing radio TDE analysis'
 call write_inopt(ana,'analysis',"analysis type: 'outflow' or 'shock'",iunit)

 select case (trim(ana))
 case ('outflow')
    call write_inopt(rad_cap,'rad_cap','capture inner radius (in cm)',iunit)
    call write_inopt(drad_cap,'drad_cap','capture thickness (in cm) (-ve for all particles at outer radius)',iunit)

    call write_inopt(v_min,'v_min','min velocity (in c)',iunit)
    call write_inopt(v_max,'v_max','max velocity (in c)',iunit)

    call write_inopt(theta_min,'theta_min','min theta (in deg)',iunit)
    call write_inopt(theta_max,'theta_max','max theta (in deg)',iunit)

    call write_inopt(phi_min,'phi_min','min phi (in deg)',iunit)
    call write_inopt(phi_max,'phi_max','max phi (in deg)',iunit)
 case ('shock')
    call write_inopt(npart_tde_reserve,'npart_tde','npart in tde sims (-ve=10*npart of cnm)',iunit)
 case default
 end select

 close(iunit)

end subroutine write_tdeparams

subroutine read_tdeparams(filename,ierr)
 use infile_utils, only:open_db_from_file,inopts,read_inopt,close_db
 use io,           only:error
 character(len=*), intent(in)  :: filename
 integer,          intent(out) :: ierr
 integer, parameter        :: iunit = 21
 integer                   :: nerr
 type(inopts), allocatable :: db(:)

 print "(a)",' reading analysis options from '//trim(filename)
 nerr = 0
 ierr = 0
 call open_db_from_file(db,filename,iunit,ierr)

 call read_inopt(ana,'analysis',db,errcount=nerr)

 select case (trim(ana))
 case ('outflow')
    call read_inopt(rad_cap,'rad_cap',db,min=0.,errcount=nerr)
    call read_inopt(drad_cap,'drad_cap',db,errcount=nerr)

    call read_inopt(v_min,'v_min',db,min=0.,max=1.,errcount=nerr)
    call read_inopt(v_max,'v_max',db,min=0.,max=1.,errcount=nerr)

    call read_inopt(theta_min,'theta_min',db,min=-180.,max=180.,errcount=nerr)
    call read_inopt(theta_max,'theta_max',db,min=-180.,max=180.,errcount=nerr)

    call read_inopt(phi_min,'phi_min',db,min=-90.,max=90.,errcount=nerr)
    call read_inopt(phi_max,'phi_max',db,min=-90.,max=90.,errcount=nerr)
 case ('shock')
    call read_inopt(npart_tde_reserve,'npart_tde',db,errcount=nerr)
 case default
 end select

 call close_db(db)
 if (nerr > 0) then
    print "(1x,i2,a)",nerr,' error(s) during read of params file: re-writing...'
    ierr = nerr
 endif

end subroutine read_tdeparams

end module analysis
<|MERGE_RESOLUTION|>--- conflicted
+++ resolved
@@ -201,10 +201,7 @@
 
  case ('shock')
     write(*,'(a)') ' Analysing the shock ...'
-<<<<<<< HEAD
-=======
-
->>>>>>> 157a6763
+
     call shock_analysis(npart,pmass,rad_all,vr_all,vxyzu(4,:),pxyzu(4,:))
 
     deallocate(rad_all,vr_all,v_all)
