--- conflicted
+++ resolved
@@ -168,7 +168,6 @@
        close(iunit)
     endif
 
-<<<<<<< HEAD
     deallocate(theta,plot_theta,phi,vr,vtheta,vphi,cap,rad_all,vr_all,v_all)
 
     inquire(file='outflows',exist=iexist)
@@ -228,57 +227,6 @@
     write(*,'(a)') " Unknown analysis type. Do 'outflow' or 'shock'"
     stop
   end select
-=======
- if (n_cap > 0) then
-    open(iunit,file=output)
-    write(iunit,'("# ",es20.12,"   # TIME")') time
-    write(iunit,"('#',6(1x,'[',i2.2,1x,a11,']',2x))") &
-       1,'theta',      &
-       2,'thetap',  &
-       3,'phi', &
-       4,'vr',     &
-       5,'vtheta',   &
-       6,'vphi'
-
-    do i = 1,npart
-       if (cap(i)) then
-          write(iunit,'(6(es18.10,1X))') &
-          theta(i),   &
-          plot_theta(i), &
-          phi(i),    &
-          vr(i),   &
-          vtheta(i),    &
-          vphi(i)
-       endif
-    enddo
-    close(iunit)
- endif
-
- deallocate(theta,plot_theta,phi,vr,vtheta,vphi,cap)
-
- inquire(file='outflows',exist=iexist)
- if (iexist) then
-    open(iunit,file='outflows',status='old',position='append')
- else
-    open(iunit,file='outflows',status='new')
-    write(iunit,'(9(A15,1X))') '# time', 'm_cap[msun]', 'm_accum[msun]', 'vr_accum_mean[c]', 'vr_cap_mean[c]', &
-                               'v_accum_mean[c]', 'v_cap_mean[c]', 'e_accum[erg]', 'e_cap[erg]'
- endif
- write(iunit,'(9(es18.10,1x))') &
-    time*todays, &
-    m_cap*toMsun, &
-    m_accum*toMsun, &
-    vr_accum_mean, &
-    vr_cap_mean, &
-    v_accum_mean, &
-    v_cap_mean, &
-    e_accum*unit_energ, &
-    e_cap*unit_energ
- close(iunit)
-
- write(*,'(I8,1X,A2,1X,I8,1X,A34)') n_cap, 'of', npart, 'particles are in the capture shell'
- write(*,'(I8,1X,A2,1X,I8,1X,A40)') n_accum, 'of', npart, 'particles are outside the capture radius'
->>>>>>> 8a8e100d
 
 end subroutine do_analysis
 
@@ -315,13 +263,9 @@
  vr_cap_add = 0.
  v_accum_add = 0.
  v_cap_add = 0.
-<<<<<<< HEAD
  vr_accum_max = 0.
  vr_cap_max = 0.
- 
-=======
-
->>>>>>> 8a8e100d
+
  do i = 1,npart
     x = xyzh(1,i)
     y = xyzh(2,i)
@@ -338,15 +282,11 @@
        vri = vr_all(i)
        vr_accum_add = vr_accum_add + vri
        v_accum_add = v_accum_add + v
-<<<<<<< HEAD
        if (vri > vr_accum_max) then 
           vr_accum_max = vri
           r_accum_maxv = r
        endif
        if (r-rad_cap < drad_cap .and. (v .ge. v_min .and. v .le. v_max)) then
-=======
-       if (r-rad_cap < drad_cap .and. (v  >=  v_min .and. v  <=  v_max)) then
->>>>>>> 8a8e100d
           thetai = atan2d(y,x)
           phii = atan2d(z,sqrt(x**2+y**2))
           if ((thetai  >=  theta_min .and. thetai  <=  theta_max) .and. (phii  >=  phi_min .and. phii  <=  phi_max)) then
@@ -508,19 +448,13 @@
  nerr = 0
  ierr = 0
  call open_db_from_file(db,filename,iunit,ierr)
-<<<<<<< HEAD
- 
+
  call read_inopt(ana,'analysis',db,errcount=nerr)
 
  select case (trim(ana))
  case ('outflow')
     call read_inopt(rad_cap,'rad_cap',db,min=0.,errcount=nerr)
     call read_inopt(drad_cap,'drad_cap',db,errcount=nerr)
-=======
-
- call read_inopt(rad_cap,'rad_cap',db,min=0.,errcount=nerr)
- call read_inopt(drad_cap,'drad_cap',db,errcount=nerr)
->>>>>>> 8a8e100d
 
     call read_inopt(v_min,'v_min',db,min=0.,max=1.,errcount=nerr)
     call read_inopt(v_max,'v_max',db,min=0.,max=1.,errcount=nerr)
